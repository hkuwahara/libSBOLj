--- conflicted
+++ resolved
@@ -1,773 +1,753 @@
-package org.sbolstandard.core2;
-import java.net.URI;
-import java.util.ArrayList;
-import java.util.HashMap;
-import java.util.HashSet;
-import java.util.List;
-import java.util.Set;
+package org.sbolstandard.core2;
+import java.net.URI;
+import java.util.ArrayList;
+import java.util.HashMap;
+import java.util.HashSet;
+import java.util.List;
+import java.util.Set;
+
+import org.sbolstandard.core2.SequenceConstraint.RestrictionType;
+import org.sbolstandard.core2.abstract_classes.ComponentInstance.AccessType;
+import org.sbolstandard.core2.abstract_classes.Location;
+import org.sbolstandard.core2.abstract_classes.TopLevel;
+import org.sbolstandard.core2.util.UriCompliance;
+import org.sbolstandard.core2.util.Version;
+
+/**
+ * 
+ * @author Zhen Zhang
+ * @author Nicholas Roehner
+ * @version 2.0
+ */
+
+public class ComponentDefinition extends TopLevel {
+
+	private Set<URI> types;
+	private Set<URI> roles;
+	private URI sequence;
+	private HashMap<URI, Component> subComponents;
+	private HashMap<URI, SequenceAnnotation> sequenceAnnotations;
+	private HashMap<URI, SequenceConstraint> sequenceConstraints;
+	
+	public ComponentDefinition(URI identity, Set<URI> type, Set<URI> roles) {
+		super(identity);
+		setTypes(type);
+		setRoles(roles);		
+		this.subComponents = new HashMap<URI, Component>(); 		
+		this.sequenceAnnotations = new HashMap<URI, SequenceAnnotation>();
+		this.sequenceConstraints = new HashMap<URI, SequenceConstraint>();
+	}
+
+	private ComponentDefinition(ComponentDefinition componentDefinition) {
+		super(componentDefinition);
+		Set<URI> types = new HashSet<URI>();
+		for (URI type : componentDefinition.getTypes()) {
+			types.add(URI.create(type.toString()));
+		}
+		setTypes(types);
+		Set<URI> roles = new HashSet<URI>();
+		for (URI role : componentDefinition.getRoles()) {
+			roles.add(URI.create(role.toString()));
+		}
+		setRoles(roles);
+		if (!componentDefinition.getSubComponents().isEmpty()) {
+			List<Component> subComponents = new ArrayList<Component>();
+			for (Component subComponent : componentDefinition.getSubComponents()) {
+				subComponents.add(subComponent.deepCopy());
+			}
+			this.setSubComponents(subComponents);
+		}		
+		if (!componentDefinition.getSequenceConstraints().isEmpty()) {
+			List<SequenceConstraint> sequenceConstraints = new ArrayList<SequenceConstraint>();
+			for (SequenceConstraint sequenceConstraint : componentDefinition.getSequenceConstraints()) {
+				sequenceConstraints.add((SequenceConstraint) sequenceConstraint.deepCopy());
+			}
+			this.setSequenceConstraints(sequenceConstraints);
+		}
+		if (!componentDefinition.getSequenceAnnotations().isEmpty()) {
+			List<SequenceAnnotation> sequenceAnnotations = new ArrayList<SequenceAnnotation>();
+			for (SequenceAnnotation sequenceAnnotation : componentDefinition.getSequenceAnnotations()) {
+				sequenceAnnotations.add(sequenceAnnotation.deepCopy());
+			}
+			this.setSequenceAnnotations(sequenceAnnotations);
+		}
+		if (componentDefinition.isSetSequence()) {
+			this.setSequence(URI.create(componentDefinition.getSequence().toString()));
+		}
+	}
+	
+	
+	/**
+	 * Adds the specified element to the set <code>type</code> if it is not already present. 
+	 * @param typeURI
+	 * @return <code>true</code> if this set did not already contain the specified element.
+	 */
+	public boolean addType(URI typeURI) {
+		return types.add(typeURI);
+	}
+	
+	/**
+	 * Removes the specified element from the set <code>type</code> if it is present.
+	 * @param typeURI
+	 * @return <code>true<code> if this set contained the specified element
+	 */
+	public boolean removeType(URI typeURI) {
+		return types.remove(typeURI);
+	}
+	
+	/**
+	 * Sets the field variable <code>type</code> to the specified element.
+	 * @param type
+	 */
+	public void setTypes(Set<URI> type) {
+		this.types = type;
+	}
+	
+	/**
+	 * Returns the field variable <code>type</code>.
+	 * @return the set of URIs for <code>type</code>.
+	 */
+	public Set<URI> getTypes() {
+		return types;
+	}
+	
+	/**
+	 * Returns true if the set <code>type</code> contains the specified element. 
+	 * @return <code>true</code> if this set contains the specified element.
+	 */
+	public boolean containsType(URI typeURI) {
+		return types.contains(typeURI);
+	}
+	
+	/**
+	 * Removes all entries of the list of <code>type</code> instances owned by this instance. 
+	 * The list will be empty after this call returns.
+	 */
+	public void clearTypes() {
+		types.clear();
+	}
+	
+	/**
+	 * Adds the specified element to the set <code>roles</code> if it is not already present. 
+	 * @param roleURI
+	 * @return <code>true</code> if this set did not already contain the specified element.
+	 */
+	public boolean addRole(URI roleURI) {
+		return roles.add(roleURI);
+	}
+	
+	/**
+	 * Removes the specified element from the set <code>roles</code> if it is present.
+	 * @param roleURI
+	 * @return <code>true<code> if this set contained the specified element
+	 */
+	public boolean removeRole(URI roleURI) {
+		return roles.remove(roleURI);
+	}
+	
+	/**
+	 * Sets the field variable <code>roles</code> to the specified element.
+	 * @param roles
+	 */
+	public void setRoles(Set<URI> roles) {
+		this.roles = roles;
+	}
+	
+	/**
+	 * Returns the field variable <code>roles</code>.
+	 * @return the set of URIs for <code>roles</code>.
+	 */
+	public Set<URI> getRoles() {
+		return roles;
+	}
+	
+	/**
+	 * Returns true if the set <code>roles</code> contains the specified element. 
+	 * @return <code>true</code> if this set contains the specified element.
+	 */
+	public boolean containsRole(URI rolesURI) {
+		return roles.contains(rolesURI);
+	}
+	
+	/**
+	 * Removes all entries of the list of <code>roles</code> instances owned by this instance. 
+	 * The list will be empty after this call returns.
+	 */
+	public void clearRoles() {
+		roles.clear();
+	}
+	
+	/**
+	 * Test if the referenced {@link Sequence} instance is set.
+	 * @return <code>true</code> if the field variable is not <code>null</code>
+	 */
+	public boolean isSetSequence() {
+		if (sequence == null)
+			return false;
+		else
+			return true;
+	}
+
+	/**
+	 * Returns the URI of the referenced {@link Sequence} instance.
+	 * @return the URI of the referenced {@link Sequence} instance.
+	 */
+	public URI getSequence() {
+		return sequence;
+	}
+
+	/**
+	 * Sets the {@link Sequence} reference to the specified element.
+	 * @param sequence
+	 */
+	public void setSequence(URI sequence) {
+		this.sequence = sequence;
+	}
+	
+	/**
+	 * Sets the {@link Sequence} reference to <code>null</code>.
+	 */
+	public void unsetSequence() {
+		sequence = null;
+	}
+	
+//	/**
+//	 * Test if any {@link SequenceAnnotation} instance exists.
+//	 * @return <code>true</code> if at least one such instance exists.
+//	 */
+//	public boolean isSetSequenceAnnotations() {
+//		if (sequenceAnnotations.isEmpty())
+//			return false;
+//		else
+//			return true;					
+//	}
+	
+	/**
+	 * Calls the SequenceAnnotation constructor to create a new instance using the specified parameters, 
+	 * then adds to the list of SequenceAnnotation instances owned by this instance.
+	 * @param identity
+	 * @param location
+	 * @return the created SequenceAnnotation instance. 
+	 */
+	public SequenceAnnotation createSequenceAnnotation(URI identity, Location location) {
+		SequenceAnnotation sequenceAnnotation = new SequenceAnnotation(identity, location);
+		if (addSequenceAnnotation(sequenceAnnotation)) {
+			return sequenceAnnotation;
+		}
+		else {
+			return null;
+		}		
+	}
+	
+//	public SequenceAnnotation createSequenceAnnotation(String URIprefix, String id, 
+//				String version, Location location) {		
+//		URI newSequenceURI = URI.create(URIprefix + '/' + id + '/' + version);
+//		if (Identified.isURIcompliant(newSequenceURI.toString())) {
+//			Sequence newSequence = new Sequence(newSequenceURI, elements, encoding);
+//			if (addSequence(newSequence)) {
+//				return newSequence;
+//			}
+//			else
+//				return null;
+//		}
+//		else {
+//			// TODO: Non-compliant URI
+//			return null;
+//		}
+//	}
+	
+	/**
+	 * Adds the specified instance to the list of sequenceAnnotations. 
+	 * @param sequenceAnnotation
+	 * @return 
+	 */
+	public boolean addSequenceAnnotation(SequenceAnnotation sequenceAnnotation) {
+		if (UriCompliance.isChildURIcompliant(this.getIdentity(), sequenceAnnotation.getIdentity())) {
+			// Check if persistent identity exists in other maps.	
+			URI persistentId = URI.create(UriCompliance.extractPersistentId(sequenceAnnotation.getIdentity()));
+			if (!keyExistsInOtherMaps(sequenceAnnotations.keySet(), persistentId)) {
+				// Check if URI exists in the sequenceAnnotations map.
+				if (!sequenceAnnotations.containsKey(sequenceAnnotation.getIdentity())) {
+					sequenceAnnotations.put(sequenceAnnotation.getIdentity(), sequenceAnnotation);
+					SequenceAnnotation latestSequenceAnnotation = sequenceAnnotations.get(persistentId);
+					if (latestSequenceAnnotation == null) {
+						sequenceAnnotations.put(persistentId, sequenceAnnotation);
+					}
+					else {						
+						if (Version.isFirstVersionNewer(UriCompliance.extractVersion(sequenceAnnotation.getIdentity()), 
+								UriCompliance.extractVersion(latestSequenceAnnotation.getIdentity()))) {
+							sequenceAnnotations.put(persistentId, sequenceAnnotation);
+						}
+					}
+					return true;
+				}
+				else // key exists in sequenceAnnotations map
+					return false;
+			}
+			else // key exists in other maps
+				return false;
+		}
+		else { // Only check if sequenceAnnotation's URI exists in all maps.
+			if (!keyExistsInOtherMaps(sequenceAnnotations.keySet(), sequenceAnnotation.getIdentity())) {
+				if (!sequenceAnnotations.containsKey(sequenceAnnotation.getIdentity())) {
+					sequenceAnnotations.put(sequenceAnnotation.getIdentity(), sequenceAnnotation);					
+					return true;
+				}
+				else // key exists in sequenceAnnotations map
+					return false;
+			}
+			else // key exists in other maps
+				return false;
+		}		
+	}
+	
+	/**
+	 * Removes the instance matching the specified URI from the list of structuralAnnotations if present.
+	 * @param sequenceAnnotationURI
+	 * @return the matching instance if present, or <code>null</code> if not present.
+	 */
+	public SequenceAnnotation removeSequenceAnnotation(URI sequenceAnnotationURI) {
+		//URI key = URI.create(sequenceAnnotationURI.toString().toLowerCase());
+		return sequenceAnnotations.remove(sequenceAnnotationURI);
+	}
+	
+	/**
+	 * Returns the instance matching the specified URI from the list of structuralAnnotations if present.
+	 * @param sequenceAnnotationURI
+	 * @return the matching instance if present, or <code>null</code> if not present.
+	 */
+	public SequenceAnnotation getSequenceAnnotation(URI sequenceAnnotationURI) {		
+		return sequenceAnnotations.get(sequenceAnnotationURI);
+	}
+	
+	/**
+	 * Returns the list of structuralAnnotation instances owned by this instance. 
+	 * @return the list of structuralAnnotation instances owned by this instance.
+	 */
+	public List<SequenceAnnotation> getSequenceAnnotations() {
+//		return (List<SequenceAnnotation>) structuralAnnotations.values();
+		List<SequenceAnnotation> sequenceAnnotations = new ArrayList<SequenceAnnotation>(); 
+		sequenceAnnotations.addAll(this.sequenceAnnotations.values());
+		return sequenceAnnotations; 
+	}
+	
+	/**
+	 * Removes all entries of the list of structuralAnnotation instances owned by this instance. The list will be empty after this call returns.
+	 */
+	public void clearSequenceAnnotations() {
+		Object[] keySetArray = sequenceAnnotations.keySet().toArray();
+		for (Object key : keySetArray) {
+			removeSequenceAnnotation((URI) key);
+		}
+	}
+		
+	/**
+	 * Clears the existing list of structuralAnnotation instances, then appends all of the elements in the specified collection to the end of this list.
+	 * @param sequenceAnnotations
+	 */
+	public void setSequenceAnnotations(
+			List<SequenceAnnotation> sequenceAnnotations) {
+		clearSequenceAnnotations();		
+		for (SequenceAnnotation sequenceAnnotation : sequenceAnnotations) {
+			addSequenceAnnotation(sequenceAnnotation);
+		}
+	}
+	
+//	/**
+//	 * Test if the optional field variable <code>structuralInstantiations</code> is set.
+//	 * @return <code>true</code> if the field variable is not an empty list
+//	 */
+//	public boolean isSetSubComponents() {
+//		if (subComponents.isEmpty())
+//			return false;
+//		else
+//			return true;
+//	}
+
+	/**
+	 * Calls the StructuralInstantiation constructor to create a new instance using the specified parameters, 
+	 * then adds to the list of StructuralInstantiation instances owned by this instance.
+	 * @param identity
+	 * @param access
+	 * @param subComponentURI
+	 * @return the created StructuralInstantiation instance. 
+	 */
+	public Component createSubComponent(URI identity, AccessType access, URI subComponentURI) {
+		Component subComponent = new Component(identity, access, subComponentURI);
+		if (addSubComponent(subComponent)) {
+			return subComponent;
+		}
+		else {
+			return null;
+		}
 
-import org.sbolstandard.core2.SequenceConstraint.RestrictionType;
-import org.sbolstandard.core2.abstract_classes.ComponentInstance.AccessType;
-import org.sbolstandard.core2.abstract_classes.Location;
-import org.sbolstandard.core2.abstract_classes.TopLevel;
-import org.sbolstandard.core2.util.UriCompliance;
-import org.sbolstandard.core2.util.Version;
-
-/**
- * 
- * @author Zhen Zhang
- * @author Nicholas Roehner
- * @version 2.0
- */
-
-public class ComponentDefinition extends TopLevel {
-
-	private Set<URI> types;
-	private Set<URI> roles;
-	private URI sequence;
-	private HashMap<URI, Component> subComponents;
-	private HashMap<URI, SequenceAnnotation> sequenceAnnotations;
-	private HashMap<URI, SequenceConstraint> sequenceConstraints;
-	
-	public ComponentDefinition(URI identity, Set<URI> type, Set<URI> roles) {
-		super(identity);
-		setTypes(type);
-		setRoles(roles);		
-		this.subComponents = new HashMap<URI, Component>(); 		
-		this.sequenceAnnotations = new HashMap<URI, SequenceAnnotation>();
-		this.sequenceConstraints = new HashMap<URI, SequenceConstraint>();
-	}
-
-	private ComponentDefinition(ComponentDefinition componentDefinition) {
-		super(componentDefinition);
-		Set<URI> types = new HashSet<URI>();
-		for (URI type : componentDefinition.getTypes()) {
-			types.add(URI.create(type.toString()));
+	}
+	
+	/**
+	 * Adds the specified instance to the list of components.
+	 * @param subComponent
+	 */
+	public boolean addSubComponent(Component subComponent) {
+		if (UriCompliance.isChildURIcompliant(this.getIdentity(), subComponent.getIdentity())) {
+			// Check if persistent identity exists in other maps.
+			URI persistentId = URI.create(UriCompliance.extractPersistentId(subComponent.getIdentity()));
+			if (!keyExistsInOtherMaps(subComponents.keySet(), persistentId)) {
+				// Check if URI exists in the subComponents map.
+				if (!subComponents.containsKey(subComponent.getIdentity())) {
+					subComponents.put(subComponent.getIdentity(), subComponent);
+					Component latestSubComponent = subComponents.get(persistentId);
+					if (latestSubComponent == null) {
+						subComponents.put(persistentId, subComponent);
+					}
+					else {						
+						if (Version.isFirstVersionNewer(UriCompliance.extractVersion(subComponent.getIdentity()), 
+								UriCompliance.extractVersion(latestSubComponent.getIdentity()))) {								
+							subComponents.put(persistentId, subComponent);
+						}
+					}
+					return true;
+				}
+				else // key exists in subComponents map
+					return false;
+			}
+			else // key exists in other maps
+				return false;
+		}
+		else { // Only check if subComponent's URI exists in all maps.
+			if (!keyExistsInOtherMaps(subComponents.keySet(), subComponent.getIdentity())) {
+				if (!subComponents.containsKey(subComponent.getIdentity())) {
+					subComponents.put(subComponent.getIdentity(), subComponent);					
+					return true;
+				}
+				else // key exists in subComponents map
+					return false;
+			}
+			else // key exists in other maps
+				return false;
+		}
+	}
+	
+	/**
+	 * Removes the instance matching the specified URI from the list of structuralInstantiations if present.
+	 * @param subComponentURI
+	 * @return the matching instance if present, or <code>null</code> if not present.
+	 */
+	public Component removeSubComponent(URI subComponentURI) {
+		//URI key = URI.create(subComponentURI.toString().toLowerCase());
+		return subComponents.remove(subComponentURI);
+	}
+	
+	/**
+	 * Returns the instance matching the specified URI from the list of structuralInstantiations if present.
+	 * @param subComponentURI
+	 * @return the matching instance if present, or <code>null</code> if not present.
+	 */
+	public Component getSubComponent(URI subComponentURI) {
+		return subComponents.get(subComponentURI);
+	}
+	
+	/**
+	 * Returns the list of {@link Component} instances owned by this instance. 
+	 * @return the list of {@link Component} instances owned by this instance.
+	 */
+	public List<Component> getSubComponents() {
+		List<Component> structuralInstantiations = new ArrayList<Component>(); 
+		structuralInstantiations.addAll(this.subComponents.values());
+		return structuralInstantiations; 
+	}
+	
+	/**
+	 * Removes all entries of the list of structuralInstantiation instances owned by this instance. The list will be empty after this call returns.
+	 */
+	public void clearSubComponents() {
+		Object[] keySetArray = subComponents.keySet().toArray();
+		for (Object key : keySetArray) {
+			removeSubComponent((URI) key);			
+		}
+	}
+		
+	/**
+	 * Clears the existing list of structuralInstantiation instances, then appends all of the elements in the specified collection to the end of this list.
+	 * @param components
+	 */
+	public void setSubComponents(
+			List<Component> components) {
+		clearSubComponents();
+		for (Component component : components) {
+			addSubComponent(component);
+		}
+	}
+	
+//	/**
+//	 * Test if the optional field variable <code>sequenceConstraints</code> is set.
+//	 * @return <code>true</code> if the field variable is not an empty list
+//	 */
+//	public boolean isSetSequenceConstraints() {
+//		if (sequenceConstraints.isEmpty())
+//			return false;
+//		else
+//			return true;
+//	}
+	
+	/**
+	 * Calls the StructuralConstraint constructor to create a new instance using the specified parameters, 
+	 * then adds to the list of StructuralConstraint instances owned by this instance.
+	 * @param identity
+	 * @param restriction
+	 * @param subject
+	 * @param object
+	 * @return the created StructuralConstraint instance. 
+	 */
+	public SequenceConstraint createSequenceConstraint(URI identity, RestrictionType restriction, URI subject, URI object) {
+		SequenceConstraint sequenceConstraint = new SequenceConstraint(identity, restriction, subject, object);
+		if (addSequenceConstraint(sequenceConstraint)) {
+			return sequenceConstraint;
+		}
+		else {
+			return null;
+		}
+	}
+	
+	/**
+	 * Adds the specified instance to the list of sequenceConstraints. 
+	 * @param sequenceConstraint
+	 */
+	public boolean addSequenceConstraint(SequenceConstraint sequenceConstraint) {
+		if (UriCompliance.isChildURIcompliant(this.getIdentity(), sequenceConstraint.getIdentity())) {
+			// Check if persistent identity exists in other maps.
+			URI persistentId = URI.create(UriCompliance.extractPersistentId(sequenceConstraint.getIdentity()));
+			if (!keyExistsInOtherMaps(sequenceConstraints.keySet(), persistentId)) {
+				// Check if URI exists in the sequenceConstraints map.
+				if (!sequenceConstraints.containsKey(sequenceConstraint.getIdentity())) {
+					sequenceConstraints.put(sequenceConstraint.getIdentity(), sequenceConstraint);
+					SequenceConstraint latestSequenceConstraint = sequenceConstraints.get(persistentId);
+					if (latestSequenceConstraint == null) {
+						sequenceConstraints.put(persistentId, sequenceConstraint);
+					}
+					else {						
+						if (Version.isFirstVersionNewer(UriCompliance.extractVersion(sequenceConstraint.getIdentity()), 
+								UriCompliance.extractVersion(latestSequenceConstraint.getIdentity()))) {
+							sequenceConstraints.put(persistentId, sequenceConstraint);
+						}
+					}
+					return true;
+				}
+				else // key exists in sequenceConstraints map
+					return false;
+			}
+			else // key exists in other maps
+				return false;
+		}
+		else { // Only check if sequenceConstraint's URI exists in all maps.
+			if (!keyExistsInOtherMaps(sequenceConstraints.keySet(), sequenceConstraint.getIdentity())) {
+				if (!sequenceConstraints.containsKey(sequenceConstraint.getIdentity())) {
+					sequenceConstraints.put(sequenceConstraint.getIdentity(), sequenceConstraint);					
+					return true;
+				}
+				else // key exists in sequenceConstraints map
+					return false;
+			}
+			else // key exists in other maps
+				return false;
 		}
-		setTypes(types);
-		Set<URI> roles = new HashSet<URI>();
-		for (URI role : componentDefinition.getRoles()) {
-			roles.add(URI.create(role.toString()));
-		}
-		setRoles(roles);
-		if (!componentDefinition.getSubComponents().isEmpty()) {
-			List<Component> subComponents = new ArrayList<Component>();
-			for (Component subComponent : componentDefinition.getSubComponents()) {
-				subComponents.add(subComponent.deepCopy());
-			}
-			this.setSubComponents(subComponents);
-		}		
-		if (!componentDefinition.getSequenceConstraints().isEmpty()) {
-			List<SequenceConstraint> sequenceConstraints = new ArrayList<SequenceConstraint>();
-			for (SequenceConstraint sequenceConstraint : componentDefinition.getSequenceConstraints()) {
-				sequenceConstraints.add((SequenceConstraint) sequenceConstraint.deepCopy());
-			}
-			this.setSequenceConstraints(sequenceConstraints);
-		}
-		if (!componentDefinition.getSequenceAnnotations().isEmpty()) {
-			List<SequenceAnnotation> sequenceAnnotations = new ArrayList<SequenceAnnotation>();
-			for (SequenceAnnotation sequenceAnnotation : componentDefinition.getSequenceAnnotations()) {
-				sequenceAnnotations.add(sequenceAnnotation.deepCopy());
-			}
-			this.setSequenceAnnotations(sequenceAnnotations);
-		}
-		if (componentDefinition.isSetSequence()) {
-			this.setSequence(URI.create(componentDefinition.getSequence().toString()));
-		}
-	}
-	
-	
-	/**
-	 * Adds the specified element to the set <code>type</code> if it is not already present. 
-	 * @param typeURI
-	 * @return <code>true</code> if this set did not already contain the specified element.
-	 */
-	public boolean addType(URI typeURI) {
-		return types.add(typeURI);
-	}
-	
-	/**
-	 * Removes the specified element from the set <code>type</code> if it is present.
-	 * @param typeURI
-	 * @return <code>true<code> if this set contained the specified element
-	 */
-	public boolean removeType(URI typeURI) {
-		return types.remove(typeURI);
-	}
-	
-	/**
-	 * Sets the field variable <code>type</code> to the specified element.
-	 * @param type
-	 */
-	public void setTypes(Set<URI> type) {
-		this.types = type;
-	}
-	
-	/**
-	 * Returns the field variable <code>type</code>.
-	 * @return the set of URIs for <code>type</code>.
-	 */
-	public Set<URI> getTypes() {
-		return types;
-	}
-	
-	/**
-	 * Returns true if the set <code>type</code> contains the specified element. 
-	 * @return <code>true</code> if this set contains the specified element.
-	 */
-	public boolean containsType(URI typeURI) {
-		return types.contains(typeURI);
-	}
-	
-	/**
-	 * Removes all entries of the list of <code>type</code> instances owned by this instance. 
-	 * The list will be empty after this call returns.
-	 */
-	public void clearTypes() {
-		types.clear();
-	}
-	
-	/**
-	 * Adds the specified element to the set <code>roles</code> if it is not already present. 
-	 * @param roleURI
-	 * @return <code>true</code> if this set did not already contain the specified element.
-	 */
-	public boolean addRole(URI roleURI) {
-		return roles.add(roleURI);
-	}
-	
-	/**
-	 * Removes the specified element from the set <code>roles</code> if it is present.
-	 * @param roleURI
-	 * @return <code>true<code> if this set contained the specified element
-	 */
-	public boolean removeRole(URI roleURI) {
-		return roles.remove(roleURI);
-	}
-	
-	/**
-	 * Sets the field variable <code>roles</code> to the specified element.
-	 * @param roles
-	 */
-	public void setRoles(Set<URI> roles) {
-		this.roles = roles;
-	}
-	
-	/**
-	 * Returns the field variable <code>roles</code>.
-	 * @return the set of URIs for <code>roles</code>.
-	 */
-	public Set<URI> getRoles() {
-		return roles;
-	}
-	
-	/**
-	 * Returns true if the set <code>roles</code> contains the specified element. 
-	 * @return <code>true</code> if this set contains the specified element.
-	 */
-	public boolean containsRole(URI rolesURI) {
-		return roles.contains(rolesURI);
-	}
-	
-	/**
-	 * Removes all entries of the list of <code>roles</code> instances owned by this instance. 
-	 * The list will be empty after this call returns.
-	 */
-	public void clearRoles() {
-		roles.clear();
-	}
-	
-	/**
-	 * Test if the referenced {@link Sequence} instance is set.
-	 * @return <code>true</code> if the field variable is not <code>null</code>
-	 */
-	public boolean isSetSequence() {
-		if (sequence == null)
-			return false;
-		else
-			return true;
-	}
-
-	/**
-	 * Returns the URI of the referenced {@link Sequence} instance.
-	 * @return the URI of the referenced {@link Sequence} instance.
-	 */
-	public URI getSequence() {
-		return sequence;
-	}
-
-	/**
-	 * Sets the {@link Sequence} reference to the specified element.
-	 * @param sequence
-	 */
-	public void setSequence(URI sequence) {
-		this.sequence = sequence;
-	}
-	
-	/**
-	 * Sets the {@link Sequence} reference to <code>null</code>.
-	 */
-	public void unsetSequence() {
-		sequence = null;
-	}
-	
-//	/**
-//	 * Test if any {@link SequenceAnnotation} instance exists.
-//	 * @return <code>true</code> if at least one such instance exists.
-//	 */
-//	public boolean isSetSequenceAnnotations() {
-//		if (sequenceAnnotations.isEmpty())
-//			return false;
-//		else
-//			return true;					
-//	}
-	
-	/**
-	 * Calls the SequenceAnnotation constructor to create a new instance using the specified parameters, 
-	 * then adds to the list of SequenceAnnotation instances owned by this instance.
-	 * @param identity
-	 * @param location
-	 * @return the created SequenceAnnotation instance. 
-	 */
-	public SequenceAnnotation createSequenceAnnotation(URI identity, Location location) {
-		SequenceAnnotation sequenceAnnotation = new SequenceAnnotation(identity, location);
-		if (addSequenceAnnotation(sequenceAnnotation)) {
-			return sequenceAnnotation;
-		}
-		else {
-			return null;
-		}		
-	}
-	
-//	public SequenceAnnotation createSequenceAnnotation(String URIprefix, String id, 
-//				String version, Location location) {		
-//		URI newSequenceURI = URI.create(URIprefix + '/' + id + '/' + version);
-//		if (Identified.isURIcompliant(newSequenceURI.toString())) {
-//			Sequence newSequence = new Sequence(newSequenceURI, elements, encoding);
-//			if (addSequence(newSequence)) {
-//				return newSequence;
-//			}
-//			else
-//				return null;
-//		}
-//		else {
-//			// TODO: Non-compliant URI
-//			return null;
-//		}
-//	}
-	
-	/**
-	 * Adds the specified instance to the list of sequenceAnnotations. 
-	 * @param sequenceAnnotation
-	 * @return 
-	 */
-	public boolean addSequenceAnnotation(SequenceAnnotation sequenceAnnotation) {
-		if (UriCompliance.isChildURIcompliant(this.getIdentity(), sequenceAnnotation.getIdentity())) {
-			// Check if persistent identity exists in other maps.	
-			URI persistentId = URI.create(UriCompliance.extractPersistentId(sequenceAnnotation.getIdentity()));
-			if (!keyExistsInOtherMaps(sequenceAnnotations.keySet(), persistentId)) {
-				// Check if URI exists in the sequenceAnnotations map.
-				if (!sequenceAnnotations.containsKey(sequenceAnnotation.getIdentity())) {
-					sequenceAnnotations.put(sequenceAnnotation.getIdentity(), sequenceAnnotation);
-					SequenceAnnotation latestSequenceAnnotation = sequenceAnnotations.get(persistentId);
-					if (latestSequenceAnnotation == null) {
-						sequenceAnnotations.put(persistentId, sequenceAnnotation);
-					}
-					else {						
-						if (Version.isFirstVersionNewer(UriCompliance.extractVersion(sequenceAnnotation.getIdentity()), 
-								UriCompliance.extractVersion(latestSequenceAnnotation.getIdentity()))) {
-							sequenceAnnotations.put(persistentId, sequenceAnnotation);
-						}
-					}
-					return true;
-				}
-				else // key exists in sequenceAnnotations map
-					return false;
-			}
-			else // key exists in other maps
-				return false;
-		}
-		else { // Only check if sequenceAnnotation's URI exists in all maps.
-			if (!keyExistsInOtherMaps(sequenceAnnotations.keySet(), sequenceAnnotation.getIdentity())) {
-				if (!sequenceAnnotations.containsKey(sequenceAnnotation.getIdentity())) {
-					sequenceAnnotations.put(sequenceAnnotation.getIdentity(), sequenceAnnotation);					
-					return true;
-				}
-				else // key exists in sequenceAnnotations map
-					return false;
-			}
-			else // key exists in other maps
-				return false;
-		}		
-	}
-	
-	/**
-	 * Removes the instance matching the specified URI from the list of structuralAnnotations if present.
-	 * @param sequenceAnnotationURI
-	 * @return the matching instance if present, or <code>null</code> if not present.
-	 */
-	public SequenceAnnotation removeSequenceAnnotation(URI sequenceAnnotationURI) {
-		//URI key = URI.create(sequenceAnnotationURI.toString().toLowerCase());
-		return sequenceAnnotations.remove(sequenceAnnotationURI);
-	}
-	
-	/**
-	 * Returns the instance matching the specified URI from the list of structuralAnnotations if present.
-	 * @param sequenceAnnotationURI
-	 * @return the matching instance if present, or <code>null</code> if not present.
-	 */
-<<<<<<< HEAD
-	public SequenceAnnotation getSequenceAnnotation(URI sequenceAnnotationURI) {		
-=======
-	public SequenceAnnotation getSequenceAnnotation(URI sequenceAnnotationURI) {
->>>>>>> 47a6bfb4
-		return sequenceAnnotations.get(sequenceAnnotationURI);
-	}
-	
-	/**
-	 * Returns the list of structuralAnnotation instances owned by this instance. 
-	 * @return the list of structuralAnnotation instances owned by this instance.
-	 */
-	public List<SequenceAnnotation> getSequenceAnnotations() {
-//		return (List<SequenceAnnotation>) structuralAnnotations.values();
-		List<SequenceAnnotation> sequenceAnnotations = new ArrayList<SequenceAnnotation>(); 
-		sequenceAnnotations.addAll(this.sequenceAnnotations.values());
-		return sequenceAnnotations; 
-	}
-	
-	/**
-	 * Removes all entries of the list of structuralAnnotation instances owned by this instance. The list will be empty after this call returns.
-	 */
-	public void clearSequenceAnnotations() {
-		Object[] keySetArray = sequenceAnnotations.keySet().toArray();
-		for (Object key : keySetArray) {
-			removeSequenceAnnotation((URI) key);
-		}
-	}
-		
-	/**
-	 * Clears the existing list of structuralAnnotation instances, then appends all of the elements in the specified collection to the end of this list.
-	 * @param sequenceAnnotations
-	 */
-	public void setSequenceAnnotations(
-			List<SequenceAnnotation> sequenceAnnotations) {
-		clearSequenceAnnotations();		
-		for (SequenceAnnotation sequenceAnnotation : sequenceAnnotations) {
-			addSequenceAnnotation(sequenceAnnotation);
-		}
-	}
-	
-//	/**
-//	 * Test if the optional field variable <code>structuralInstantiations</code> is set.
-//	 * @return <code>true</code> if the field variable is not an empty list
-//	 */
-//	public boolean isSetSubComponents() {
-//		if (subComponents.isEmpty())
-//			return false;
-//		else
-//			return true;
-//	}
-
-	/**
-	 * Calls the StructuralInstantiation constructor to create a new instance using the specified parameters, 
-	 * then adds to the list of StructuralInstantiation instances owned by this instance.
-	 * @param identity
-	 * @param access
-	 * @param subComponentURI
-	 * @return the created StructuralInstantiation instance. 
-	 */
-	public Component createSubComponent(URI identity, AccessType access, URI subComponentURI) {
-		Component subComponent = new Component(identity, access, subComponentURI);
-		if (addSubComponent(subComponent)) {
-			return subComponent;
-		}
-		else {
-			return null;
-		}
-
-	}
-	
-	/**
-	 * Adds the specified instance to the list of components.
-	 * @param subComponent
-	 */
-	public boolean addSubComponent(Component subComponent) {
-		if (UriCompliance.isChildURIcompliant(this.getIdentity(), subComponent.getIdentity())) {
-			// Check if persistent identity exists in other maps.
-			URI persistentId = URI.create(UriCompliance.extractPersistentId(subComponent.getIdentity()));
-			if (!keyExistsInOtherMaps(subComponents.keySet(), persistentId)) {
-				// Check if URI exists in the subComponents map.
-				if (!subComponents.containsKey(subComponent.getIdentity())) {
-					subComponents.put(subComponent.getIdentity(), subComponent);
-					Component latestSubComponent = subComponents.get(persistentId);
-					if (latestSubComponent == null) {
-						subComponents.put(persistentId, subComponent);
-					}
-					else {						
-						if (Version.isFirstVersionNewer(UriCompliance.extractVersion(subComponent.getIdentity()), 
-								UriCompliance.extractVersion(latestSubComponent.getIdentity()))) {								
-							subComponents.put(persistentId, subComponent);
-						}
-					}
-					return true;
-				}
-				else // key exists in subComponents map
-					return false;
-			}
-			else // key exists in other maps
-				return false;
-		}
-		else { // Only check if subComponent's URI exists in all maps.
-			if (!keyExistsInOtherMaps(subComponents.keySet(), subComponent.getIdentity())) {
-				if (!subComponents.containsKey(subComponent.getIdentity())) {
-					subComponents.put(subComponent.getIdentity(), subComponent);					
-					return true;
-				}
-				else // key exists in subComponents map
-					return false;
-			}
-			else // key exists in other maps
-				return false;
-		}
-	}
-	
-	/**
-	 * Removes the instance matching the specified URI from the list of structuralInstantiations if present.
-	 * @param subComponentURI
-	 * @return the matching instance if present, or <code>null</code> if not present.
-	 */
-	public Component removeSubComponent(URI subComponentURI) {
-		//URI key = URI.create(subComponentURI.toString().toLowerCase());
-		return subComponents.remove(subComponentURI);
-	}
-	
-	/**
-	 * Returns the instance matching the specified URI from the list of structuralInstantiations if present.
-	 * @param subComponentURI
-	 * @return the matching instance if present, or <code>null</code> if not present.
-	 */
-<<<<<<< HEAD
-	public Component getSubComponent(URI subComponentURI) {		
-=======
-	public Component getSubComponent(URI subComponentURI) {
-		//URI key = URI.create(subComponentURI.toString().toLowerCase());
->>>>>>> 47a6bfb4
-		return subComponents.get(subComponentURI);
-	}
-	
-	/**
-	 * Returns the list of {@link Component} instances owned by this instance. 
-	 * @return the list of {@link Component} instances owned by this instance.
-	 */
-	public List<Component> getSubComponents() {
-		List<Component> structuralInstantiations = new ArrayList<Component>(); 
-		structuralInstantiations.addAll(this.subComponents.values());
-		return structuralInstantiations; 
-	}
-	
-	/**
-	 * Removes all entries of the list of structuralInstantiation instances owned by this instance. The list will be empty after this call returns.
-	 */
-	public void clearSubComponents() {
-		Object[] keySetArray = subComponents.keySet().toArray();
-		for (Object key : keySetArray) {
-			removeSubComponent((URI) key);			
-		}
-	}
-		
-	/**
-	 * Clears the existing list of structuralInstantiation instances, then appends all of the elements in the specified collection to the end of this list.
-	 * @param components
-	 */
-	public void setSubComponents(
-			List<Component> components) {
-		clearSubComponents();
-		for (Component component : components) {
-			addSubComponent(component);
-		}
-	}
-	
-//	/**
-//	 * Test if the optional field variable <code>sequenceConstraints</code> is set.
-//	 * @return <code>true</code> if the field variable is not an empty list
-//	 */
-//	public boolean isSetSequenceConstraints() {
-//		if (sequenceConstraints.isEmpty())
-//			return false;
-//		else
-//			return true;
-//	}
-	
-	/**
-	 * Calls the StructuralConstraint constructor to create a new instance using the specified parameters, 
-	 * then adds to the list of StructuralConstraint instances owned by this instance.
-	 * @param identity
-	 * @param restriction
-	 * @param subject
-	 * @param object
-	 * @return the created StructuralConstraint instance. 
-	 */
-	public SequenceConstraint createSequenceConstraint(URI identity, RestrictionType restriction, URI subject, URI object) {
-		SequenceConstraint sequenceConstraint = new SequenceConstraint(identity, restriction, subject, object);
-		if (addSequenceConstraint(sequenceConstraint)) {
-			return sequenceConstraint;
-		}
-		else {
-			return null;
-		}
-	}
-	
-	/**
-	 * Adds the specified instance to the list of sequenceConstraints. 
-	 * @param sequenceConstraint
-	 */
-<<<<<<< HEAD
-	public boolean addSequenceConstraint(SequenceConstraint sequenceConstraint) {
-		if (UriCompliance.isChildURIcompliant(this.getIdentity(), sequenceConstraint.getIdentity())) {
-			// Check if persistent identity exists in other maps.
-			URI persistentId = URI.create(UriCompliance.extractPersistentId(sequenceConstraint.getIdentity()));
-			if (!keyExistsInOtherMaps(sequenceConstraints.keySet(), persistentId)) {
-				// Check if URI exists in the sequenceConstraints map.
-				if (!sequenceConstraints.containsKey(sequenceConstraint.getIdentity())) {
-					sequenceConstraints.put(sequenceConstraint.getIdentity(), sequenceConstraint);
-					SequenceConstraint latestSequenceConstraint = sequenceConstraints.get(persistentId);
-					if (latestSequenceConstraint == null) {
-						sequenceConstraints.put(persistentId, sequenceConstraint);
-					}
-					else {						
-						if (Version.isFirstVersionNewer(UriCompliance.extractVersion(sequenceConstraint.getIdentity()), 
-								UriCompliance.extractVersion(latestSequenceConstraint.getIdentity()))) {
-							sequenceConstraints.put(persistentId, sequenceConstraint);
-						}
-					}
-					return true;
-				}
-				else // key exists in sequenceConstraints map
-					return false;
-			}
-			else // key exists in other maps
-				return false;
-		}
-		else { // Only check if sequenceConstraint's URI exists in all maps.
-			if (!keyExistsInOtherMaps(sequenceConstraints.keySet(), sequenceConstraint.getIdentity())) {
-				if (!sequenceConstraints.containsKey(sequenceConstraint.getIdentity())) {
-					sequenceConstraints.put(sequenceConstraint.getIdentity(), sequenceConstraint);					
-					return true;
-				}
-				else // key exists in sequenceConstraints map
-					return false;
-			}
-			else // key exists in other maps
-				return false;
-		}
-=======
-	public void addSequenceConstraint(SequenceConstraint sequenceConstraint) {
-		// TODO: @addStructuralConstraint, Check for duplicated entries.
-		//URI key = URI.create(sequenceConstraint.getIdentity().toString().toLowerCase());
-		sequenceConstraints.put(sequenceConstraint.getIdentity(), sequenceConstraint);
->>>>>>> 47a6bfb4
-	}
-	
-	/**
-	 * Removes the instance matching the specified URI from the list of structuralConstraints if present.
-	 * @param sequenceConstraintURI
-	 * @return the matching instance if present, or <code>null</code> if not present.
-	 */
-	public SequenceConstraint removeSequenceConstraint(URI sequenceConstraintURI) {
-		//URI key = URI.create(sequenceConstraintURI.toString().toLowerCase());
-		return sequenceConstraints.remove(sequenceConstraintURI);
-	}
-	
-	/**
-	 * Returns the instance matching the specified URI from the list of sequence constraints if present.
-	 * @param sequenceConstraintURI
-	 * @return the matching instance if present, or <code>null</code> if not present.
-	 */
-<<<<<<< HEAD
-	public SequenceConstraint getSequenceConstraint(URI sequenceConstraintURI) {		
-=======
-	public SequenceConstraint getSequenceConstraint(URI sequenceConstraintURI) {
->>>>>>> 47a6bfb4
-		return sequenceConstraints.get(sequenceConstraintURI);
-	}
-	
-	/**
-	 * Returns the list of {@link SequenceConstraint} instances owned by this instance. 
-	 * @return the list of {@link SequenceConstraint} instances owned by this instance.
-	 */
-	public List<SequenceConstraint> getSequenceConstraints() {
-//		return (List<StructuralConstraint>) structuralConstraints.values();
-		List<SequenceConstraint> sequenceConstraints = new ArrayList<SequenceConstraint>(); 
-		sequenceConstraints.addAll(this.sequenceConstraints.values());
-		return sequenceConstraints; 
-	}
-	
-	/**
-	 * Removes all entries of the list of structuralConstraint instances owned by this instance. The list will be empty after this call returns.
-	 */
-	public void clearSequenceConstraints() {
-		Object[] keySetArray = sequenceConstraints.keySet().toArray();
-		for (Object key : keySetArray) {
-			removeSequenceConstraint((URI) key);
-		}
-	}
-		
-	/**
-	 * Clears the existing list of structuralConstraint instances, then appends all of the elements in the specified collection to the end of this list.
-	 * @param sequenceConstraints
-	 */
-	public void setSequenceConstraints(
-			List<SequenceConstraint> sequenceConstraints) {
-		clearSequenceConstraints();
-		for (SequenceConstraint sequenceConstraint : sequenceConstraints) {
-			addSequenceConstraint(sequenceConstraint);
-		}
-	}
-	
-	/* (non-Javadoc)
-	 * @see org.sbolstandard.core2.abstract_classes.TopLevel#updateDisplayId(java.lang.String)
-	 */
-	protected void updateDisplayId(String newDisplayId) {
-		super.updateDisplayId(newDisplayId);
-		if (UriCompliance.isTopLevelURIcompliant(this.getIdentity())) {			
-			// TODO Change all of its children's displayIds in their URIs.
-		}
-	}
-
-
-	/**
-	 * Replace the display ID in the URI of the object's parent with the specified one.  
-	 * @param id
-	 */
-	private void setParentDisplayId(String id) {
-		// TODO fill in
-	}
-	
-	/**
-	 * Replace the display ID in the URI of the object's grand parent (2 levels up) with the specified one.
-	 * @param id
-	 */
-	private void setGrandParentDisplayId(String id) {
-		// TODO fill in
-	}
-	
-	/**
-	 * Provide a deep copy of this object.
-	 */
-	protected ComponentDefinition deepCopy() {
-		return new ComponentDefinition(this);
-	}
-	
-	/**
-	 * Clone the object first, set its display ID to the specified value, and set the major version to "1" and minor version to "0".
-	 * @param newDisplayId
-	 * @return the copied {@link ComponentDefinition} instance.
-	 */
-	public ComponentDefinition copy(String newDisplayId) {
-		ComponentDefinition cloned = (ComponentDefinition) super.copy(newDisplayId);
-		cloned.updateDisplayId(newDisplayId);
-		return cloned;
-	}
-	
-	/**
-	 * Get a deep copy of the object first, and set its major version to the specified value, and minor version to "0". 
-	 * @param newVersion
-	 * @return the copied {@link ComponentDefinition} instance with the specified major version.
-	 */
-	public ComponentDefinition newVersion(String newVersion) {
-		ComponentDefinition cloned = (ComponentDefinition) super.newVersion(newVersion);		
-		cloned.updateVersion(newVersion);
-		return cloned;
-	}
-	
-	/* (non-Javadoc)
-	 * @see org.sbolstandard.core2.abstract_classes.TopLevel#updateVersion(java.lang.String)
-	 */
-	protected void updateVersion(String newVersion) {
-		super.updateVersion(newVersion);
-		if (UriCompliance.isTopLevelURIcompliant(this.getIdentity())) {
-			// TODO Change all of its children's versions in their URIs.
-		}
-	}
-
-	@Override
-	public int hashCode() {
-		final int prime = 31;
-		int result = super.hashCode();
-		result = prime * result + ((roles == null) ? 0 : roles.hashCode());
-		result = prime * result + ((sequence == null) ? 0 : sequence.hashCode());
-		result = prime * result
-				+ ((sequenceAnnotations == null) ? 0 : sequenceAnnotations.hashCode());
-		result = prime * result
-				+ ((sequenceConstraints == null) ? 0 : sequenceConstraints.hashCode());
-		result = prime * result + ((subComponents == null) ? 0 : subComponents.hashCode());
-		result = prime * result + ((types == null) ? 0 : types.hashCode());
-		return result;
-	}
-
-	/* (non-Javadoc)
-	 * @see org.sbolstandard.core2.abstract_classes.Documented#equals(java.lang.Object)
-	 */
-	@Override
-	public boolean equals(Object obj) {
-		if (this == obj)
-			return true;
-		if (!super.equals(obj))
-			return false;
-		if (getClass() != obj.getClass())
-			return false;
-		ComponentDefinition other = (ComponentDefinition) obj;
-		if (roles == null) {
-			if (other.roles != null)
-				return false;
-		} else if (!roles.equals(other.roles))
-			return false;
-		if (sequence == null) {
-			if (other.sequence != null)
-				return false;
-		} else if (!sequence.equals(other.sequence))
-			return false;
-		if (sequenceAnnotations == null) {
-			if (other.sequenceAnnotations != null)
-				return false;
-		} else if (!sequenceAnnotations.equals(other.sequenceAnnotations))
-			return false;
-		if (sequenceConstraints == null) {
-			if (other.sequenceConstraints != null)
-				return false;
-		} else if (!sequenceConstraints.equals(other.sequenceConstraints))
-			return false;
-		if (subComponents == null) {
-			if (other.subComponents != null)
-				return false;
-		} else if (!subComponents.equals(other.subComponents))
-			return false;
-		if (types == null) {
-			if (other.types != null)
-				return false;
-		} else if (!types.equals(other.types))
-			return false;
-		return true;
-	}
-	
-	/**
-	 * Check if the specified key exists in any hash maps in this class other than the one with the specified keySet. This method
-	 * constructs a set of key sets for other hash maps first, and then checks if the key exists.
-	 * @param keySet
-	 * @param key
-	 * @return <code>true</code> if the specified key exists in other hash maps.
-	 */
-	private boolean keyExistsInOtherMaps(Set<URI> keySet, URI key) {
-		Set<Set<URI>> complementSet = new HashSet<Set<URI>>();
-		complementSet.add(sequenceAnnotations.keySet());
-		complementSet.add(sequenceConstraints.keySet());
-		complementSet.add(subComponents.keySet());
-		complementSet.remove(keySet);
-		for (Set<URI> otherKeySet : complementSet) {
-			if (otherKeySet.contains(key)) {
-				return true;
-			}
-		}
-		return false;
-	}
-}
+	}
+	
+	/**
+	 * Removes the instance matching the specified URI from the list of structuralConstraints if present.
+	 * @param sequenceConstraintURI
+	 * @return the matching instance if present, or <code>null</code> if not present.
+	 */
+	public SequenceConstraint removeSequenceConstraint(URI sequenceConstraintURI) {
+		//URI key = URI.create(sequenceConstraintURI.toString().toLowerCase());
+		return sequenceConstraints.remove(sequenceConstraintURI);
+	}
+	
+	/**
+	 * Returns the instance matching the specified URI from the list of sequence constraints if present.
+	 * @param sequenceConstraintURI
+	 * @return the matching instance if present, or <code>null</code> if not present.
+	 */
+	public SequenceConstraint getSequenceConstraint(URI sequenceConstraintURI) {
+		return sequenceConstraints.get(sequenceConstraintURI);
+	}
+	
+	/**
+	 * Returns the list of {@link SequenceConstraint} instances owned by this instance. 
+	 * @return the list of {@link SequenceConstraint} instances owned by this instance.
+	 */
+	public List<SequenceConstraint> getSequenceConstraints() {
+//		return (List<StructuralConstraint>) structuralConstraints.values();
+		List<SequenceConstraint> sequenceConstraints = new ArrayList<SequenceConstraint>(); 
+		sequenceConstraints.addAll(this.sequenceConstraints.values());
+		return sequenceConstraints; 
+	}
+	
+	/**
+	 * Removes all entries of the list of structuralConstraint instances owned by this instance. The list will be empty after this call returns.
+	 */
+	public void clearSequenceConstraints() {
+		Object[] keySetArray = sequenceConstraints.keySet().toArray();
+		for (Object key : keySetArray) {
+			removeSequenceConstraint((URI) key);
+		}
+	}
+		
+	/**
+	 * Clears the existing list of structuralConstraint instances, then appends all of the elements in the specified collection to the end of this list.
+	 * @param sequenceConstraints
+	 */
+	public void setSequenceConstraints(
+			List<SequenceConstraint> sequenceConstraints) {
+		clearSequenceConstraints();
+		for (SequenceConstraint sequenceConstraint : sequenceConstraints) {
+			addSequenceConstraint(sequenceConstraint);
+		}
+	}
+	
+	/* (non-Javadoc)
+	 * @see org.sbolstandard.core2.abstract_classes.TopLevel#updateDisplayId(java.lang.String)
+	 */
+	protected void updateDisplayId(String newDisplayId) {
+		super.updateDisplayId(newDisplayId);
+		if (UriCompliance.isTopLevelURIcompliant(this.getIdentity())) {			
+			// TODO Change all of its children's displayIds in their URIs.
+		}
+	}
+
+
+	/**
+	 * Replace the display ID in the URI of the object's parent with the specified one.  
+	 * @param id
+	 */
+	private void setParentDisplayId(String id) {
+		// TODO fill in
+	}
+	
+	/**
+	 * Replace the display ID in the URI of the object's grand parent (2 levels up) with the specified one.
+	 * @param id
+	 */
+	private void setGrandParentDisplayId(String id) {
+		// TODO fill in
+	}
+	
+	/**
+	 * Provide a deep copy of this object.
+	 */
+	protected ComponentDefinition deepCopy() {
+		return new ComponentDefinition(this);
+	}
+	
+	/**
+	 * Clone the object first, set its display ID to the specified value, and set the major version to "1" and minor version to "0".
+	 * @param newDisplayId
+	 * @return the copied {@link ComponentDefinition} instance.
+	 */
+	public ComponentDefinition copy(String newDisplayId) {
+		ComponentDefinition cloned = (ComponentDefinition) super.copy(newDisplayId);
+		cloned.updateDisplayId(newDisplayId);
+		return cloned;
+	}
+	
+	/**
+	 * Get a deep copy of the object first, and set its major version to the specified value, and minor version to "0". 
+	 * @param newVersion
+	 * @return the copied {@link ComponentDefinition} instance with the specified major version.
+	 */
+	public ComponentDefinition newVersion(String newVersion) {
+		ComponentDefinition cloned = (ComponentDefinition) super.newVersion(newVersion);		
+		cloned.updateVersion(newVersion);
+		return cloned;
+	}
+	
+	/* (non-Javadoc)
+	 * @see org.sbolstandard.core2.abstract_classes.TopLevel#updateVersion(java.lang.String)
+	 */
+	protected void updateVersion(String newVersion) {
+		super.updateVersion(newVersion);
+		if (UriCompliance.isTopLevelURIcompliant(this.getIdentity())) {
+			// TODO Change all of its children's versions in their URIs.
+		}
+	}
+
+	@Override
+	public int hashCode() {
+		final int prime = 31;
+		int result = super.hashCode();
+		result = prime * result + ((roles == null) ? 0 : roles.hashCode());
+		result = prime * result + ((sequence == null) ? 0 : sequence.hashCode());
+		result = prime * result
+				+ ((sequenceAnnotations == null) ? 0 : sequenceAnnotations.hashCode());
+		result = prime * result
+				+ ((sequenceConstraints == null) ? 0 : sequenceConstraints.hashCode());
+		result = prime * result + ((subComponents == null) ? 0 : subComponents.hashCode());
+		result = prime * result + ((types == null) ? 0 : types.hashCode());
+		return result;
+	}
+
+	/* (non-Javadoc)
+	 * @see org.sbolstandard.core2.abstract_classes.Documented#equals(java.lang.Object)
+	 */
+	@Override
+	public boolean equals(Object obj) {
+		if (this == obj)
+			return true;
+		if (!super.equals(obj))
+			return false;
+		if (getClass() != obj.getClass())
+			return false;
+		ComponentDefinition other = (ComponentDefinition) obj;
+		if (roles == null) {
+			if (other.roles != null)
+				return false;
+		} else if (!roles.equals(other.roles))
+			return false;
+		if (sequence == null) {
+			if (other.sequence != null)
+				return false;
+		} else if (!sequence.equals(other.sequence))
+			return false;
+		if (sequenceAnnotations == null) {
+			if (other.sequenceAnnotations != null)
+				return false;
+		} else if (!sequenceAnnotations.equals(other.sequenceAnnotations))
+			return false;
+		if (sequenceConstraints == null) {
+			if (other.sequenceConstraints != null)
+				return false;
+		} else if (!sequenceConstraints.equals(other.sequenceConstraints))
+			return false;
+		if (subComponents == null) {
+			if (other.subComponents != null)
+				return false;
+		} else if (!subComponents.equals(other.subComponents))
+			return false;
+		if (types == null) {
+			if (other.types != null)
+				return false;
+		} else if (!types.equals(other.types))
+			return false;
+		return true;
+	}
+	
+	/**
+	 * Check if the specified key exists in any hash maps in this class other than the one with the specified keySet. This method
+	 * constructs a set of key sets for other hash maps first, and then checks if the key exists.
+	 * @param keySet
+	 * @param key
+	 * @return <code>true</code> if the specified key exists in other hash maps.
+	 */
+	private boolean keyExistsInOtherMaps(Set<URI> keySet, URI key) {
+		Set<Set<URI>> complementSet = new HashSet<Set<URI>>();
+		complementSet.add(sequenceAnnotations.keySet());
+		complementSet.add(sequenceConstraints.keySet());
+		complementSet.add(subComponents.keySet());
+		complementSet.remove(keySet);
+		for (Set<URI> otherKeySet : complementSet) {
+			if (otherKeySet.contains(key)) {
+				return true;
+			}
+		}
+		return false;
+	}
+}