--- conflicted
+++ resolved
@@ -132,7 +132,7 @@
 		addMapsTo(mapping);
 		return mapping;
 	}
-	
+
 	/**
 	 * Creates a child MapsTo instance for this Module
 	 * object with the given arguments, and then adds to this Module's list of MapsTo
@@ -142,40 +142,40 @@
 	 * the SBOLDcouement instance is checked for compliance first. Only a compliant SBOLDocument instance
 	 * is allowed to be edited.
 	 * <p>
-	 * This method creates a compliant local and a compliant remote URIs. 
+	 * This method creates a compliant local and a compliant remote URIs.
 	 * They are created with this Module object's persistent ID,
 	 * the given {@code localId} or {@code remoteId}, and this Module object's version.
 	 * It then calls {@link #createMapsTo(String, RefinementType, URI, URI)} to create
-	 * a MapsTo instance.   
-	 *  
+	 * a MapsTo instance.
+	 *
 	 * @param displayId
 	 * @param refinement
 	 * @param localId
 	 * @param remoteId
 	 * @return a MapsTo instance
 	 * @throws SBOLValidationException if the associated SBOLDocument is not compliant.
-	 * @throws IllegalArgumentException if the SBOLDocument instance already completely 
-	 * specifies all URIs and the given {@code local} argument is not found in the list 
-	 * of functional components that are owned by the ModuleDefinition instance that 
+	 * @throws IllegalArgumentException if the SBOLDocument instance already completely
+	 * specifies all URIs and the given {@code local} argument is not found in the list
+	 * of functional components that are owned by the ModuleDefinition instance that
 	 * this Module object refers to.
-	 * @throws IllegalArgumentException if the SBOLDocument instance already completely 
-	 * specifies all URIs and the given {@code remote} argument is not found in 
-	 * the list of functional components that are owned by the ModuleDefinition instance that 
+	 * @throws IllegalArgumentException if the SBOLDocument instance already completely
+	 * specifies all URIs and the given {@code remote} argument is not found in
+	 * the list of functional components that are owned by the ModuleDefinition instance that
 	 * this Module object refers to.
-	 * @throws IllegalArgumentException if the SBOLDocument instance already completely  
+	 * @throws IllegalArgumentException if the SBOLDocument instance already completely
 	 * specifies all URIs and the given {@code remote} URI refers to a FunctionalComponent
 	 * with {@code private} access type that is owned by the ModuleDefinition instance that
 	 * this Module object refers to.
 	 */
 	public MapsTo createMapsTo(String displayId, RefinementType refinement, String localId, String remoteId) {
 		if (sbolDocument!=null) sbolDocument.checkReadOnly();
-		URI localURI = URIcompliance.createCompliantURI(moduleDefinition.getPersistentIdentity().toString(), 
+		URI localURI = URIcompliance.createCompliantURI(moduleDefinition.getPersistentIdentity().toString(),
 				localId, moduleDefinition.getVersion());
 		if (sbolDocument!=null && sbolDocument.isCreateDefaults() && moduleDefinition!=null &&
 				moduleDefinition.getFunctionalComponent(localURI)==null) {
 			moduleDefinition.createFunctionalComponent(localId,AccessType.PUBLIC,localId,"",DirectionType.INOUT);
 		}
-		URI remoteURI = URIcompliance.createCompliantURI(getDefinition().getPersistentIdentity().toString(), 
+		URI remoteURI = URIcompliance.createCompliantURI(getDefinition().getPersistentIdentity().toString(),
 				remoteId, getDefinition().getVersion());
 		return createMapsTo(displayId,refinement,localURI,remoteURI);
 	}
@@ -308,13 +308,8 @@
 	/**
 	 * Clears the existing list of reference instances, then appends all of the elements in the specified collection to the end of this list.
 	 */
-<<<<<<< HEAD
-	void setMapsTo(List<MapsTo> mapsTos) {
+	void setMapsTos(Set<MapsTo> mapsTos) {
 		clearMapsTos();
-=======
-	void setMapsTos(Set<MapsTo> mapsTos) {
-		clearMapsTos();		
->>>>>>> cf52a3b3
 		for (MapsTo reference : mapsTos) {
 			addMapsTo(reference);
 		}
