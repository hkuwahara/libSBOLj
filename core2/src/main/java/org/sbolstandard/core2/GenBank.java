--- conflicted
+++ resolved
@@ -602,53 +602,46 @@
 		read(doc,in);
 		return doc;
 	}
-<<<<<<< HEAD
-
-=======
-	
+
+
 	// "look-ahead" line
->>>>>>> 2d8bf118
 	private static String nextLine = null;
-	
+
 	private static boolean featureMode = false;
 	private static boolean originMode = false;
-<<<<<<< HEAD
-
-=======
-	
+
 	private static int lineCounter = 0;
-	
->>>>>>> 2d8bf118
+
 	private static String readGenBankLine(BufferedReader br) throws IOException {
 		String newLine = "";
 
 		if (nextLine == null) {
 			newLine = br.readLine();
 			lineCounter ++;
-			
+
 			if (newLine == null) return null;
 			newLine = newLine.trim();
 		} else {
 			newLine = nextLine;
 		}
-		
+
 		while (true) {
 			nextLine = br.readLine();
 
 			if (nextLine==null) return newLine;
 			nextLine = nextLine.trim();
-			
+
 			if (featureMode) {
 				if (nextLine.startsWith("/")) {
 					return newLine;
 				}
-				
+
 				String[] strSplit = nextLine.split("\\s+");
 				URI role = convertGenBanktoSO(strSplit[0]);
 
 				if (role!=null) return newLine;
 			}
-			
+
 			if (originMode) return newLine;
 			if (nextLine.startsWith("DEFINITION")) return newLine;
 			if (nextLine.startsWith("ACCESSION")) return newLine;
@@ -664,7 +657,7 @@
 			if (nextLine.startsWith("MEDLINE")) return newLine;
 			if (nextLine.startsWith("PUBMED")) return newLine;
 			if (nextLine.startsWith("BASE COUNT")) return newLine;
-			
+
 			if (nextLine.startsWith("FEATURES")) {
 				featureMode = true;
 				return newLine;
@@ -681,7 +674,7 @@
 			lineCounter++;
 		}
 	}
-	
+
 	private static void createSubComponentDefinitions(SBOLDocument doc,ComponentDefinition topCD,URI type,String elements,String version) throws SBOLValidationException {
 		for (SequenceAnnotation sa : topCD.getSequenceAnnotations()) {
 			Range range = (Range)sa.getLocation("range");
@@ -739,15 +732,11 @@
 			}
 		}
 	}
-<<<<<<< HEAD
-
-	private static void read(SBOLDocument doc,BufferedInputStream in) throws IOException, SBOLValidationException {
-=======
-	
+
+
 	private static void read(SBOLDocument doc,InputStream in) throws IOException, SBOLValidationException {
->>>>>>> 2d8bf118
 		so = new SequenceOntology();
-		
+
 		// reset the global static variables needed for parsing
 		nextLine = null;
 		featureMode = false;
@@ -777,43 +766,36 @@
 			// LOCUS       AF123456                1510 bp    mRNA    linear   VRT 12-APR-2012
 			if (strLine.startsWith("LOCUS")) {
 				String[] strSplit = strLine.split("\\s+");
-				
+
 				// ID of the sequence
 				id = strSplit[1];
-				
+
 				// type of sequence
 				if (strSplit[4].toUpperCase().contains("RNA")) {
 					type = ComponentDefinition.RNA;
-<<<<<<< HEAD
-				}
-				annotation = new Annotation(new QName(gbNamespace,"molecule",gbPrefix),strSplit[4]);
-=======
-				} 
+
+				}
 				annotation = new Annotation(new QName(gbNamespace, "molecule", gbPrefix), strSplit[4]);
->>>>>>> 2d8bf118
 				annotations.add(annotation);
-				
+
 				for (int i = 5; i < strSplit.length; i++) {
-					
+
 					// linear vs. circular construct
 					if (strSplit[i].startsWith("linear") || strSplit[i].startsWith("circular")) {
 						annotation = new Annotation(new QName(gbNamespace, "topology", gbPrefix), strSplit[i]);
-					
+
 					} else if (strSplit[i].length()==3) {
 						annotation = new Annotation(new QName(gbNamespace, "division", gbPrefix), strSplit[i]);
-					
-					// date
+
+						// date
 					} else {
 						annotation = new Annotation(new QName(gbNamespace, "date", gbPrefix), strSplit[i]);
 					}
-					
+
 					annotations.add(annotation);
-<<<<<<< HEAD
-				}
-=======
-				} 
-				
->>>>>>> 2d8bf118
+
+				}
+
 			} else if (strLine.startsWith("DEFINITION")) {
 				description = strLine.replaceFirst("DEFINITION  ", "");
 			} else if (strLine.startsWith("ACCESSION")) {
@@ -891,101 +873,54 @@
 				String annotationStr = strLine.replace("BASE COUNT", "").trim();
 				annotation = new Annotation(new QName(gbNamespace,"base count",gbPrefix), annotationStr);
 				annotations.add(annotation);
-			
-			// sequence features
+
+				// sequence features
 			} else if (strLine.startsWith("FEATURE")) {
-				
+
 				topCD = doc.createComponentDefinition(id, version, type);
 				topCD.addRole(SequenceOntology.ENGINEERED_REGION);
 				if (!"".equals(description)) {
 					topCD.setDescription(description);
 				}
 				topCD.setAnnotations(annotations);
-				
+
 				// tell the parser that we're in the "FEATURE" section
 				featureMode = true;
-				
+
 			} else if (strLine.startsWith("ORIGIN")) {
 				// switch from feature to origin mode
 				originMode = true;
 				featureMode = false;
-				
+
 			} else {
-				
+
 				/*---------------------
 				 * FEATURE MODE
 				 *---------------------*/
 				if (featureMode) {
-					
-					
+
+
 					// parse the labels of a feature
 					if (strLine.startsWith("/")) {
-<<<<<<< HEAD
-						String[] splitStr = strLine.split("=");
-						String tag = splitStr[0].replace("/","");
-						String value = splitStr[1];
-						SequenceAnnotation sa = topCD.getSequenceAnnotation("annotation"+(featureCnt-1));
-						annotation = new Annotation(new QName(gbNamespace,tag,gbPrefix),value);
-						sa.addAnnotation(annotation);
-						continue;
-					}
-					strLine = strLine.replace(", ",",");
-					String[] strSplit = strLine.split("\\s+");
-					URI role = convertGenBanktoSO(strSplit[0]);
-					ComponentDefinition feature =
-							doc.createComponentDefinition("feature"+featureCnt, version, type);
-					feature.addRole(role);
-					String range = strSplit[1];
-					OrientationType orientation = OrientationType.INLINE;
-					if (range.startsWith("complement")) {
-						orientation = OrientationType.REVERSECOMPLEMENT;
-						range = range.replace("complement(", "").replace(")","");
-					}
-					if (range.startsWith("join")) {
-						range = range.replace("join(", "").replace(")","");
-						String[] ranges = range.split(",");
-						int rangeCnt = 0;
-						SequenceAnnotation sa =  null;
-						for (String r : ranges) {
-							// TODO: complements within join
-							r = r.replace("<","").replace(">", ""); // TODO: need to handle these properly
-							String[] rangeSplit = r.split("\\.\\.");
-							int start = Integer.parseInt(rangeSplit[0]);
-							int end = Integer.parseInt(rangeSplit[1]);
-							if (rangeCnt==0) {
-								sa = topCD.createSequenceAnnotation("annotation"+featureCnt,"range"+rangeCnt,
-										start,end,orientation);
-								sa.setComponent("feature"+featureCnt);
-							} else if (sa != null) {
-								sa.addRange("range"+rangeCnt, start, end, orientation);
-							}
-							rangeCnt++;
-						}
-					} else if (range.contains("^")) {
-						String[] rangeSplit = range.split("\\^");
-						int at = Integer.parseInt(rangeSplit[0]);
-						SequenceAnnotation sa =
-								topCD.createSequenceAnnotation("annotation"+featureCnt,"cut",at,orientation);
-						sa.setComponent("feature"+featureCnt);
-=======
-
-						// per default, we assume that every label 
+
+
+						// per default, we assume that every label
 						// has a key only
 						String tag = strLine.replace("/","").trim();
 						String value = "";
-						
+
 						// now, we check if the key has a value too
-						// i.e. /<key>=<value> 
+						// i.e. /<key>=<value>
 						if((-1) != strLine.indexOf('=')) {
 							String[] splitStr = strLine.split("=");
 							tag = splitStr[0].replace("/","");
 							value = splitStr[1];
 						}
-						
+
 						// here, we just read the next lines until we find the closing double-quota
 						StringBuilder sbValue = new StringBuilder();
 						sbValue.append(value);
-						
+
 						// multi-line string value
 						if(value.startsWith("\"") && !value.endsWith("\"")) {
 							while(true) {
@@ -995,7 +930,9 @@
 									break;
 								}
 							}
+
 						}
+
 
 						// a Genbank feature label is mapped to an SBOL SequenceAnnotation
 						SequenceAnnotation sa = topCD.getSequenceAnnotation("annotation" + (featureCnt - 1));
@@ -1003,32 +940,27 @@
 							annotation = new Annotation(new QName(gbNamespace,tag,gbPrefix),value);
 							sa.addAnnotation(annotation);
 						}
-					
-					// start of a new feature
->>>>>>> 2d8bf118
+
+						// start of a new feature
 					} else {
-					
+
 						strLine = strLine.replace(", ",",");
 						String[] strSplit = strLine.split("\\s+");
-	
-						// a Genbank feature is mapped to a SBOL role 
+
+						// a Genbank feature is mapped to a SBOL role
 						// documented by an SO term
 						URI role = convertGenBanktoSO(strSplit[0]);
-						ComponentDefinition feature = 
+						ComponentDefinition feature =
 								doc.createComponentDefinition("feature"+featureCnt, version, type);
 						feature.addRole(role);
-						
+
 						String range = strSplit[1];
 						OrientationType orientation = OrientationType.INLINE;
 						if (range.startsWith("complement")) {
 							orientation = OrientationType.REVERSECOMPLEMENT;
 							range = range.replace("complement(", "").replace(")","");
 						}
-<<<<<<< HEAD
-						SequenceAnnotation sa =
-								topCD.createSequenceAnnotation("annotation"+featureCnt,"range",start,end,orientation);
-						sa.setComponent("feature"+featureCnt);
-=======
+
 						if (range.startsWith("join")) {
 							range = range.replace("join(", "").replace(")","");
 							String[] ranges = range.split(",");
@@ -1042,27 +974,27 @@
 								int end = Integer.parseInt(rangeSplit[1]);
 								if (rangeCnt==0) {
 									sa = topCD.createSequenceAnnotation("annotation"+featureCnt,"range"+rangeCnt,
-												start,end,orientation);
+											start,end,orientation);
 									sa.setComponent("feature"+featureCnt);
 								} else if (sa != null) {
 									sa.addRange("range"+rangeCnt, start, end, orientation);
 								}
-								rangeCnt++;							
+								rangeCnt++;
 							}
 						} else if (range.contains("^")) {
 							String[] rangeSplit = range.split("\\^");
 							int at = Integer.parseInt(rangeSplit[0]);
-							SequenceAnnotation sa = 
-								topCD.createSequenceAnnotation("annotation"+featureCnt,"cut",at,orientation);
+							SequenceAnnotation sa =
+									topCD.createSequenceAnnotation("annotation"+featureCnt,"cut",at,orientation);
 							sa.setComponent("feature"+featureCnt);
-							
+
 						} else {
-	
-							range = range.replace("<","").replace(">", ""); 
-							// "The symbols < and > indicate that the end point of the range 
+
+							range = range.replace("<","").replace(">", "");
+							// "The symbols < and > indicate that the end point of the range
 							//  is beyond the specified base number."
 							// TODO: need to handle these properly
-							
+
 							String[] rangeSplit = range.split("\\.\\.");
 							try {
 								int start = Integer.parseInt(rangeSplit[0]);
@@ -1073,27 +1005,26 @@
 									start = end;
 									end = temp;
 								}
-								
-								SequenceAnnotation sa = 
-									topCD.createSequenceAnnotation("annotation"+featureCnt,"range",start,end,orientation);
+
+								SequenceAnnotation sa =
+										topCD.createSequenceAnnotation("annotation"+featureCnt,"range",start,end,orientation);
 								sa.setComponent("feature"+featureCnt);
 							} catch(Exception e) {
 								System.out.println(lineCounter + " --> " + strLine);
 							}
 						}
-						
+
 						featureCnt++;
 
->>>>>>> 2d8bf118
 					}
-					
-					
-				/*---------------------
-				 * SEQUENCE MODE
-				 *---------------------*/
+
+
+					/*---------------------
+					 * SEQUENCE MODE
+					 *---------------------*/
 				} else if (originMode) {
 					if(elements == null) { elements = new String(""); }
-					
+
 					String[] strSplit = strLine.split(" ");
 					for (int i = 1; i < strSplit.length; i++) {
 						sbSequence.append(strSplit[i]);
@@ -1101,7 +1032,7 @@
 				}
 			}
 		}
-		
+
 		Sequence sequence = doc.createSequence(id+"_seq", version, sbSequence.toString(), Sequence.IUPAC_DNA);
 		topCD.addSequence(sequence);
 		createSubComponentDefinitions(doc,topCD,type,sbSequence.toString(),version);
