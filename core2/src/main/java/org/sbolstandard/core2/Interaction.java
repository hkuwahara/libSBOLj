<<<<<<< HEAD
package org.sbolstandard.core2;

import static org.sbolstandard.core2.URIcompliance.createCompliantURI;
import static org.sbolstandard.core2.URIcompliance.extractDisplayId;

import java.net.URI;
import java.util.ArrayList;
import java.util.HashMap;
import java.util.HashSet;
import java.util.List;
import java.util.Set;

/**
 * @author Zhen Zhang
 * @author Tramy Nguyen
 * @author Nicholas Roehner
 * @author Matthew Pocock
 * @author Goksel Misirli
 * @author Chris Myers
 * @version 2.0-beta
 */

/**
 * @author zhangz
 *
 */
public class Interaction extends Identified {

	private Set<URI> types;
	private HashMap<URI, Participation> participations;
	private ModuleDefinition moduleDefinition = null;

	/**
	 *
	 * @param identity an identity for the interaction
	 * @param type a type for the interaction
	 */
	Interaction(URI identity, Set<URI> type) {
		super(identity);
		this.types = new HashSet<>();
		this.participations = new HashMap<>();
		setTypes(type);
	}

	Interaction(Interaction interaction) {
		super(interaction);
		this.types = new HashSet<>();
		this.participations = new HashMap<>();
		Set<URI> type = new HashSet<>();
		for (URI typeElement : interaction.getTypes()) {
			type.add(URI.create(typeElement.toString()));
		}
		this.setTypes(type);
		List<Participation> participations = new ArrayList<>();
		for (Participation participation : interaction.getParticipations()) {
			participations.add(participation.deepCopy());
		}
		this.setParticipations(participations);
	}

	/**
	 * Adds the given type URI to this Interaction's set of reference type URIs.
	 * <p>
	 * If this Interaction object belongs to an SBOLDocument instance, then
	 * the SBOLDcouement instance is checked for compliance first. Only a compliant SBOLDocument instance
	 * is allowed to be edited.
	 *
	 * @param typeURI The URI type for this object
	 * @return {@code true} if this set did not already contain the specified role.
	 * @throws SBOLValidationException if the associated SBOLDocument is not compliant
	 */
	public boolean addType(URI typeURI) {
		if (sbolDocument!=null) sbolDocument.checkReadOnly();
		return types.add(typeURI);
	}

	/**
	 * Removes the given type reference from the set of type references.
	 * <p>
	 * If this ModuleDefinition object belongs to an SBOLDocument instance, then
	 * the SBOLDcouement instance is checked for compliance first. Only a compliant SBOLDocument instance
	 * is allowed to be edited.
	 *
	 * @param typeURI The referenced URI type to be removed
	 * @return {@code true} if the matching type reference is removed successfully, {@code false} otherwise.
	 * @throws SBOLValidationException if the associated SBOLDocument is not compliant.
	 * @throws IllegalArgumentException if this Interaction object has only one element matching the given
	 * {@code typeURI} before removal.
	 */
	public boolean removeType(URI typeURI) {
		if (sbolDocument!=null) sbolDocument.checkReadOnly();
		if (types.size()==1 && types.contains(typeURI)) {
			throw new IllegalArgumentException("Interaction " + this.getIdentity() + " must have at least one type.");
		}
		return types.remove(typeURI);
	}

	/**
	 * Clears the existing set of type references first, then adds the given
	 * set of the type references to this Interaction object.
	 * <p>
	 * If this ModuleDefinition object belongs to an SBOLDocument instance, then
	 * the SBOLDcouement instance is checked for compliance first. Only a compliant SBOLDocument instance
	 * is allowed to be edited.
	 *
	 * @param types The set types to be added to this object
	 * @throws SBOLValidationException if the associated SBOLDocument is not compliant.
	 * @throws IllegalArgumentException if the given {@code types} argument is either {@code null} or empty
	 */
	public void setTypes(Set<URI> types) {
		if (sbolDocument!=null) sbolDocument.checkReadOnly();
		if (types==null || types.size()==0) {
			throw new IllegalArgumentException("Interaction " + this.getIdentity() + " must have at least one type.");
		}
		clearTypes();
		for (URI type : types) {
			addType(type);
		}
	}

	/**
	 * Returns the set of type URIs owned by this Interaction object.
	 *
	 * @return the set of type URIs owned by this Interaction object.
	 */
	public Set<URI> getTypes() {
		return types;
	}

	/**
	 * Checks if the given type URI is included in this Interaction
	 * object's set of reference type URIs.
	 *
	 * @param typeURI
	 * @return {@code true} if this set contains the given URI, {@code false} otherwise.
	 */
	public boolean containsType(URI typeURI) {
		return types.contains(typeURI);
	}

	/**
	 * Removes all entries of the list of <code>type</code> instances owned by this instance.
	 * The list will be empty after this call returns.
	 */
	void clearTypes() {
		types.clear();
	}

	//	/**
	//	 * Test if the optional field variable <code>participations</code> is set.
	//	 * @return <code>true</code> if the field variable is not an empty list
	//	 */
	//	public boolean isSetParticipations() {
	//		return !(participations == null || participations.isEmpty());
	//	}

	/**
	 * Calls the Participation constructor to create a new instance using the specified parameters,
	 * then adds to the list of Participation instances owned by this instance.
	 * @return the  created Participation instance.
	 */
	Participation createParticipation(URI identity, URI participant) {
		Participation participation = new Participation(identity, participant);
		addParticipation(participation);
		return participation;
	}

	/**
	 * Creates a child Participation instance for this Interaction
	 * object with the given arguments, and then adds to this Interaction's list of Participation instances.
	 * <p>
	 * If this ComponentDefinition object belongs to an SBOLDocument instance, then
	 * the SBOLDcouement instance is checked for compliance first. Only a compliant SBOLDocument instance
	 * is allowed to be edited.
	 * <p>
	 * This method creates a compliant Participation URI with this Interaction object's
	 * persistent identity URI, the given {@code paricipantId}, and this Interaction object's version.
	 * It then calls {@link #createParticipation(String, URI)}
	 * with this component definition URI.
	 *
	 * @param displayId The displayId identifier for this SequenceAnnotation
	 * @param participantId The participantId for this SequenceAnnotation
	 * @return a Participation instance
	 * @throws SBOLValidationException if the associated SBOLDocument is not compliant
	 */
	public Participation createParticipation(String displayId, String participantId) {
		if (sbolDocument!=null) sbolDocument.checkReadOnly();
		URI participantURI = URIcompliance.createCompliantURI(moduleDefinition.getPersistentIdentity().toString(),
				participantId, moduleDefinition.getVersion());
		if (sbolDocument!=null && sbolDocument.isCreateDefaults() && moduleDefinition!=null &&
				moduleDefinition.getFunctionalComponent(participantURI)==null) {
			moduleDefinition.createFunctionalComponent(participantId,AccessType.PUBLIC,participantId,"",
					DirectionType.INOUT);
		}
		return createParticipation(displayId,participantURI);
	}

	/**
	 * Creates a child Participation instance for this Interaction
	 * object with the given arguments, and then adds to this Interaction's list of Participation instances.
	 * <p>
	 * If this ComponentDefinition object belongs to an SBOLDocument instance, then
	 * the SBOLDcouement instance is checked for compliance first. Only a compliant SBOLDocument instance
	 * is allowed to be edited.
	 * <p>
	 * This method creates a compliant Participation URI with this Interaction object's
	 * persistent identity URI, the given {@code displayId}, and this Interaction object's version.
	 *
	 *
	 * @param displayId The displayId identifier for this SequenceAnnotation
	 * @param participant The participant involved in the Interaction
	 * @return a Participation instance
	 * @throws SBOLValidationException if the associated SBOLDocument is not compliant
	 * @throws IllegalArgumentException if the FunctionalComponent URI referenced by the Participation
	 * instance, i.e. {@code participant}, does not belong to the list of FunctionalComponent instances owned by
	 * this Interaction's parent ModuleDefinition instance.
	 * @throws IllegalStateException if this Interaction instance has non-standard compliant identity
	 */
	public Participation createParticipation(String displayId, URI participant) {
		if (sbolDocument!=null) sbolDocument.checkReadOnly();
		if (moduleDefinition != null) {
			if (moduleDefinition.getFunctionalComponent(participant)==null) {
				throw new IllegalArgumentException("Functional component '" + participant + "' does not exist.");
			}
		}
		String parentPersistentIdStr = this.getPersistentIdentity().toString();
		String version = this.getVersion();
		if(parentPersistentIdStr == null) {
			throw new IllegalStateException(
					"Can not create a child on a parent that has the non-standard compliant identity " +
							this.getIdentity());
		}
		//validateIdVersion(displayId, version);
		Participation p = createParticipation(
				createCompliantURI(parentPersistentIdStr, displayId, version), participant);
		p.setPersistentIdentity(createCompliantURI(parentPersistentIdStr, displayId, ""));
		p.setDisplayId(displayId);
		p.setVersion(version);
		return p;
	}

	/**
	 * Adds the specified instance to the list of participations.
	 */
	void addParticipation(Participation participation) {
		addChildSafely(participation, participations, "participation");
		participation.setSBOLDocument(this.sbolDocument);
		participation.setModuleDefinition(moduleDefinition);
	}

	/**
	 * Removes the given Participation instance from this Interaction object's list of
	 * Participation instances.
	 * <p>
	 * If this ModuleDefinition object belongs to an SBOLDocument instance, then
	 * the SBOLDcouement instance is checked for compliance first. Only a compliant SBOLDocument instance
	 * is allowed to be edited.
	 *
	 * @param participation The participant to be removed from the Interaction
	 * @return {@code true} if the matching Participation instance is removed successfully,
	 *         {@code false} otherwise.
	 * @throws SBOLValidationException if the associated SBOLDocument is not compliant.
	 */
	public boolean removeParticipation(Participation participation) {
		if (sbolDocument!=null) sbolDocument.checkReadOnly();
		return removeChildSafely(participation,participations);
	}

	/**
	 * Returns the Participation instance matching the given {@code displayId} from
	 * this Interaction object's list of Participation instances.
	 *
	 * @param displayId The displayId identifier for this SequenceAnnotation
	 * @return the matching instance if present, or {@code null} otherwise.
	 */
	public Participation getParticipation(String displayId) {
		return participations.get(createCompliantURI(this.getPersistentIdentity().toString(),displayId,this.getVersion()));
	}

	/**
	 * Returns the Participation instance matching the given {@code participationURI} from this
	 * Interaction object's list of Participation instances.
	 *
	 * @param participationURI The referenced URI of the participant
	 * @return the matching Participation instance if present, or
	 *         {@code null} otherwise.
	 */
	public Participation getParticipation(URI participationURI) {
		return participations.get(participationURI);
	}

	/**
	 * Returns the set of Participation instances owned by this
	 * Interaction object.
	 *
	 * @return the set of the set of Participation instances owned by this
	 * Interaction object.
	 */
	public Set<Participation> getParticipations() {
		return new HashSet<>(participations.values());
	}

	/**
	 * Removes all entries of this Interaction object's list of SequenceAnnotation objects.
	 * The list will be empty after this call returns.
	 * <p>
	 * If this Interaction object belongs to an SBOLDocument instance,
	 * then the SBOLDcouement instance is checked for compliance first. Only a compliant SBOLDocument instance
	 * is allowed to be edited.
	 * <p>
	 * This method calls {@link #removeParticipation(Participation)} to iteratively remove
	 * each Participation instance owned by this object.
	 *
	 * @throws SBOLValidationException if the associated SBOLDocument is not compliant
	 */
	public void clearParticipations() {
		if (sbolDocument!=null) sbolDocument.checkReadOnly();
		Object[] valueSetArray = participations.values().toArray();
		for (Object participation : valueSetArray) {
			removeParticipation((Participation)participation);
		}

	}

	/**
	 * Clears the existing list of participation instances, then appends all of the elements in the specified collection to the end of this list.
	 */
	void setParticipations(
			List<Participation> participations) {
		clearParticipations();
		for (Participation participation : participations) {
			addParticipation(participation);
		}
	}


	@Override
	public int hashCode() {
		final int prime = 31;
		int result = super.hashCode();
		result = prime * result + ((participations == null) ? 0 : participations.hashCode());
		result = prime * result + ((types == null) ? 0 : types.hashCode());
		return result;
	}


	@Override
	public boolean equals(Object obj) {
		if (this == obj)
			return true;
		if (!super.equals(obj))
			return false;
		if (getClass() != obj.getClass())
			return false;
		Interaction other = (Interaction) obj;
		if (participations == null) {
			if (other.participations != null)
				return false;
		} else if (!participations.equals(other.participations))
			return false;
		if (types == null) {
			if (other.types != null)
				return false;
		} else if (!types.equals(other.types))
			return false;
		return true;
	}

	@Override
	protected Interaction deepCopy() {
		return new Interaction(this);
	}

	/**
	 * Assume this Component object and all its descendants (children, grand children, etc) have compliant URI, and all given parameters have compliant forms.
	 * This method is called by {@link ComponentDefinition#copy(String, String, String)}.
	 */
	void updateCompliantURI(String URIprefix, String displayId, String version) {
		if (!this.getIdentity().equals(createCompliantURI(URIprefix,displayId,version))) {
			this.setWasDerivedFrom(this.getIdentity());
		}
		this.setIdentity(createCompliantURI(URIprefix,displayId,version));
		this.setPersistentIdentity(createCompliantURI(URIprefix,displayId,""));
		this.setDisplayId(displayId);
		this.setVersion(version);
		int count = 0;
		for (Participation participation : this.getParticipations()) {
			if (!participation.isSetDisplayId()) participation.setDisplayId("participation"+ ++count);
			participation.updateCompliantURI(this.getPersistentIdentity().toString(),
					participation.getDisplayId(), version);
			this.removeChildSafely(participation, this.participations);
			this.addParticipation(participation);
			String participantId = extractDisplayId(participation.getParticipantURI());
			participation.setParticipant(createCompliantURI(URIprefix,participantId,version));
		}
	}

	/**
	 * Returns this Interaction object's parent ModuleDefinition instance.
	 *
	 * @return this Interaction object's parent ModuleDefinition instance
	 */
	ModuleDefinition getModuleDefinition() {
		return moduleDefinition;
	}

	/**
	 * @param moduleDefinition the moduleDefinition to set
	 */
	void setModuleDefinition(ModuleDefinition moduleDefinition) {
		this.moduleDefinition = moduleDefinition;
	}

	@Override
	public String toString() {
		return "Interaction [types=" + types + ", participations=" + participations + ", identity="
				+ identity + ", displayId=" + displayId + ", name=" + name + ", description="
				+ description + "]";
	}

}
=======
package org.sbolstandard.core2;

import java.net.URI;
import java.util.HashMap;
import java.util.HashSet;
import java.util.Set;

import static org.sbolstandard.core2.URIcompliance.*;

/**
 * @author Zhen Zhang
 * @author Tramy Nguyen
 * @author Nicholas Roehner
 * @author Matthew Pocock
 * @author Goksel Misirli
 * @author Chris Myers
 * @version 2.0-beta
 */

public class Interaction extends Identified {

	private Set<URI> types;
	private HashMap<URI, Participation> participations;
	private ModuleDefinition moduleDefinition = null;
	
	/**
	 * 
	 * @param identity an identity for the interaction	 
	 * @param type a type for the interaction
	 */
	Interaction(URI identity, Set<URI> type) {
		super(identity);
		this.types = new HashSet<>();
		this.participations = new HashMap<>();
		setTypes(type);
	}
	
	Interaction(Interaction interaction) {
		super(interaction);
		this.types = new HashSet<>();
		this.participations = new HashMap<>();
		Set<URI> type = new HashSet<>();
		for (URI typeElement : interaction.getTypes()) {
			type.add(URI.create(typeElement.toString()));
		}
		this.setTypes(type);
		Set<Participation> participations = new HashSet<>();
		for (Participation participation : interaction.getParticipations()) {
			participations.add(participation.deepCopy());
		}
		this.setParticipations(participations);
	}

	/**
	 * Adds the given type URI to this Interaction's set of reference type URIs.
	 * <p>
	 * If this Interaction object belongs to an SBOLDocument instance, then
	 * the SBOLDcouement instance is checked for compliance first. Only a compliant SBOLDocument instance
	 * is allowed to be edited.
	 * 
	 * @param typeURI
	 * @return {@code true} if this set did not already contain the specified role.
	 * @throws SBOLValidationException if the associated SBOLDocument is not compliant
	 */
	public boolean addType(URI typeURI) {
		if (sbolDocument!=null) sbolDocument.checkReadOnly();
		return types.add(typeURI);
	}
	
	/**
	 * Removes the given type reference from the set of type references.
	 * <p>
	 * If this ModuleDefinition object belongs to an SBOLDocument instance, then
	 * the SBOLDcouement instance is checked for compliance first. Only a compliant SBOLDocument instance
	 * is allowed to be edited.
	 * 
	 * @param typeURI
	 * @return {@code true} if the matching type reference is removed successfully, {@code false} otherwise.
	 * @throws SBOLValidationException if the associated SBOLDocument is not compliant.
	 * @throws IllegalArgumentException if this Interaction object has only one element matching the given 
	 * {@code typeURI} before removal.
	 */
	public boolean removeType(URI typeURI) {
		if (sbolDocument!=null) sbolDocument.checkReadOnly();
		if (types.size()==1 && types.contains(typeURI)) {
			throw new IllegalArgumentException("Interaction " + this.getIdentity() + " must have at least one type.");
		}
		return types.remove(typeURI);
	}
	
	/**
	 * Clears the existing set of type references first, then adds the given
	 * set of the type references to this Interaction object.
	 * <p>
	 * If this ModuleDefinition object belongs to an SBOLDocument instance, then
	 * the SBOLDcouement instance is checked for compliance first. Only a compliant SBOLDocument instance
	 * is allowed to be edited.
	 *
	 * @param types
	 * @throws SBOLValidationException if the associated SBOLDocument is not compliant.
	 * @throws IllegalArgumentException if the given {@code types} argument is either {@code null} or empty
	 */
	public void setTypes(Set<URI> types) {
		if (sbolDocument!=null) sbolDocument.checkReadOnly();
		if (types==null || types.size()==0) {
			throw new IllegalArgumentException("Interaction " + this.getIdentity() + " must have at least one type.");
		}
		clearTypes();
		for (URI type : types) {
			addType(type);
		}
	}
	
	/**
	 * Returns the set of type URIs owned by this Interaction object.
	 * 
	 * @return the set of type URIs owned by this Interaction object.
	 */
	public Set<URI> getTypes() {
		return types;
	}
	
	/**
	 * Checks if the given type URI is included in this Interaction
	 * object's set of reference type URIs.
	 * 
	 * @param typeURI
	 * @return {@code true} if this set contains the given URI, {@code false} otherwise.
	 */
	public boolean containsType(URI typeURI) {
		return types.contains(typeURI);
	}
	
	/**
	 * Removes all entries of the list of <code>type</code> instances owned by this instance. 
	 * The list will be empty after this call returns.
	 */
	void clearTypes() {
		types.clear();
	}
	
//	/**
//	 * Test if the optional field variable <code>participations</code> is set.
//	 * @return <code>true</code> if the field variable is not an empty list
//	 */
//	public boolean isSetParticipations() {
//		return !(participations == null || participations.isEmpty());
//	}
	
	/**
	 * Calls the Participation constructor to create a new instance using the specified parameters, 
	 * then adds to the list of Participation instances owned by this instance.
	 * @return the  created Participation instance.
	 */
	Participation createParticipation(URI identity, URI participant) {
		Participation participation = new Participation(identity, participant);
		addParticipation(participation);
		return participation;
	}
	
	/**
	 * Creates a child Participation instance for this Interaction
	 * object with the given arguments, and then adds to this Interaction's list of Participation instances.
	 * <p>
	 * If this ComponentDefinition object belongs to an SBOLDocument instance, then
	 * the SBOLDcouement instance is checked for compliance first. Only a compliant SBOLDocument instance
	 * is allowed to be edited.
	 * <p>
	 * This method creates a compliant Participation URI with this Interaction object's
	 * persistent identity URI, the given {@code paricipantId}, and this Interaction object's version.
	 * It then calls {@link #createParticipation(String, URI)}
	 * with this component definition URI.
	 * 
	 * @param displayId
	 * @param participantId
	 * @return a Participation instance
	 * @throws SBOLValidationException if the associated SBOLDocument is not compliant
	 */
	public Participation createParticipation(String displayId, String participantId) {
		if (sbolDocument!=null) sbolDocument.checkReadOnly();
		URI participantURI = URIcompliance.createCompliantURI(moduleDefinition.getPersistentIdentity().toString(), 
				participantId, moduleDefinition.getVersion());
		if (sbolDocument!=null && sbolDocument.isCreateDefaults() && moduleDefinition!=null &&
				moduleDefinition.getFunctionalComponent(participantURI)==null) {
			moduleDefinition.createFunctionalComponent(participantId,AccessType.PUBLIC,participantId,"",
					DirectionType.INOUT);
		}
		return createParticipation(displayId,participantURI);
	}

	/**
	 * Creates a child Participation instance for this Interaction
	 * object with the given arguments, and then adds to this Interaction's list of Participation instances.
	 * <p>
	 * If this ComponentDefinition object belongs to an SBOLDocument instance, then
	 * the SBOLDcouement instance is checked for compliance first. Only a compliant SBOLDocument instance
	 * is allowed to be edited.
	 * <p>
	 * This method creates a compliant Participation URI with this Interaction object's
	 * persistent identity URI, the given {@code displayId}, and this Interaction object's version.
	 * 
	 * 
	 * @param displayId
	 * @param participant
	 * @return a Participation instance
	 * @throws SBOLValidationException if the associated SBOLDocument is not compliant
	 * @throws IllegalArgumentException if the FunctionalComponent URI referenced by the Participation 
	 * instance, i.e. {@code participant}, does not belong to the list of FunctionalComponent instances owned by
	 * this Interaction's parent ModuleDefinition instance.
	 * @throws IllegalStateException if this Interaction instance has non-standard compliant identity
	 */
	public Participation createParticipation(String displayId, URI participant) {
		if (sbolDocument!=null) sbolDocument.checkReadOnly();
		if (moduleDefinition != null) {
			if (moduleDefinition.getFunctionalComponent(participant)==null) {
				throw new IllegalArgumentException("Functional component '" + participant + "' does not exist.");
			}
		}
		String parentPersistentIdStr = this.getPersistentIdentity().toString();
		String version = this.getVersion();
		if(parentPersistentIdStr == null) {
			throw new IllegalStateException(
					"Can not create a child on a parent that has the non-standard compliant identity " +
							this.getIdentity());
		}
		//validateIdVersion(displayId, version);
        Participation p = createParticipation(
				createCompliantURI(parentPersistentIdStr, displayId, version), participant);
		p.setPersistentIdentity(createCompliantURI(parentPersistentIdStr, displayId, ""));
		p.setDisplayId(displayId);
		p.setVersion(version);
		return p;
	}
	
	/**
	 * Adds the specified instance to the list of participations. 
	 */
	void addParticipation(Participation participation) {
		if (moduleDefinition != null && moduleDefinition.getFunctionalComponent(participation.getParticipantURI())==null) {
			throw new IllegalArgumentException("Functional component '" + participation.getParticipantURI() + "' does not exist.");
		}
        addChildSafely(participation, participations, "participation");
		participation.setSBOLDocument(this.sbolDocument);
        participation.setModuleDefinition(moduleDefinition);
	}

	/**
	 * Removes the given Participation instance from this Interaction object's list of
	 * Participation instances.
	 * <p>
	 * If this ModuleDefinition object belongs to an SBOLDocument instance, then
	 * the SBOLDcouement instance is checked for compliance first. Only a compliant SBOLDocument instance
	 * is allowed to be edited.
	 *	
	 * @param participation
	 * @return {@code true} if the matching Participation instance is removed successfully,
	 *         {@code false} otherwise.
	 * @throws SBOLValidationException if the associated SBOLDocument is not compliant.
	 */
	public boolean removeParticipation(Participation participation) {
		if (sbolDocument!=null) sbolDocument.checkReadOnly();
		return removeChildSafely(participation,participations);
	}

	/**
	 * Returns the Participation instance matching the given {@code displayId} from 
	 * this Interaction object's list of Participation instances.
	 * 
	 * @param displayId
	 * @return the matching instance if present, or {@code null} otherwise.
	 */
	public Participation getParticipation(String displayId) {
		return participations.get(createCompliantURI(this.getPersistentIdentity().toString(),displayId,this.getVersion()));
	}
	
	/**
	 * Returns the Participation instance matching the given {@code participationURI} from this
	 * Interaction object's list of Participation instances.
	 * 
	 * @param participationURI
	 * @return the matching Participation instance if present, or
	 *         {@code null} otherwise.
	 */
	public Participation getParticipation(URI participationURI) {
		return participations.get(participationURI);
	}
	
	/**
	 * Returns the set of Participation instances owned by this
	 * Interaction object.
	 * 
	 * @return the set of the set of Participation instances owned by this
	 * Interaction object.
	 */
	public Set<Participation> getParticipations() {
		return new HashSet<>(participations.values());
	}

	/**
	 * Removes all entries of this Interaction object's list of SequenceAnnotation objects.
	 * The list will be empty after this call returns.
	 * <p>
	 * If this Interaction object belongs to an SBOLDocument instance,
	 * then the SBOLDcouement instance is checked for compliance first. Only a compliant SBOLDocument instance
	 * is allowed to be edited.
	 * <p>
	 * This method calls {@link #removeParticipation(Participation)} to iteratively remove
	 * each Participation instance owned by this object.
	 * 
	 * @throws SBOLValidationException if the associated SBOLDocument is not compliant
	 */
	public void clearParticipations() {
		if (sbolDocument!=null) sbolDocument.checkReadOnly();
		Object[] valueSetArray = participations.values().toArray();
		for (Object participation : valueSetArray) {
			removeParticipation((Participation)participation);
		}

	}
		
	/**
	 * Clears the existing list of participation instances, then appends all of the elements in the specified collection to the end of this list.
	 */
	void setParticipations(Set<Participation> participations) {
		clearParticipations();	
		for (Participation participation : participations) {
			addParticipation(participation);
		}
	}


	@Override
	public int hashCode() {
		final int prime = 31;
		int result = super.hashCode();
		result = prime * result + ((participations == null) ? 0 : participations.hashCode());
		result = prime * result + ((types == null) ? 0 : types.hashCode());
		return result;
	}


	@Override
	public boolean equals(Object obj) {
		if (this == obj)
			return true;
		if (!super.equals(obj))
			return false;
		if (getClass() != obj.getClass())
			return false;
		Interaction other = (Interaction) obj;
		if (participations == null) {
			if (other.participations != null)
				return false;
		} else if (!participations.equals(other.participations))
			return false;
		if (types == null) {
			if (other.types != null)
				return false;
		} else if (!types.equals(other.types))
			return false;
		return true;
	}

	@Override
	protected Interaction deepCopy() {
		return new Interaction(this);
	}
	
	/**
	 * Assume this Component object and all its descendants (children, grand children, etc) have compliant URI, and all given parameters have compliant forms.
	 * This method is called by {@link ComponentDefinition#copy(String, String, String)}.
	 */
	void updateCompliantURI(String URIprefix, String displayId, String version) {
		if (!this.getIdentity().equals(createCompliantURI(URIprefix,displayId,version))) {
			this.setWasDerivedFrom(this.getIdentity());
		}
		this.setIdentity(createCompliantURI(URIprefix,displayId,version));		
		this.setPersistentIdentity(createCompliantURI(URIprefix,displayId,""));
		this.setDisplayId(displayId);
		this.setVersion(version);
		int count = 0;
		for (Participation participation : this.getParticipations()) {
			if (!participation.isSetDisplayId()) participation.setDisplayId("participation"+ ++count);
			participation.updateCompliantURI(this.getPersistentIdentity().toString(), 
					participation.getDisplayId(), version);
			this.removeChildSafely(participation, this.participations);
			this.addParticipation(participation);
			String participantId = extractDisplayId(participation.getParticipantURI());
			participation.setParticipant(createCompliantURI(URIprefix,participantId,version));
		}
	}

	/**
	 * Returns this Interaction object's parent ModuleDefinition instance.
	 * 
	 * @return this Interaction object's parent ModuleDefinition instance
	 */
	ModuleDefinition getModuleDefinition() {
		return moduleDefinition;
	}

	/**
	 * @param moduleDefinition the moduleDefinition to set
	 */
	void setModuleDefinition(ModuleDefinition moduleDefinition) {
		this.moduleDefinition = moduleDefinition;
	}

	@Override
	public String toString() {
		return "Interaction [types=" + types + ", participations=" + participations + ", identity="
				+ identity + ", displayId=" + displayId + ", name=" + name + ", description="
				+ description + "]";
	}
	
}
>>>>>>> cf52a3b3
<|MERGE_RESOLUTION|>--- conflicted
+++ resolved
@@ -1,14 +1,12 @@
-<<<<<<< HEAD
+
 package org.sbolstandard.core2;
 
 import static org.sbolstandard.core2.URIcompliance.createCompliantURI;
 import static org.sbolstandard.core2.URIcompliance.extractDisplayId;
 
 import java.net.URI;
-import java.util.ArrayList;
 import java.util.HashMap;
 import java.util.HashSet;
-import java.util.List;
 import java.util.Set;
 
 /**
@@ -21,10 +19,6 @@
  * @version 2.0-beta
  */
 
-/**
- * @author zhangz
- *
- */
 public class Interaction extends Identified {
 
 	private Set<URI> types;
@@ -52,7 +46,7 @@
 			type.add(URI.create(typeElement.toString()));
 		}
 		this.setTypes(type);
-		List<Participation> participations = new ArrayList<>();
+		Set<Participation> participations = new HashSet<>();
 		for (Participation participation : interaction.getParticipations()) {
 			participations.add(participation.deepCopy());
 		}
@@ -66,7 +60,7 @@
 	 * the SBOLDcouement instance is checked for compliance first. Only a compliant SBOLDocument instance
 	 * is allowed to be edited.
 	 *
-	 * @param typeURI The URI type for this object
+	 * @param typeURI
 	 * @return {@code true} if this set did not already contain the specified role.
 	 * @throws SBOLValidationException if the associated SBOLDocument is not compliant
 	 */
@@ -82,7 +76,7 @@
 	 * the SBOLDcouement instance is checked for compliance first. Only a compliant SBOLDocument instance
 	 * is allowed to be edited.
 	 *
-	 * @param typeURI The referenced URI type to be removed
+	 * @param typeURI
 	 * @return {@code true} if the matching type reference is removed successfully, {@code false} otherwise.
 	 * @throws SBOLValidationException if the associated SBOLDocument is not compliant.
 	 * @throws IllegalArgumentException if this Interaction object has only one element matching the given
@@ -104,7 +98,7 @@
 	 * the SBOLDcouement instance is checked for compliance first. Only a compliant SBOLDocument instance
 	 * is allowed to be edited.
 	 *
-	 * @param types The set types to be added to this object
+	 * @param types
 	 * @throws SBOLValidationException if the associated SBOLDocument is not compliant.
 	 * @throws IllegalArgumentException if the given {@code types} argument is either {@code null} or empty
 	 */
@@ -179,8 +173,8 @@
 	 * It then calls {@link #createParticipation(String, URI)}
 	 * with this component definition URI.
 	 *
-	 * @param displayId The displayId identifier for this SequenceAnnotation
-	 * @param participantId The participantId for this SequenceAnnotation
+	 * @param displayId
+	 * @param participantId
 	 * @return a Participation instance
 	 * @throws SBOLValidationException if the associated SBOLDocument is not compliant
 	 */
@@ -208,8 +202,8 @@
 	 * persistent identity URI, the given {@code displayId}, and this Interaction object's version.
 	 *
 	 *
-	 * @param displayId The displayId identifier for this SequenceAnnotation
-	 * @param participant The participant involved in the Interaction
+	 * @param displayId
+	 * @param participant
 	 * @return a Participation instance
 	 * @throws SBOLValidationException if the associated SBOLDocument is not compliant
 	 * @throws IllegalArgumentException if the FunctionalComponent URI referenced by the Participation
@@ -244,6 +238,9 @@
 	 * Adds the specified instance to the list of participations.
 	 */
 	void addParticipation(Participation participation) {
+		if (moduleDefinition != null && moduleDefinition.getFunctionalComponent(participation.getParticipantURI())==null) {
+			throw new IllegalArgumentException("Functional component '" + participation.getParticipantURI() + "' does not exist.");
+		}
 		addChildSafely(participation, participations, "participation");
 		participation.setSBOLDocument(this.sbolDocument);
 		participation.setModuleDefinition(moduleDefinition);
@@ -257,7 +254,7 @@
 	 * the SBOLDcouement instance is checked for compliance first. Only a compliant SBOLDocument instance
 	 * is allowed to be edited.
 	 *
-	 * @param participation The participant to be removed from the Interaction
+	 * @param participation
 	 * @return {@code true} if the matching Participation instance is removed successfully,
 	 *         {@code false} otherwise.
 	 * @throws SBOLValidationException if the associated SBOLDocument is not compliant.
@@ -271,7 +268,7 @@
 	 * Returns the Participation instance matching the given {@code displayId} from
 	 * this Interaction object's list of Participation instances.
 	 *
-	 * @param displayId The displayId identifier for this SequenceAnnotation
+	 * @param displayId
 	 * @return the matching instance if present, or {@code null} otherwise.
 	 */
 	public Participation getParticipation(String displayId) {
@@ -282,7 +279,7 @@
 	 * Returns the Participation instance matching the given {@code participationURI} from this
 	 * Interaction object's list of Participation instances.
 	 *
-	 * @param participationURI The referenced URI of the participant
+	 * @param participationURI
 	 * @return the matching Participation instance if present, or
 	 *         {@code null} otherwise.
 	 */
@@ -326,8 +323,7 @@
 	/**
 	 * Clears the existing list of participation instances, then appends all of the elements in the specified collection to the end of this list.
 	 */
-	void setParticipations(
-			List<Participation> participations) {
+	void setParticipations(Set<Participation> participations) {
 		clearParticipations();
 		for (Participation participation : participations) {
 			addParticipation(participation);
@@ -419,422 +415,4 @@
 				+ description + "]";
 	}
 
-}
-=======
-package org.sbolstandard.core2;
-
-import java.net.URI;
-import java.util.HashMap;
-import java.util.HashSet;
-import java.util.Set;
-
-import static org.sbolstandard.core2.URIcompliance.*;
-
-/**
- * @author Zhen Zhang
- * @author Tramy Nguyen
- * @author Nicholas Roehner
- * @author Matthew Pocock
- * @author Goksel Misirli
- * @author Chris Myers
- * @version 2.0-beta
- */
-
-public class Interaction extends Identified {
-
-	private Set<URI> types;
-	private HashMap<URI, Participation> participations;
-	private ModuleDefinition moduleDefinition = null;
-	
-	/**
-	 * 
-	 * @param identity an identity for the interaction	 
-	 * @param type a type for the interaction
-	 */
-	Interaction(URI identity, Set<URI> type) {
-		super(identity);
-		this.types = new HashSet<>();
-		this.participations = new HashMap<>();
-		setTypes(type);
-	}
-	
-	Interaction(Interaction interaction) {
-		super(interaction);
-		this.types = new HashSet<>();
-		this.participations = new HashMap<>();
-		Set<URI> type = new HashSet<>();
-		for (URI typeElement : interaction.getTypes()) {
-			type.add(URI.create(typeElement.toString()));
-		}
-		this.setTypes(type);
-		Set<Participation> participations = new HashSet<>();
-		for (Participation participation : interaction.getParticipations()) {
-			participations.add(participation.deepCopy());
-		}
-		this.setParticipations(participations);
-	}
-
-	/**
-	 * Adds the given type URI to this Interaction's set of reference type URIs.
-	 * <p>
-	 * If this Interaction object belongs to an SBOLDocument instance, then
-	 * the SBOLDcouement instance is checked for compliance first. Only a compliant SBOLDocument instance
-	 * is allowed to be edited.
-	 * 
-	 * @param typeURI
-	 * @return {@code true} if this set did not already contain the specified role.
-	 * @throws SBOLValidationException if the associated SBOLDocument is not compliant
-	 */
-	public boolean addType(URI typeURI) {
-		if (sbolDocument!=null) sbolDocument.checkReadOnly();
-		return types.add(typeURI);
-	}
-	
-	/**
-	 * Removes the given type reference from the set of type references.
-	 * <p>
-	 * If this ModuleDefinition object belongs to an SBOLDocument instance, then
-	 * the SBOLDcouement instance is checked for compliance first. Only a compliant SBOLDocument instance
-	 * is allowed to be edited.
-	 * 
-	 * @param typeURI
-	 * @return {@code true} if the matching type reference is removed successfully, {@code false} otherwise.
-	 * @throws SBOLValidationException if the associated SBOLDocument is not compliant.
-	 * @throws IllegalArgumentException if this Interaction object has only one element matching the given 
-	 * {@code typeURI} before removal.
-	 */
-	public boolean removeType(URI typeURI) {
-		if (sbolDocument!=null) sbolDocument.checkReadOnly();
-		if (types.size()==1 && types.contains(typeURI)) {
-			throw new IllegalArgumentException("Interaction " + this.getIdentity() + " must have at least one type.");
-		}
-		return types.remove(typeURI);
-	}
-	
-	/**
-	 * Clears the existing set of type references first, then adds the given
-	 * set of the type references to this Interaction object.
-	 * <p>
-	 * If this ModuleDefinition object belongs to an SBOLDocument instance, then
-	 * the SBOLDcouement instance is checked for compliance first. Only a compliant SBOLDocument instance
-	 * is allowed to be edited.
-	 *
-	 * @param types
-	 * @throws SBOLValidationException if the associated SBOLDocument is not compliant.
-	 * @throws IllegalArgumentException if the given {@code types} argument is either {@code null} or empty
-	 */
-	public void setTypes(Set<URI> types) {
-		if (sbolDocument!=null) sbolDocument.checkReadOnly();
-		if (types==null || types.size()==0) {
-			throw new IllegalArgumentException("Interaction " + this.getIdentity() + " must have at least one type.");
-		}
-		clearTypes();
-		for (URI type : types) {
-			addType(type);
-		}
-	}
-	
-	/**
-	 * Returns the set of type URIs owned by this Interaction object.
-	 * 
-	 * @return the set of type URIs owned by this Interaction object.
-	 */
-	public Set<URI> getTypes() {
-		return types;
-	}
-	
-	/**
-	 * Checks if the given type URI is included in this Interaction
-	 * object's set of reference type URIs.
-	 * 
-	 * @param typeURI
-	 * @return {@code true} if this set contains the given URI, {@code false} otherwise.
-	 */
-	public boolean containsType(URI typeURI) {
-		return types.contains(typeURI);
-	}
-	
-	/**
-	 * Removes all entries of the list of <code>type</code> instances owned by this instance. 
-	 * The list will be empty after this call returns.
-	 */
-	void clearTypes() {
-		types.clear();
-	}
-	
-//	/**
-//	 * Test if the optional field variable <code>participations</code> is set.
-//	 * @return <code>true</code> if the field variable is not an empty list
-//	 */
-//	public boolean isSetParticipations() {
-//		return !(participations == null || participations.isEmpty());
-//	}
-	
-	/**
-	 * Calls the Participation constructor to create a new instance using the specified parameters, 
-	 * then adds to the list of Participation instances owned by this instance.
-	 * @return the  created Participation instance.
-	 */
-	Participation createParticipation(URI identity, URI participant) {
-		Participation participation = new Participation(identity, participant);
-		addParticipation(participation);
-		return participation;
-	}
-	
-	/**
-	 * Creates a child Participation instance for this Interaction
-	 * object with the given arguments, and then adds to this Interaction's list of Participation instances.
-	 * <p>
-	 * If this ComponentDefinition object belongs to an SBOLDocument instance, then
-	 * the SBOLDcouement instance is checked for compliance first. Only a compliant SBOLDocument instance
-	 * is allowed to be edited.
-	 * <p>
-	 * This method creates a compliant Participation URI with this Interaction object's
-	 * persistent identity URI, the given {@code paricipantId}, and this Interaction object's version.
-	 * It then calls {@link #createParticipation(String, URI)}
-	 * with this component definition URI.
-	 * 
-	 * @param displayId
-	 * @param participantId
-	 * @return a Participation instance
-	 * @throws SBOLValidationException if the associated SBOLDocument is not compliant
-	 */
-	public Participation createParticipation(String displayId, String participantId) {
-		if (sbolDocument!=null) sbolDocument.checkReadOnly();
-		URI participantURI = URIcompliance.createCompliantURI(moduleDefinition.getPersistentIdentity().toString(), 
-				participantId, moduleDefinition.getVersion());
-		if (sbolDocument!=null && sbolDocument.isCreateDefaults() && moduleDefinition!=null &&
-				moduleDefinition.getFunctionalComponent(participantURI)==null) {
-			moduleDefinition.createFunctionalComponent(participantId,AccessType.PUBLIC,participantId,"",
-					DirectionType.INOUT);
-		}
-		return createParticipation(displayId,participantURI);
-	}
-
-	/**
-	 * Creates a child Participation instance for this Interaction
-	 * object with the given arguments, and then adds to this Interaction's list of Participation instances.
-	 * <p>
-	 * If this ComponentDefinition object belongs to an SBOLDocument instance, then
-	 * the SBOLDcouement instance is checked for compliance first. Only a compliant SBOLDocument instance
-	 * is allowed to be edited.
-	 * <p>
-	 * This method creates a compliant Participation URI with this Interaction object's
-	 * persistent identity URI, the given {@code displayId}, and this Interaction object's version.
-	 * 
-	 * 
-	 * @param displayId
-	 * @param participant
-	 * @return a Participation instance
-	 * @throws SBOLValidationException if the associated SBOLDocument is not compliant
-	 * @throws IllegalArgumentException if the FunctionalComponent URI referenced by the Participation 
-	 * instance, i.e. {@code participant}, does not belong to the list of FunctionalComponent instances owned by
-	 * this Interaction's parent ModuleDefinition instance.
-	 * @throws IllegalStateException if this Interaction instance has non-standard compliant identity
-	 */
-	public Participation createParticipation(String displayId, URI participant) {
-		if (sbolDocument!=null) sbolDocument.checkReadOnly();
-		if (moduleDefinition != null) {
-			if (moduleDefinition.getFunctionalComponent(participant)==null) {
-				throw new IllegalArgumentException("Functional component '" + participant + "' does not exist.");
-			}
-		}
-		String parentPersistentIdStr = this.getPersistentIdentity().toString();
-		String version = this.getVersion();
-		if(parentPersistentIdStr == null) {
-			throw new IllegalStateException(
-					"Can not create a child on a parent that has the non-standard compliant identity " +
-							this.getIdentity());
-		}
-		//validateIdVersion(displayId, version);
-        Participation p = createParticipation(
-				createCompliantURI(parentPersistentIdStr, displayId, version), participant);
-		p.setPersistentIdentity(createCompliantURI(parentPersistentIdStr, displayId, ""));
-		p.setDisplayId(displayId);
-		p.setVersion(version);
-		return p;
-	}
-	
-	/**
-	 * Adds the specified instance to the list of participations. 
-	 */
-	void addParticipation(Participation participation) {
-		if (moduleDefinition != null && moduleDefinition.getFunctionalComponent(participation.getParticipantURI())==null) {
-			throw new IllegalArgumentException("Functional component '" + participation.getParticipantURI() + "' does not exist.");
-		}
-        addChildSafely(participation, participations, "participation");
-		participation.setSBOLDocument(this.sbolDocument);
-        participation.setModuleDefinition(moduleDefinition);
-	}
-
-	/**
-	 * Removes the given Participation instance from this Interaction object's list of
-	 * Participation instances.
-	 * <p>
-	 * If this ModuleDefinition object belongs to an SBOLDocument instance, then
-	 * the SBOLDcouement instance is checked for compliance first. Only a compliant SBOLDocument instance
-	 * is allowed to be edited.
-	 *	
-	 * @param participation
-	 * @return {@code true} if the matching Participation instance is removed successfully,
-	 *         {@code false} otherwise.
-	 * @throws SBOLValidationException if the associated SBOLDocument is not compliant.
-	 */
-	public boolean removeParticipation(Participation participation) {
-		if (sbolDocument!=null) sbolDocument.checkReadOnly();
-		return removeChildSafely(participation,participations);
-	}
-
-	/**
-	 * Returns the Participation instance matching the given {@code displayId} from 
-	 * this Interaction object's list of Participation instances.
-	 * 
-	 * @param displayId
-	 * @return the matching instance if present, or {@code null} otherwise.
-	 */
-	public Participation getParticipation(String displayId) {
-		return participations.get(createCompliantURI(this.getPersistentIdentity().toString(),displayId,this.getVersion()));
-	}
-	
-	/**
-	 * Returns the Participation instance matching the given {@code participationURI} from this
-	 * Interaction object's list of Participation instances.
-	 * 
-	 * @param participationURI
-	 * @return the matching Participation instance if present, or
-	 *         {@code null} otherwise.
-	 */
-	public Participation getParticipation(URI participationURI) {
-		return participations.get(participationURI);
-	}
-	
-	/**
-	 * Returns the set of Participation instances owned by this
-	 * Interaction object.
-	 * 
-	 * @return the set of the set of Participation instances owned by this
-	 * Interaction object.
-	 */
-	public Set<Participation> getParticipations() {
-		return new HashSet<>(participations.values());
-	}
-
-	/**
-	 * Removes all entries of this Interaction object's list of SequenceAnnotation objects.
-	 * The list will be empty after this call returns.
-	 * <p>
-	 * If this Interaction object belongs to an SBOLDocument instance,
-	 * then the SBOLDcouement instance is checked for compliance first. Only a compliant SBOLDocument instance
-	 * is allowed to be edited.
-	 * <p>
-	 * This method calls {@link #removeParticipation(Participation)} to iteratively remove
-	 * each Participation instance owned by this object.
-	 * 
-	 * @throws SBOLValidationException if the associated SBOLDocument is not compliant
-	 */
-	public void clearParticipations() {
-		if (sbolDocument!=null) sbolDocument.checkReadOnly();
-		Object[] valueSetArray = participations.values().toArray();
-		for (Object participation : valueSetArray) {
-			removeParticipation((Participation)participation);
-		}
-
-	}
-		
-	/**
-	 * Clears the existing list of participation instances, then appends all of the elements in the specified collection to the end of this list.
-	 */
-	void setParticipations(Set<Participation> participations) {
-		clearParticipations();	
-		for (Participation participation : participations) {
-			addParticipation(participation);
-		}
-	}
-
-
-	@Override
-	public int hashCode() {
-		final int prime = 31;
-		int result = super.hashCode();
-		result = prime * result + ((participations == null) ? 0 : participations.hashCode());
-		result = prime * result + ((types == null) ? 0 : types.hashCode());
-		return result;
-	}
-
-
-	@Override
-	public boolean equals(Object obj) {
-		if (this == obj)
-			return true;
-		if (!super.equals(obj))
-			return false;
-		if (getClass() != obj.getClass())
-			return false;
-		Interaction other = (Interaction) obj;
-		if (participations == null) {
-			if (other.participations != null)
-				return false;
-		} else if (!participations.equals(other.participations))
-			return false;
-		if (types == null) {
-			if (other.types != null)
-				return false;
-		} else if (!types.equals(other.types))
-			return false;
-		return true;
-	}
-
-	@Override
-	protected Interaction deepCopy() {
-		return new Interaction(this);
-	}
-	
-	/**
-	 * Assume this Component object and all its descendants (children, grand children, etc) have compliant URI, and all given parameters have compliant forms.
-	 * This method is called by {@link ComponentDefinition#copy(String, String, String)}.
-	 */
-	void updateCompliantURI(String URIprefix, String displayId, String version) {
-		if (!this.getIdentity().equals(createCompliantURI(URIprefix,displayId,version))) {
-			this.setWasDerivedFrom(this.getIdentity());
-		}
-		this.setIdentity(createCompliantURI(URIprefix,displayId,version));		
-		this.setPersistentIdentity(createCompliantURI(URIprefix,displayId,""));
-		this.setDisplayId(displayId);
-		this.setVersion(version);
-		int count = 0;
-		for (Participation participation : this.getParticipations()) {
-			if (!participation.isSetDisplayId()) participation.setDisplayId("participation"+ ++count);
-			participation.updateCompliantURI(this.getPersistentIdentity().toString(), 
-					participation.getDisplayId(), version);
-			this.removeChildSafely(participation, this.participations);
-			this.addParticipation(participation);
-			String participantId = extractDisplayId(participation.getParticipantURI());
-			participation.setParticipant(createCompliantURI(URIprefix,participantId,version));
-		}
-	}
-
-	/**
-	 * Returns this Interaction object's parent ModuleDefinition instance.
-	 * 
-	 * @return this Interaction object's parent ModuleDefinition instance
-	 */
-	ModuleDefinition getModuleDefinition() {
-		return moduleDefinition;
-	}
-
-	/**
-	 * @param moduleDefinition the moduleDefinition to set
-	 */
-	void setModuleDefinition(ModuleDefinition moduleDefinition) {
-		this.moduleDefinition = moduleDefinition;
-	}
-
-	@Override
-	public String toString() {
-		return "Interaction [types=" + types + ", participations=" + participations + ", identity="
-				+ identity + ", displayId=" + displayId + ", name=" + name + ", description="
-				+ description + "]";
-	}
-	
-}
->>>>>>> cf52a3b3
+}