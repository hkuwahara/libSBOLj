package org.sbolstandard.core2;

import static org.sbolstandard.core2.URIcompliance.createCompliantURI;

import java.net.URI;

/**
 * Represents the SBOL Location data model.
 * 
 * @author Zhen Zhang
 * @author Nicholas Roehner
 * @author Chris Myers
 * @version 2.1
 */

public abstract class Location extends Identified implements Comparable<Location> {

	protected OrientationType orientation;

	/**
	 * @param identity
	 * @throws SBOLValidationException if an SBOL validation rule violation occurred in {@link Identified#Identified(URI)}.
	 */
	Location(URI identity) throws SBOLValidationException {
		super(identity);
	}

	/**
	 * @param location
	 * @throws SBOLValidationException if an SBOL validation rule violation occurred in 
	 * {@link Identified#Identified(Identified)}.
	 */
	protected Location(Location location) throws SBOLValidationException {
		super(location);
		this.setOrientation(location.getOrientation());
	}

	/* (non-Javadoc)
	 * @see org.sbolstandard.core2.Identified#deepCopy()
	 */
	@Override
	protected abstract Location deepCopy() throws SBOLValidationException;

	/**
	 * Checks if the orientation property is set.
	 * 
	 * @return {@code true} if it is not {@code null}, {@code false} otherwise
	 */
	public boolean isSetOrientation() {
		return orientation != null;
	}

	/**
	 * Returns the orientation property of this location.
	 * @return the orientation property of this location
	 */
	public OrientationType getOrientation() {
		return this.orientation;
	}

	/**
<<<<<<< HEAD
	 * Sets the orientation property of this location to the given one.
=======
	 * Sets the orientation property of this object to the given one.
>>>>>>> ca433ecf
	 *
	 * @param orientation the orientation to set to
	 */
	public void setOrientation(OrientationType orientation) {
		this.orientation = orientation;
	}

	/**
	 * Sets the orientation property of this object to {@code null}.
<<<<<<< HEAD
=======
	 *
>>>>>>> ca433ecf
	 */
	public void unsetOrientation() {
		orientation = null;
	}

	/**
	 * Updates this location's identity URI with a compliant URI. 
	 * 
 	 * @throws SBOLValidationException if an SBOL validation rule violation occurred in any of the following methods:
	 * <ul>
	 * <li>{@link URIcompliance#createCompliantURI(String, String, String)},</li>
	 * <li>{@link #setWasDerivedFrom(URI)},</li>
	 * <li>{@link Identified#setIdentity(URI)},</li>
	 * <li>{@link Identified#setDisplayId(String)}, or</li>
	 * <li>{@link Identified#setVersion(String)}. </li>
	 * </ul> 
	 */
	void updateCompliantURI(String URIprefix, String displayId, String version) throws SBOLValidationException {
		if (!this.getIdentity().equals(createCompliantURI(URIprefix,displayId,version))) {
			this.setWasDerivedFrom(this.getIdentity());
		}
		this.setIdentity(createCompliantURI(URIprefix,displayId,version));
		this.setPersistentIdentity(createCompliantURI(URIprefix,displayId,""));
		this.setDisplayId(displayId);
		this.setVersion(version);
	}

	@Override
	public String toString() {
		return "Location ["
				+ "identity=" + identity 
				+ (this.isSetDisplayId()?", displayId=" + displayId:"") 
				+ (this.isSetName()?", name=" + name:"")
				+ (this.isSetDescription()?", description=" + description:"") 
				+ (this.isSetOrientation()?", orientation=" + orientation:"") 
				+ "]";
	}

//	@Override
//	public int compareTo(Location loc) {
//		return 0;
//	}
}<|MERGE_RESOLUTION|>--- conflicted
+++ resolved
@@ -59,12 +59,8 @@
 	}
 
 	/**
-<<<<<<< HEAD
 	 * Sets the orientation property of this location to the given one.
-=======
-	 * Sets the orientation property of this object to the given one.
->>>>>>> ca433ecf
-	 *
+	 * 
 	 * @param orientation the orientation to set to
 	 */
 	public void setOrientation(OrientationType orientation) {
@@ -72,11 +68,7 @@
 	}
 
 	/**
-	 * Sets the orientation property of this object to {@code null}.
-<<<<<<< HEAD
-=======
-	 *
->>>>>>> ca433ecf
+	 * Sets the orientation property of this location to {@code null}.
 	 */
 	public void unsetOrientation() {
 		orientation = null;
