--- conflicted
+++ resolved
@@ -144,33 +144,17 @@
 		addModule(subModule);
 		return subModule;
 	}
-<<<<<<< HEAD
-
-
-=======
-	
->>>>>>> dd39887b
+
 	/**
 	 * @param displayId
 	 * @param moduleDefinitionURI
 	 * @return
 	 */
-<<<<<<< HEAD
-	public Module createModule(String URIprefix, String displayId, String version, URI moduleDefinitionURI) {
+	public Module createModule(String displayId, URI moduleDefinitionURI) {
+		String URIprefix = this.getPersistentIdentity().toString();
+		String version = this.getVersion();
 		URI newModuleURI = createCompliantUri(URIprefix, displayId, version);
 		return createModule(newModuleURI, moduleDefinitionURI);
-=======
-	public Module createModule(String displayId, URI moduleDefinitionURI) {
-		URI newModuleURI = URI.create(extractURIprefix(this.getIdentity())
-				+ '/' + displayId + '/' + extractVersion(this.getIdentity()));
-		if (isChildURIcompliant(this.getIdentity(), newModuleURI)) {
-			return createModule(newModuleURI, moduleDefinitionURI);
-		}
-		else {
-			// TODO: Generate warning message here.
-			return null;
-		}
->>>>>>> dd39887b
 	}
 	
 	
@@ -249,22 +233,10 @@
 	 * @param identity
 	 * @return the  created Interaction instance.
 	 */
-<<<<<<< HEAD
-	public Interaction createInteraction(URI identity, Set<URI> type, List<Participation> participations) {
-		Interaction interaction = new Interaction(identity, type, participations);
+	public Interaction createInteraction(URI identity, Set<URI> type) {
+		Interaction interaction = new Interaction(identity, type);
 		addInteraction(interaction);
 		return interaction;
-=======
-	public Interaction createInteraction(URI identity, Set<URI> type) {
-		Interaction interaction = new Interaction(identity, type);
-		if (addInteraction(interaction)) {
-			return interaction;	
-		}
-		else {
-			return null;
-		}
-		
->>>>>>> dd39887b
 	}
 	
 	/**
@@ -273,23 +245,11 @@
 	 * @param participations
 	 * @return
 	 */
-<<<<<<< HEAD
-	public Interaction createInteraction(String URIprefix, String displayId, String version, 
-			Set<URI> type, List<Participation> participations) {
+	public Interaction createInteraction(String displayId, Set<URI> type) {
+		String URIprefix = this.getPersistentIdentity().toString();
+		String version = this.getVersion();
 		URI newInteractionURI = createCompliantUri(URIprefix, displayId, version);
-		return createInteraction(newInteractionURI, type, participations);
-=======
-	public Interaction createInteraction(String displayId, Set<URI> type) {
-		URI newInteractionURI = URI.create(extractURIprefix(this.getIdentity())
-				+ '/' + displayId + '/' + extractVersion(this.getIdentity()));
-		if (isChildURIcompliant(this.getIdentity(), newInteractionURI)) {
-			return createInteraction(newInteractionURI, type);
-		}
-		else {
-			// TODO: Generate warning messages here.
-			return null;
-		}
->>>>>>> dd39887b
+		return createInteraction(newInteractionURI, type);
 	}
 	
 	
@@ -383,20 +343,10 @@
 	 */
 	public FunctionalComponent createFunctionalComponent(String displayId, AccessType access, 
 			URI functionalComponentURI, DirectionType direction) {
-<<<<<<< HEAD
+		String URIprefix = this.getPersistentIdentity().toString();
+		String version = this.getVersion();
 		URI newComponentDefinitionURI = createCompliantUri(URIprefix, displayId, version);
 		return createFunctionalComponent(newComponentDefinitionURI, access, functionalComponentURI, direction);
-=======
-		URI newComponentDefinitionURI = URI.create(extractURIprefix(this.getIdentity())
-				+ '/' + displayId + '/' + extractVersion(this.getIdentity()));
-		if (isChildURIcompliant(this.getIdentity(), newComponentDefinitionURI)) {		
-			return createFunctionalComponent(newComponentDefinitionURI, access, functionalComponentURI, direction);
-		}
-		else {
-			// TODO: Generate a warning here?
-			return null;
-		}
->>>>>>> dd39887b
 	}
 	
 	/**
