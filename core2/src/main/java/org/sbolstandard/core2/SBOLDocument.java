--- conflicted
+++ resolved
@@ -64,13 +64,8 @@
 	 * @param newModuleDefinition
 	 * @return
 	 */
-<<<<<<< HEAD
-	public void addModuleDefinition(ModuleDefinition moduleDefinition) {
-		// TODO: Recursively check the uniqueness of URIs of each Module and its field variables.
-		moduleDefinitions.put(moduleDefinition.getIdentity(), moduleDefinition);
-=======
 	public boolean addModuleDefinition(ModuleDefinition newModuleDefinition) {
-		if (newModuleDefinition.isSetPersistentIdentity() && newModuleDefinition.isSetVersion()) { 
+		if (newModuleDefinition.isSetPersistentIdentity() && newModuleDefinition.isSetVersion()) {
 			// Compliant URI should come in here.
 			// Check if persistent identity exists in other maps.
 			if (!keyExistsInOtherMaps(moduleDefinitions.keySet(), newModuleDefinition.getPersistentIdentity())) {
@@ -97,7 +92,7 @@
 		else { // Only check if sequence's URI exists in all maps.
 			if (!keyExistsInOtherMaps(moduleDefinitions.keySet(), newModuleDefinition.getIdentity())) {
 				if (!moduleDefinitions.containsKey(newModuleDefinition.getIdentity())) {
-					moduleDefinitions.put(newModuleDefinition.getIdentity(), newModuleDefinition);					
+					moduleDefinitions.put(newModuleDefinition.getIdentity(), newModuleDefinition);
 					return true;
 				}
 				else // key exists in moduleDefinitions map
@@ -106,7 +101,6 @@
 			else // key exists in other maps
 				return false;
 		}
->>>>>>> ef0e7069
 	}
 
 	/**
@@ -173,14 +167,8 @@
 	/**
 	 * Appends the specified <code>collection</code> to the end of the list of collections.
 	 * @param newCollection
-	 * @return 
-	 */
-<<<<<<< HEAD
-	public void addCollection(Collection collection) {
-		// TODO: Recursively check the uniqueness of URIs of each Collection and its field variables.
-		collections.put(collection.getIdentity(), collection);
-	}
-=======
+	 * @return
+	 */
 	public boolean addCollection(Collection newCollection) {
 		if (newCollection.isSetPersistentIdentity() && newCollection.isSetVersion()) {
 			// Compliant URI should come in here.
@@ -209,7 +197,7 @@
 		else { // Only check if collection's URI exists in all maps.
 			if (!keyExistsInOtherMaps(collections.keySet(), newCollection.getIdentity())) {
 				if (!collections.containsKey(newCollection.getIdentity())) {
-					collections.put(newCollection.getIdentity(), newCollection);					
+					collections.put(newCollection.getIdentity(), newCollection);
 					return true;
 				}
 				else // key exists in collections map
@@ -219,13 +207,13 @@
 				return false;
 		}
 	}
-	
+
+
 	private boolean isFirstVersionNewer(String version1, String version2) {
 		// TODO compare according to Maven's version scheme.
 		return false;
 	}
 
->>>>>>> ef0e7069
 
 	/**
 	 * Removes the instance matching the specified URI from the list of collections if present.
@@ -295,13 +283,8 @@
 	/**
 	 * Appends the specified <code>model</code> to the end of the list of models.
 	 * @param newModel
-		 * @return 
-	 */
-<<<<<<< HEAD
-	public void addModel(Model model) {
-		// TODO: Recursively check the uniqueness of URIs of each Model and its field variables.
-		models.put(model.getIdentity(), model);
-=======
+	 * @return
+	 */
 	public boolean addModel(Model newModel) {
 		if (newModel.isSetPersistentIdentity() && newModel.isSetVersion()) {
 			// Compliant URI should come in here.
@@ -316,7 +299,7 @@
 					}
 					else {
 						if (isFirstVersionNewer(newModel.getVersion(), latestModel.getVersion())) {
-							models.put(newModel.getPersistentIdentity(), newModel);	
+							models.put(newModel.getPersistentIdentity(), newModel);
 						}
 					}
 					return true;
@@ -330,7 +313,7 @@
 		else { // Only check if model's URI exists in all maps.
 			if (!keyExistsInOtherMaps(models.keySet(), newModel.getIdentity())) {
 				if (!models.containsKey(newModel.getIdentity())) {
-					models.put(newModel.getIdentity(), newModel);					
+					models.put(newModel.getIdentity(), newModel);
 					return true;
 				}
 				else // key exists in models map
@@ -339,7 +322,6 @@
 			else // key exists in other maps
 				return false;
 		}
->>>>>>> ef0e7069
 	}
 
 	/**
@@ -431,21 +413,11 @@
 
 	/**
 	 * Appends the specified element to the end of the list of component definitions.
-<<<<<<< HEAD
-	 * @param componentDefinition
+	 * @param newComponentDefinition
 	 * @return
 	 */
-	public boolean addComponentDefinition(ComponentDefinition componentDefinition) {
-		if (componentDefinition.isSetPersistentIdentity() &&
-				componentDefinition.isSetMajorVersion() &&
-				componentDefinition.isSetMinorVersion()) {
-=======
-	 * @param newComponentDefinition
-	 * @return 
-	 */
 	public boolean addComponentDefinition(ComponentDefinition newComponentDefinition) {
-		if (newComponentDefinition.isSetPersistentIdentity() && newComponentDefinition.isSetVersion()) { 
->>>>>>> ef0e7069
+		if (newComponentDefinition.isSetPersistentIdentity() && newComponentDefinition.isSetVersion()) {
 			// Compliant URI should come in here.
 			// Check if persistent identity exists in other maps.
 			if (!keyExistsInOtherMaps(componentDefinitions.keySet(), newComponentDefinition.getPersistentIdentity())) {
@@ -470,15 +442,10 @@
 				return false;
 		}
 		else { // Only check if sequence's URI exists in all maps.
-<<<<<<< HEAD
-			if (!keyExistsInOtherMaps(componentDefinitions.keySet(), componentDefinition.getIdentity())) {
-				if (!componentDefinitions.containsKey(componentDefinition.getIdentity())) {
-					componentDefinitions.put(componentDefinition.getIdentity(), componentDefinition);
-=======
 			if (!keyExistsInOtherMaps(componentDefinitions.keySet(), newComponentDefinition.getIdentity())) {
 				if (!componentDefinitions.containsKey(newComponentDefinition.getIdentity())) {
-					componentDefinitions.put(newComponentDefinition.getIdentity(), newComponentDefinition);					
->>>>>>> ef0e7069
+					componentDefinitions.put(newComponentDefinition.getIdentity(), newComponentDefinition);
+
 					return true;
 				}
 				else // key exists in componentDefinitions map
@@ -587,8 +554,8 @@
 	 * @param toplevel
 	 * @return {@link TopLevel} instance
 	 */
-	public TopLevel createNewVersion(TopLevel toplevel, String version) {				
-		TopLevel newTopLevel = (TopLevel) toplevel.newVersion(version);
+	public TopLevel createNewVersion(TopLevel toplevel, String version) {
+		TopLevel newTopLevel = toplevel.newVersion(version);
 		if (newTopLevel instanceof Collection) {
 			if (addCollection((Collection) newTopLevel)) {
 				return newTopLevel;
@@ -640,19 +607,6 @@
 		else {
 			return null;
 		}
-<<<<<<< HEAD
-		return null;
-
-		// TODO: Have all "add" methods return Boolean.
-
-	}
-
-	public TopLevel createNewMinorVersion(TopLevel toplevel) {
-		return null;
-
-		// TODO: Fill in
-=======
->>>>>>> ef0e7069
 	}
 
 	/**
@@ -674,14 +628,14 @@
 					}
 					else {
 						// TODO Extract the version of latestCollection and compare according to Maven's versioning scheme.
-//						if (latestSequence.getMajorVersion() < sequence.getMajorVersion()) {
-//							sequences.put(sequence.getPersistentIdentity(), sequence);
-//						}
-//						else if (latestSequence.getMajorVersion() == sequence.getMajorVersion()){
-//							if (latestSequence.getMinorVersion() < sequence.getMinorVersion()) {
-//								sequences.put(sequence.getPersistentIdentity(), sequence);
-//							}
-//						}
+						//						if (latestSequence.getMajorVersion() < sequence.getMajorVersion()) {
+						//							sequences.put(sequence.getPersistentIdentity(), sequence);
+						//						}
+						//						else if (latestSequence.getMajorVersion() == sequence.getMajorVersion()){
+						//							if (latestSequence.getMinorVersion() < sequence.getMinorVersion()) {
+						//								sequences.put(sequence.getPersistentIdentity(), sequence);
+						//							}
+						//						}
 					}
 					return true;
 				}
@@ -772,11 +726,6 @@
 	 * @param newGenericTopLevel
 	 * @return
 	 */
-<<<<<<< HEAD
-	public void addGenericTopLevel(GenericTopLevel topLevel) {
-		// TODO: Recursively check the uniqueness of URIs of each GenericTopLevel and its field variables.
-		genericTopLevels.put(topLevel.getIdentity(), topLevel);
-=======
 	public boolean addGenericTopLevel(GenericTopLevel newGenericTopLevel) {
 		if (newGenericTopLevel.isSetPersistentIdentity() && newGenericTopLevel.isSetVersion()) {
 			// Compliant URI should come in here.
@@ -805,7 +754,7 @@
 		else { // Only check if genericTopLevel's URI exists in all maps.
 			if (!keyExistsInOtherMaps(genericTopLevels.keySet(), newGenericTopLevel.getIdentity())) {
 				if (!genericTopLevels.containsKey(newGenericTopLevel.getIdentity())) {
-					genericTopLevels.put(newGenericTopLevel.getIdentity(), newGenericTopLevel);					
+					genericTopLevels.put(newGenericTopLevel.getIdentity(), newGenericTopLevel);
 					return true;
 				}
 				else // key exists in genericTopLevels map
@@ -815,7 +764,7 @@
 				return false;
 		}
 		//genericTopLevels.put(topLevel.getIdentity(), topLevel);
->>>>>>> ef0e7069
+
 	}
 
 	/**
