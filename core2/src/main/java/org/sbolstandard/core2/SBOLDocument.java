--- conflicted
+++ resolved
@@ -1939,11 +1939,7 @@
 	}
 
 	/**
-<<<<<<< HEAD
-	 * Adds a namespace URI and its prefix to a SBOL document
-	 *
-=======
-	 * Creates a set of TopLevels with derived from the same object 
+	 * Creates a set of TopLevels with derived from the same object
 	 * as specified by the wasDerivedFrom parameter.
 	 * @param wasDerivedFrom
 	 * @return Set of TopLevels with a matching wasDerivedFrom URI.
@@ -1951,37 +1947,37 @@
 	public Set<TopLevel> getByWasDerivedFrom(URI wasDerivedFrom) {
 		Set<TopLevel> topLevels = new HashSet<>();
 		for (Collection topLevel : collections.values()) {
-			if (topLevel.isSetWasDerivedFrom() && 
+			if (topLevel.isSetWasDerivedFrom() &&
 					topLevel.getWasDerivedFrom().equals(wasDerivedFrom)) {
 				topLevels.add(topLevel);
 			}
 		}
 		for (Sequence topLevel : sequences.values()) {
-			if (topLevel.isSetWasDerivedFrom() && 
+			if (topLevel.isSetWasDerivedFrom() &&
 					topLevel.getWasDerivedFrom().equals(wasDerivedFrom)) {
 				topLevels.add(topLevel);
 			}
 		}
 		for (Model topLevel : models.values()) {
-			if (topLevel.isSetWasDerivedFrom() && 
+			if (topLevel.isSetWasDerivedFrom() &&
 					topLevel.getWasDerivedFrom().equals(wasDerivedFrom)) {
 				topLevels.add(topLevel);
 			}
 		}
 		for (GenericTopLevel topLevel : genericTopLevels.values()) {
-			if (topLevel.isSetWasDerivedFrom() && 
+			if (topLevel.isSetWasDerivedFrom() &&
 					topLevel.getWasDerivedFrom().equals(wasDerivedFrom)) {
 				topLevels.add(topLevel);
 			}
 		}
 		for (ComponentDefinition topLevel : componentDefinitions.values()) {
-			if (topLevel.isSetWasDerivedFrom() && 
+			if (topLevel.isSetWasDerivedFrom() &&
 					topLevel.getWasDerivedFrom().equals(wasDerivedFrom)) {
 				topLevels.add(topLevel);
 			}
 		}
 		for (ModuleDefinition topLevel : moduleDefinitions.values()) {
-			if (topLevel.isSetWasDerivedFrom() && 
+			if (topLevel.isSetWasDerivedFrom() &&
 					topLevel.getWasDerivedFrom().equals(wasDerivedFrom)) {
 				topLevels.add(topLevel);
 			}
@@ -1990,24 +1986,18 @@
 	}
 
 	/**
-	 * Adds a namespace URI and its prefix to a SBOL document 
-	 * 
->>>>>>> d81c6eac
+	 * Adds a namespace URI and its prefix to a SBOL document
+	 *
 	 * @param nameSpaceURI The Namespace {@link URI}
 	 * @param prefix The prefix {@link String}
 	 */
 	public void addNamespace(URI nameSpaceURI, String prefix) {
-<<<<<<< HEAD
+
 		//		if (!URIcompliance.isURIprefixCompliant(nameSpaceURI.toString())) {
 		//			throw new SBOLException("Namespace URI " + nameSpaceURI.toString() + " is not valid.");
 		//		}
-		nameSpaces.put(nameSpaceURI, NamespaceBinding(nameSpaceURI.toString(), prefix));
-=======
-//		if (!URIcompliance.isURIprefixCompliant(nameSpaceURI.toString())) {
-//			throw new SBOLException("Namespace URI " + nameSpaceURI.toString() + " is not valid.");
-//		}
 		nameSpaces.put(prefix, NamespaceBinding(nameSpaceURI.toString(), prefix));
->>>>>>> d81c6eac
+
 	}
 
 	/**
@@ -2016,11 +2006,8 @@
 	 * @param qName Qualified name ({@link QName}) for a namespace
 	 */
 	public void addNamespace(QName qName) {
-<<<<<<< HEAD
-		nameSpaces.put(URI.create(qName.getNamespaceURI()), NamespaceBinding(qName.getNamespaceURI(),
-=======
-		nameSpaces.put(qName.getPrefix(), NamespaceBinding(qName.getNamespaceURI(), 
->>>>>>> d81c6eac
+
+		nameSpaces.put(qName.getPrefix(), NamespaceBinding(qName.getNamespaceURI(),
 				qName.getPrefix()));
 	}
 
@@ -2388,19 +2375,15 @@
 		}
 	}
 
-<<<<<<< HEAD
-	// TODO: NEEDS JAVADOC
-	void read(InputStream in) {
-		SBOLReader.read(this, in);
-=======
+
 	/**
 	 * Takes in a given RDF fileName and add the data read to this SBOLDocument.
 	 *
 	 * @param fileName
-	 * @throws CoreIoException 
-	 * @throws FactoryConfigurationError 
-	 * @throws XMLStreamException 
-	 * @throws FileNotFoundException 
+	 * @throws CoreIoException
+	 * @throws FactoryConfigurationError
+	 * @throws XMLStreamException
+	 * @throws FileNotFoundException
 	 */
 	public void read(String fileName) throws CoreIoException, XMLStreamException, FactoryConfigurationError, FileNotFoundException {
 		read(new File(fileName));
@@ -2411,66 +2394,66 @@
 	 *
 	 * @param fileName
 	 * @param fileType
-	 * @throws CoreIoException 
-	 * @throws FactoryConfigurationError 
-	 * @throws XMLStreamException 
-	 * @throws FileNotFoundException 
+	 * @throws CoreIoException
+	 * @throws FactoryConfigurationError
+	 * @throws XMLStreamException
+	 * @throws FileNotFoundException
 	 */
 	public void read(String fileName,String fileType) throws CoreIoException, XMLStreamException, FactoryConfigurationError, FileNotFoundException {
 		read(new File(fileName),fileType);
 	}
-	
+
 	/**
 	 * Takes in a given RDF File and add the data read to this SBOLDocument.
 	 *
 	 * @param file
-	 * @throws CoreIoException 
-	 * @throws FactoryConfigurationError 
-	 * @throws XMLStreamException 
-	 * @throws FileNotFoundException 
+	 * @throws CoreIoException
+	 * @throws FactoryConfigurationError
+	 * @throws XMLStreamException
+	 * @throws FileNotFoundException
 	 */
 	public void read(File file) throws CoreIoException, XMLStreamException, FactoryConfigurationError, FileNotFoundException {
 		FileInputStream stream     = new FileInputStream(file);
 		BufferedInputStream buffer = new BufferedInputStream(stream);
 		SBOLReader.read(this, buffer, SBOLReader.RDF);
 	}
-	
+
 	/**
 	 * Takes in a given file and fileType, and add the data read to this SBOLDocument.
 	 *
 	 * @param file
 	 * @param fileType
-	 * @throws CoreIoException 
-	 * @throws FactoryConfigurationError 
-	 * @throws XMLStreamException 
-	 * @throws FileNotFoundException 
+	 * @throws CoreIoException
+	 * @throws FactoryConfigurationError
+	 * @throws XMLStreamException
+	 * @throws FileNotFoundException
 	 */
 	public void read(File file,String fileType) throws CoreIoException, XMLStreamException, FactoryConfigurationError, FileNotFoundException {
 		FileInputStream stream     = new FileInputStream(file);
 		BufferedInputStream buffer = new BufferedInputStream(stream);
 		SBOLReader.read(this, buffer, fileType);
 	}
-	
+
 	/**
 	 * Takes in a given RDF InputStream and add the data read to this SBOLDocument.
 	 *
 	 * @param in
-	 * @throws CoreIoException 
-	 * @throws FactoryConfigurationError 
-	 * @throws XMLStreamException 
+	 * @throws CoreIoException
+	 * @throws FactoryConfigurationError
+	 * @throws XMLStreamException
 	 */
 	public void read(InputStream in) throws CoreIoException, XMLStreamException, FactoryConfigurationError {
 		SBOLReader.read(this, in, SBOLReader.RDF);
 	}
-	
+
 	/**
 	 * Takes in a given InputStream and fileType, and add the data read to this SBOLDocument.
 	 *
 	 * @param in
 	 * @param fileType
-	 * @throws CoreIoException 
-	 * @throws FactoryConfigurationError 
-	 * @throws XMLStreamException 
+	 * @throws CoreIoException
+	 * @throws FactoryConfigurationError
+	 * @throws XMLStreamException
 	 */
 	public void read(InputStream in,String fileType) throws CoreIoException, XMLStreamException, FactoryConfigurationError {
 		SBOLReader.read(this, in, fileType);
@@ -2480,10 +2463,10 @@
 	 * Serializes SBOLDocument and outputs the data from the serialization to the given output
 	 * file name in RDF format
 	 * @param filename
-	 * @throws IOException 
-	 * @throws CoreIoException 
-	 * @throws FactoryConfigurationError 
-	 * @throws XMLStreamException 
+	 * @throws IOException
+	 * @throws CoreIoException
+	 * @throws FactoryConfigurationError
+	 * @throws XMLStreamException
 	 */
 	public void write(String filename) throws XMLStreamException, FactoryConfigurationError, CoreIoException, IOException
 	{
@@ -2495,10 +2478,10 @@
 	 * file name in fileType format
 	 * @param filename
 	 * @param fileType
-	 * @throws IOException 
-	 * @throws CoreIoException 
-	 * @throws FactoryConfigurationError 
-	 * @throws XMLStreamException 
+	 * @throws IOException
+	 * @throws CoreIoException
+	 * @throws FactoryConfigurationError
+	 * @throws XMLStreamException
 	 */
 	public void write(String filename,String fileType) throws XMLStreamException, FactoryConfigurationError, CoreIoException, IOException
 	{
@@ -2509,10 +2492,10 @@
 	 * Serializes SBOLDocument and outputs the data from the serialization to the given output
 	 * file in RDF format
 	 * @param file
-	 * @throws CoreIoException 
-	 * @throws FactoryConfigurationError 
-	 * @throws XMLStreamException 
-	 * @throws IOException 
+	 * @throws CoreIoException
+	 * @throws FactoryConfigurationError
+	 * @throws XMLStreamException
+	 * @throws IOException
 	 */
 	public void write(File file) throws XMLStreamException, FactoryConfigurationError, CoreIoException, IOException
 	{
@@ -2528,10 +2511,10 @@
 	 * file in fileType format
 	 * @param file
 	 * @param fileType
-	 * @throws CoreIoException 
-	 * @throws FactoryConfigurationError 
-	 * @throws XMLStreamException 
-	 * @throws IOException 
+	 * @throws CoreIoException
+	 * @throws FactoryConfigurationError
+	 * @throws XMLStreamException
+	 * @throws IOException
 	 */
 	public void write(File file,String fileType) throws XMLStreamException, FactoryConfigurationError, CoreIoException, IOException
 	{
@@ -2541,15 +2524,15 @@
 		stream.close();
 		buffer.close();
 	}
-	
-	/**
-	 * Serializes SBOLDocument and outputs the data from the serialization to the given output 
+
+	/**
+	 * Serializes SBOLDocument and outputs the data from the serialization to the given output
 	 * stream in RDF format
 	 * @param out
-	 * @throws CoreIoException 
-	 * @throws FactoryConfigurationError 
-	 * @throws XMLStreamException 
-	 * @throws IOException 
+	 * @throws CoreIoException
+	 * @throws FactoryConfigurationError
+	 * @throws XMLStreamException
+	 * @throws IOException
 	 */
 	public void write(OutputStream out) throws XMLStreamException, FactoryConfigurationError, CoreIoException, IOException
 	{
@@ -2561,10 +2544,10 @@
 	 * stream in fileType format
 	 * @param out
 	 * @param fileType
-	 * @throws CoreIoException 
-	 * @throws FactoryConfigurationError 
-	 * @throws XMLStreamException 
-	 * @throws IOException 
+	 * @throws CoreIoException
+	 * @throws FactoryConfigurationError
+	 * @throws XMLStreamException
+	 * @throws IOException
 	 */
 	public void write(OutputStream out,String fileType) throws XMLStreamException, FactoryConfigurationError, CoreIoException, IOException
 	{
@@ -2579,18 +2562,6 @@
 				+ ", nameSpaces=" + nameSpaces + ", defaultURIprefix=" + defaultURIprefix
 				+ ", complete=" + complete + ", compliant=" + compliant + ", typesInURIs="
 				+ typesInURIs + ", createDefaults=" + createDefaults + "]";
->>>>>>> d81c6eac
-	}
-
-	void readRDF(InputStream in) {
-		SBOLReader.read(this, in);
-	}
-
-	void readTurtle(InputStream in) {
-		SBOLReader.read(this, in);
-	}
-
-	void readJSON(InputStream in) {
-		SBOLReader.read(this, in);
+
 	}
 }