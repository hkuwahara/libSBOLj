package org.sbolstandard.core2;

import static uk.ac.ncl.intbio.core.datatree.Datatree.NamespaceBinding;

import java.net.URI;
import java.util.*;

import javax.xml.namespace.QName;

import static org.sbolstandard.core2.URIcompliance.*;
import static org.sbolstandard.core2.Version.*;
import uk.ac.ncl.intbio.core.datatree.NamespaceBinding;

/**
 * @author Zhen Zhang
 * @author Nicholas Roehner
 * @version 2.0
 */

public class SBOLDocument {

	private HashMap<URI, GenericTopLevel> genericTopLevels;
	private HashMap<URI, Collection> collections;
	private HashMap<URI, ComponentDefinition> componentDefinitions;
	private HashMap<URI, Model> models;
	private HashMap<URI, ModuleDefinition> moduleDefinitions;
	private HashMap<URI, Sequence> sequences;
	private HashMap<URI, NamespaceBinding> nameSpaces;
	private String defaultURIprefix;

	public SBOLDocument() {
		genericTopLevels = new HashMap<URI, GenericTopLevel>();
		collections = new HashMap<URI, Collection>();
		componentDefinitions = new HashMap<URI, ComponentDefinition>();
		models = new HashMap<URI, Model>();
		moduleDefinitions = new HashMap<URI, ModuleDefinition>();
		sequences = new HashMap<URI, Sequence>();
		nameSpaces = new HashMap<URI, NamespaceBinding>();
		nameSpaces.put(URI.create(Sbol2Terms.sbol2.getNamespaceURI()), Sbol2Terms.sbol2);
		nameSpaces.put(URI.create(Sbol1Terms.rdf.getNamespaceURI()), Sbol1Terms.rdf);
		nameSpaces.put(URI.create(Sbol2Terms.dc.getNamespaceURI()), Sbol2Terms.dc);
	}

	/**
	 * Create a new {@link ModuleDefinition} object.
	 * @param displayId
	 * @param version
	 * @param roles
	 * @return the created {@link ModuleDefinition} object.
	 */
	public ModuleDefinition createModuleDefinition(String displayId, String version, Set<URI> roles) {
		validateCreationData(displayId, version);
		return createModuleDefinition(
				createCompliantUri(defaultURIprefix, displayId, version),
				roles);
	}
	
	/**
	 * Create a new {@link ModuleDefinition} object.
	 * @param identity
	 * @param roles
	 * @return the {@link ModuleDefinition} object.
	 */
	public ModuleDefinition createModuleDefinition(URI identity, Set<URI> roles) {
		ModuleDefinition newModule = new ModuleDefinition(identity, roles);
		addModuleDefinition(newModule);
		return newModule;
	}

	/**
	 * Appends the specified {@code ModuleDefinition} object to the end of the list of module definitions.
	 * @param newModuleDefinition
	 * @return {@code true} if the {@code newModuleDefinition} is successfully added, {@code false} otherwise. 
	 */
	public void addModuleDefinition(ModuleDefinition newModuleDefinition) {
		addTopLevel(newModuleDefinition, moduleDefinitions, "moduleDefinition",
                collections, componentDefinitions, genericTopLevels, models, sequences);
	}

	/**
	 * Removes the object matching the specified URI from the list of modules if present.
	 * @param moduleURI
	 * @return the matching object if present, or <code>null</code> if not present.
	 */
	public ModuleDefinition removeModuleDefinition(URI moduleURI) {
		return moduleDefinitions.remove(moduleURI);
	}

	/**
	 * Returns the object matching the specified URI from the list of structuralConstraints if present.
	 * @param moduleURI
	 * @return the matching object if present, or <code>null</code> if not present.
	 */
	public ModuleDefinition getModuleDefinition(URI moduleURI) {
		return moduleDefinitions.get(moduleURI);
	}

	/**
	 * Returns the list of <code>Module</code> objects owned by this object.
	 * @return the list of <code>Module</code> objects owned by this object
	 */
	public Set<ModuleDefinition> getModuleDefinitions() {
		Set<ModuleDefinition> moduleDefinitions = new HashSet<ModuleDefinition>();
		moduleDefinitions.addAll(this.moduleDefinitions.values());
		return moduleDefinitions;

	}

	/**
	 * Removes all entries of the list of structuralConstraint objects owned by this object. The list will be empty after this call returns.
	 */
	public void clearModuleDefinitions() {
		Object[] keySetArray = moduleDefinitions.keySet().toArray();
		for (Object key : keySetArray) {
			removeModuleDefinition((URI) key);
		}
	}

	/**
	 * Clears the existing list <code>modules</code>, then appends all of the elements in the specified collection to the end of this list.
	 * @param moduleDefinitions
	 */
	public void setModuleDefinitions(List<ModuleDefinition> moduleDefinitions) {
		clearModuleDefinitions();
		for (ModuleDefinition module : moduleDefinitions) {
			addModuleDefinition(module);
		}
	}

	/**
	 * Create a new {@link Collection} object.
	 * @param identity
	 * @return {@link Collection} object.
	 */
	public Collection createCollection(URI identity) {
		Collection newCollection = new Collection(identity);
		addCollection(newCollection);
		return newCollection;
	}
	
	/**
	 * Create a new {@link Collection} object with the default URI prefix. 
	 * @param displayId
	 * @param version
	 * @return the created {@link Collection} object.
	 */
	public Collection createCollection(String displayId, String version) {
		validateCreationData(displayId, version);
		return createCollection(
				createCompliantUri(defaultURIprefix, displayId, version));
	}

	/**
	 * Appends the specified {@code newCollection} object to the end of the list of collections.
	 * @param newCollection
	 * @return {@code true} if the {@code newCollection} is successfully added, {@code false} otherwise.
	 */
	public void addCollection(Collection newCollection) {
		addTopLevel(newCollection, collections, "collection",
                componentDefinitions, genericTopLevels, models, moduleDefinitions, sequences);
	}


	/**
	 * Removes the object matching the specified URI from the list of collections if present.
	 * @param collectionURI
	 * @return the matching object if present, or <code>null</code> if not present.
	 */
	public Collection removeCollection(URI collectionURI) {
		return collections.remove(collectionURI);
	}

	/**
	 * Returns the object matching the specified URI from the list of structuralConstraints if present.
	 * @param collectionURI
	 * @return the matching object if present, or <code>null</code> if not present.
	 */
	public Collection getCollection(URI collectionURI) {
		return collections.get(collectionURI);
	}

	/**
	 * Returns the list of <code>Collection</code> objects owned by this object.
	 * @return the list of <code>Collection</code> objects owned by this object
	 */
	public Set<Collection> getCollections() {
		Set<Collection> collections = new HashSet<Collection>();
		collections.addAll(this.collections.values());
		return collections;
	}

	/**
	 * Removes all entries of the list of structuralConstraint objects owned by this object. The list will be empty after this call returns.
	 */
	public void clearCollections() {
		Object[] keySetArray = collections.keySet().toArray();
		for (Object key : keySetArray) {
			removeCollection((URI) key);
		}
	}

	/**
	 * Clears the existing list <code>collections</code>, then appends all of the elements in the specified collection to the end of this list.
	 * @param collections
	 */
	public void setCollections(List<Collection> collections) {
		clearCollections();
		for (Collection collection : collections) {
			addCollection(collection);
		}
	}
	
	/**
	 * Create a new {@link Model} object.
	 * @param displayId
	 * @param version
	 * @param source
	 * @param language
	 * @param framework
	 * @return the created {@link Model} object. 
	 */
	public Model createModel(String displayId, String version, 
<<<<<<< HEAD
			URI source, URI language, URI framework, Set<URI> roles) {
		validateCreationData(displayId, version);
		return createModel(
				createCompliantUri(defaultURIprefix, displayId, version),
				source, language, framework, roles);
=======
			URI source, URI language, URI framework) {
		if (!isDisplayIdCompliant(displayId)) {
			return null;
		}
		if (!isVersionCompliant(version)) {
			return null;
		}
		if (defaultURIprefix == null) {
			// TODO: Error: defaultURIprefix is null. 
			return null;
		}
		URI newModelURI = URI.create(defaultURIprefix + '/' + displayId + '/' +version);
		return createModel(newModelURI, source, language, framework);
>>>>>>> dd39887b
	}

	/**
	 * Create a new {@link Model} object.
	 * @param identity
	 * @param source
	 * @param language
	 * @param framework
	 * @param roles
	 * @return {@link Model} object.
	 */
<<<<<<< HEAD
	public Model createModel(URI identity, URI source, URI language, URI framework, Set<URI> roles) {
		Model newModel = new Model(identity, source, language, framework, roles);
		addModel(newModel);
		return newModel;
=======
	public Model createModel(URI identity, URI source, URI language, URI framework) {
		Model newModel = new Model(identity, source, language, framework);
		if (addModel(newModel)) {
			return newModel;	
		}
		else {
			return null;
		}
>>>>>>> dd39887b
	}

	/**
	 * Appends the specified <code>model</code> to the end of the list of models.
	 * @param newModel
	 * @return {@code true} if the {@code newModel} is successfully added, {@code false} otherwise.
	 */
	public void addModel(Model newModel) {
		addTopLevel(newModel, models, "model",
                collections, componentDefinitions, genericTopLevels, moduleDefinitions, sequences);
	}

	/**
	 * Removes the object matching the specified URI from the list of models if present.
	 * @param modelURI
	 * @return the matching object if present, or <code>null</code> if not present.
	 */
	public Model removeModel(URI modelURI) {
		return models.remove(modelURI);
	}

	/**
	 * Returns the object matching the specified URI from the list of structuralConstraints if present.
	 * @param modelURI
	 * @return the matching object if present, or <code>null</code> if not present.
	 */
	public Model getModel(URI modelURI) {
		return models.get(modelURI);
	}

	/**
	 * Returns the list of <code>Model</code> objects owned by this object.
	 * @return the list of <code>Model</code> objects owned by this object
	 */
	public Set<Model> getModels() {
		//		return (List<Model>) models.values();
		Set<Model> models = new HashSet<Model>();
		models.addAll(this.models.values());
		return models;
	}

	/**
	 * Removes all entries of the list of structuralConstraint objects owned by this object. The list will be empty after this call returns.
	 */
	public void clearModels() {
		Object[] keySetArray = models.keySet().toArray();
		for (Object key : keySetArray) {
			removeModel((URI) key);
		}
	}

	/**
	 * Clears the existing list <code>models</code>, then appends all of the elements in the specified model to the end of this list.
	 * @param models
	 */
	public void setModels(List<Model> models) {
		clearModels();
		for (Model model : models) {
			addModel(model);
		}
	}

	/**
	 * Create a new {@link ComponentDefinition} object.
	 * @param identity
	 * @param types
	 * @return {@link ComponentDefinition} object.
	 */
	public ComponentDefinition createComponentDefinition(URI identity, Set<URI> types) {
		//ComponentDefinition newComponentDefinition = new ComponentDefinition(identity, types, roles);
		ComponentDefinition newComponentDefinition = new ComponentDefinition(identity, types);
		addComponentDefinition(newComponentDefinition);
		return newComponentDefinition;
	}

	/**
	 * Create a new {@link ComponentDefinition} object with the default URI prefix.
	 * @param displayId
	 * @param version
	 * @param types
	 * @return {@code true} if the {@code newComponentDefinition} is successfully added, {@code false} otherwise.
	 */
	public ComponentDefinition createComponentDefinition(String displayId, String version, Set<URI> types) {
		validateCreationData(displayId, version);
		return createComponentDefinition(createCompliantUri(defaultURIprefix, displayId, version), types);
	}

	/**
	 * Appends the specified element to the end of the list of component definitions.
	 * @param newComponentDefinition
	 * @return {@code true} if the {@code newComponentDefinition} is successfully added, {@code false} otherwise.
	 */
	public void addComponentDefinition(ComponentDefinition newComponentDefinition) {
		addTopLevel(newComponentDefinition, componentDefinitions, "componentDefinition",
                collections, genericTopLevels, models, moduleDefinitions, sequences);
	}

	/**
	 * Removes the object matching the specified URI from the list of component definitions if present.
	 * @param componentDefinitionURI
	 * @return the matching object if present, or <code>null</code> if not present.
	 */
	public ComponentDefinition removeComponentDefinition(URI componentDefinitionURI) {
		return componentDefinitions.remove(componentDefinitionURI);
	}

	/**
	 * Returns the object matching the specified URI from the list of component definitions if present.
	 * @param componentDefinitionURI
	 * @return the matching object if present, or <code>null</code> if not present.
	 */
	public ComponentDefinition getComponentDefinition(URI componentDefinitionURI) {
		return componentDefinitions.get(componentDefinitionURI);
	}

	/**
	 * Returns the list of <code>ComponentDefinition</code> objects owned by this object.
	 * @return the list of <code>ComponentDefinition</code> objects owned by this object
	 */
	public Set<ComponentDefinition> getComponentDefinitions() {
		//		return (List<Component>) components.values();
		Set<ComponentDefinition> components = new HashSet<ComponentDefinition>();
		components.addAll(this.componentDefinitions.values());
		return components;
	}

	/**
	 * Removes all entries of the list of structuralConstraint objects owned by this object. The list will be empty after this call returns.
	 */
	public void clearComponentDefinitions() {
		Object[] keySetArray = componentDefinitions.keySet().toArray();
		for (Object key : keySetArray) {
			removeComponentDefinition((URI) key);
		}
	}

	/**
	 * Clears the existing list of component definitions, then appends all of the elements in the specified model to the end of this list.
	 * @param componentDefinitions
	 */
	public void setComponentDefinitions(List<ComponentDefinition> componentDefinitions) {
		clearComponentDefinitions();
		for (ComponentDefinition componentDefinition : componentDefinitions) {
			addComponentDefinition(componentDefinition);
		}
	}

	/**
	 * Create a new {@link Sequence} object.
	 * @param identity
	 * @param elements
	 * @param encoding
	 * @return {@link Sequence} object.
	 */
	public Sequence createSequence(URI identity, String elements, URI encoding) {
		Sequence newSequence = new Sequence(identity, elements, encoding);
		addSequence(newSequence);
		return newSequence;
	}

	/**
	 * Create a new {@link Sequence} object.
	 * @param displayId
	 * @param elements
	 * @param encoding
	 * @return the created Sequence object.
	 */
	public Sequence createSequence(String displayId, String version, String elements, URI encoding) {
		validateCreationData(displayId, version);
		return createSequence(createCompliantUri(defaultURIprefix, displayId, version), elements, encoding);
	}
	
//	/**
// 	 * Create a copy of the given top-level object, i.e.{@link Collection}, {@link ComponentDefinition}, {@link Model}, {@link ModuleDefinition},
//	 * {@link Sequence}, or {@link TopLevel} with the given version, and add it to its corresponding top-level objects list.
//	 * @param toplevel
//	 * @param newURIprefix
//	 * @return the created {@link TopLevel} object
//	 */
//	public TopLevel createCopyWithURIprefix(TopLevel toplevel, String newURIprefix) {
//		String olddisplayId = extractDisplayId(((Collection) toplevel).getIdentity(), 0);
//		String oldVersion = extractVersion(toplevel.getIdentity());
//		return createCopy(toplevel, newURIprefix, olddisplayId, oldVersion);
//	}
//
//	/**
//	 * Create a copy of the given top-level object, i.e.{@link Collection}, {@link ComponentDefinition}, {@link Model}, {@link ModuleDefinition},
//	 * {@link Sequence}, or {@link TopLevel} with the given version, and add it to its corresponding top-level objects list.
//	 * @param toplevel
//	 * @param newVersion
//	 * @return {@link TopLevel} object
//	 */
//	public TopLevel createCopyWithVersion(TopLevel toplevel, String newVersion) {
//		String oldURIprefix = extractURIprefix(((Collection) toplevel).getIdentity());
//		String olddisplayId = extractDisplayId(((Collection) toplevel).getIdentity(), 0);	
//		return createCopy(toplevel, oldURIprefix, olddisplayId, newVersion);
//	}
//	
//	/**
//	 * Create a copy of the given top-level object, which is i.e.{@link Collection}, {@link ComponentDefinition}, {@link Model}, {@link ModuleDefinition},
//	 * {@link Sequence}, or {@link GenericTopLevel} with the given display ID, and add it to its corresponding top-level objects list.
//	 * @param toplevel
//	 * @param newDisplayId
//	 * @return {@link TopLevel} object
//	 */
//	public TopLevel createCopyWithDisplayId(TopLevel toplevel, String newDisplayId) {
//		String oldURIprefix = extractURIprefix(toplevel.getIdentity());
//		String oldVersion = extractVersion(toplevel.getIdentity());
//		return createCopy(toplevel, oldURIprefix, 
//				newDisplayId, oldVersion);
//	}
//	
//	/**
//	 * Create a copy of the given top-level object, which is i.e.{@link Collection}, {@link ComponentDefinition}, {@link Model}, {@link ModuleDefinition},
//	 * {@link Sequence}, or {@link GenericTopLevel} with the given URIprefix and display ID, and add it to its corresponding top-level objects list.
//	 * @param toplevel
//	 * @param newDisplayId
//	 * @return {@link TopLevel} object
//	 */
//	public TopLevel createCopyWithPersistentId(TopLevel toplevel, String newURIprefix, String newDisplayId) {
//		String oldVersion = extractVersion(toplevel.getIdentity());
//		return createCopy(toplevel, newURIprefix, 
//				newDisplayId, oldVersion);
//	}

//	/**
//	 * Create an object of the top-level classes, i.e.{@link Collection}, {@link ComponentDefinition}, {@link Model}, {@link ModuleDefinition},
//	 * {@link Sequence}, or {@link TopLevel} with a new display ID, and add it to its corresponding top-level objects list.
//	 * @param toplevel
//	 * @param newPrefix
//	 * @return {@link TopLevel} object
//	 */
//	public TopLevel createCopyWithNewPrefix(TopLevel toplevel, String newPrefix) {
//		if (toplevel objectof Collection) {			
//			Collection newCollection = ((Collection) toplevel).copy(newPrefix);			
//			if (addCollection(newCollection)) {
//				return newCollection;
//			}
//			else {
//				return null;
//			}
//		}
//		else if (toplevel objectof ComponentDefinition) {
//			ComponentDefinition newComponentDefinition = ((ComponentDefinition) toplevel).copy(newPrefix);
//			if (addComponentDefinition(newComponentDefinition)) {
//				return newComponentDefinition;
//			}
//			else {
//				return null;
//			}
//		}
//		else if (toplevel objectof Model) {
//			Model newModel = ((Model) toplevel).copy(newPrefix);			
//			if (addModel(newModel)) {
//				return newModel;
//			}
//			else {
//				return null;
//			}
//		}
//		else if (toplevel objectof ModuleDefinition) {
//			ModuleDefinition newModuleDefinition = ((ModuleDefinition) toplevel).copy(newPrefix);
//			if (addModuleDefinition(newModuleDefinition)) {
//				return newModuleDefinition;
//			}
//			else {
//				return null;
//			}
//		}
//		else if (toplevel objectof Sequence) {
//			Sequence newSequence = ((Sequence) toplevel).copy(newPrefix);
//			if (addSequence(newSequence)) {
//				return newSequence;
//			}
//			else {
//				return null;
//			}
//		}
//		else if (toplevel objectof GenericTopLevel) {
//			GenericTopLevel newGenericTopLevel = ((GenericTopLevel) toplevel).copy(newPrefix);
//			if (addGenericTopLevel(newGenericTopLevel)) {
//				return newGenericTopLevel;
//			}
//			else {
//				return null;
//			}
//		}
//		else {
//			return null;
//		}
//	}
	
	/**
	 * This method is ONLY valid for compliant URIs.
 	 * Create a copy of the given top-level object, which is i.e.{@link Collection}, {@link ComponentDefinition}, {@link Model}, {@link ModuleDefinition},
	 * {@link Sequence}, or {@link GenericTopLevel} with the given URIprefix, display ID, and version. Then add it to its corresponding top-level objects list.
	 * @param toplevel
	 * @param URIprefix
	 * @param displayId
	 * @param version
	 * @return the copied {@link TopLevel} object
	 */
	public TopLevel createCopy(TopLevel toplevel, String URIprefix, String displayId, String version) {
		if (URIprefix == null) {
			URIprefix = extractURIprefix(toplevel.getIdentity());
		}
		if (displayId == null) {
			displayId = extractDisplayId(toplevel.getIdentity(), 0);
		}
		if (version == null) {
			version = extractVersion(toplevel.getIdentity());
		}
		if (toplevel instanceof Collection) {			
			Collection newCollection = ((Collection) toplevel).copy(URIprefix, displayId, version);
			addCollection(newCollection);
			return newCollection;
		}
		else if (toplevel instanceof ComponentDefinition) {
			ComponentDefinition newComponentDefinition = ((ComponentDefinition) toplevel).copy(URIprefix, displayId, version);
			addComponentDefinition(newComponentDefinition);
			return newComponentDefinition;
		}
		else if (toplevel instanceof Model) {
			Model newModel = ((Model) toplevel).copy(URIprefix, displayId, version);			
			addModel(newModel);
			return newModel;
		}
		else if (toplevel instanceof ModuleDefinition) {
			ModuleDefinition newModuleDefinition = ((ModuleDefinition) toplevel).copy(URIprefix, displayId, version);
			addModuleDefinition(newModuleDefinition);
			return newModuleDefinition;
		}
		else if (toplevel instanceof Sequence) {
			Sequence newSequence = ((Sequence) toplevel).copy(URIprefix, displayId, version);
			addSequence(newSequence);
			return newSequence;
		}
		else if (toplevel instanceof GenericTopLevel) {
			GenericTopLevel newGenericTopLevel = ((GenericTopLevel) toplevel).copy(URIprefix, displayId, version);
			addGenericTopLevel(newGenericTopLevel);
			return newGenericTopLevel;
		}
		else {
			throw new IllegalArgumentException("Unable to copy " + toplevel.getIdentity());
		}
		
	}

	/**
	 * Appends the specified <code>sequence</code> to the end of the list of sequences.
	 * @param newSequence
	 * @return <code>true</code> if the specified sequence is successfully added.
	 */
	public void addSequence(Sequence newSequence) {
		addTopLevel(newSequence, sequences, "sequence",
                collections, componentDefinitions, genericTopLevels, models, moduleDefinitions);
	}

	/**
	 * Removes the object matching the specified URI from the list of structures if present.
	 * @param sequenceURI
	 * @return the matching object if present, or <code>null</code> if not present.
	 */
	public Sequence removeSequence(URI sequenceURI) {
		return sequences.remove(sequenceURI);
	}

	/**
	 * Returns the object matching the specified URI from the list of structuralConstraints if present.
	 * @param sequenceURI
	 * @return the matching object if present, or <code>null</code> if not present.
	 */
	public Sequence getSequence(URI sequenceURI) {
		return sequences.get(sequenceURI);
	}

	/**
	 * Returns the list of <code>Structure</code> objects owned by this object.
	 * @return the list of <code>Structure</code> objects owned by this object
	 */
	public Set<Sequence> getSequences() {
		//		return (List<Structure>) structures.values();
		Set<Sequence> structures = new HashSet<Sequence>();
		structures.addAll(this.sequences.values());
		return structures;
	}

	/**
	 * Removes all entries of the list of structuralConstraint objects owned by this object. The list will be empty after this call returns.
	 */
	public void clearSequences() {
		Object[] keySetArray = sequences.keySet().toArray();
		for (Object key : keySetArray) {
			removeSequence((URI) key);
		}
	}

	/**
	 * Clears the existing list <code>structures</code>, then appends all of the elements in the specified collection to the end of this list.
	 * @param sequences
	 */
	public void setSequences(List<Sequence> sequences) {
		clearSequences();
		for (Sequence sequence : sequences) {
			addSequence(sequence);
		}
	}
	
	/**
	 * Create a new {@link GenericTopLevel} object.
	 * @param displayId
	 * @param version
	 * @param rdfType
	 * @return the created {@link GenericTopLevel} object.
	 */
	public GenericTopLevel createGenericTopLevel(String displayId, String version, QName rdfType) {
		validateCreationData(displayId, version);
		return createGenericTopLevel(createCompliantUri(defaultURIprefix, displayId, version), rdfType);
	}

	/**
	 * Create a new {@link GenericTopLevel} object.
	 * @param identity
	 * @param rdfType
	 * @return {@link GenericTopLevel} object.
	 */
	public GenericTopLevel createGenericTopLevel(URI identity, QName rdfType) {
		GenericTopLevel newGenericTopLevel = new GenericTopLevel(identity,rdfType);
		addGenericTopLevel(newGenericTopLevel);
		return newGenericTopLevel;
	}

	/**
	 * Appends the specified {@code TopLevel} object to the end of the list of topLevels.
	 * @param newGenericTopLevel
	 * @return {@code true} if the {@code newTopLevel} is successfully added, {@code false} otherwise.
	 */
	public void addGenericTopLevel(GenericTopLevel newGenericTopLevel) {
		addTopLevel(newGenericTopLevel, genericTopLevels, "genericTopLevel",
                collections, componentDefinitions, models, moduleDefinitions, sequences);
	}

	/**
	 * Removes the object matching the specified URI from the list of topLevels if present.
	 * @param topLevelURI
	 * @return the matching object if present, or <code>null</code> if not present.
	 */
	public GenericTopLevel removeGenericTopLevel(URI topLevelURI) {
		return genericTopLevels.remove(topLevelURI);
	}

	/**
	 * Returns the object matching the specified URI from the list of structuralConstraints if present.
	 * @param topLevelURI
	 * @return the matching object if present, or <code>null</code> if not present.
	 */
	public GenericTopLevel getGenericTopLevel(URI topLevelURI) {
		return genericTopLevels.get(topLevelURI);
	}

	/**
	 * Returns the list of <code>GenericTopLevel</code> objects owned by this object.
	 * @return the list of <code>GenericTopLevel</code> objects owned by this object
	 */
	public Set<GenericTopLevel> getGenericTopLevels() {
		//		return (List<GenericTopLevel>) topLevels.values();
		Set<GenericTopLevel> topLevels = new HashSet<GenericTopLevel>();
		topLevels.addAll(this.genericTopLevels.values());
		return topLevels;
	}

	/**
	 * Removes all entries of the list of structuralConstraint objects owned by this object. The list will be empty after this call returns.
	 */
	public void clearGenericTopLevels() {
		Object[] keySetArray = genericTopLevels.keySet().toArray();
		for (Object key : keySetArray) {
			removeGenericTopLevel((URI) key);
		}
	}

	/**
	 * Clears the existing list <code>topLevels</code>, then appends all of the elements in the specified topLevels to the end of this list.
	 * @param topLevels
	 */
	public void setGenericTopLevels(List<GenericTopLevel> topLevels) {
		clearGenericTopLevels();
		for (GenericTopLevel topLevel : topLevels) {
			addGenericTopLevel(topLevel);
		}
	}

	/**
	 * Adds a namespace URI and its prefix. Deprecated method. Use {@link #addNamespaceBinding(NamespaceBinding)}.
	 * 
	 * @param nameSpaceURI The Namespace {@link URI}
	 * @param prefix The prefix {@link String}
	 */
	public void addNamespaceBinding(URI nameSpaceURI, String prefix) {
		nameSpaces.put(nameSpaceURI, NamespaceBinding(nameSpaceURI.toString(), prefix));
	}
	
	/**
	 * @param namespaceBinding
	 */
	public void addNamespaceBinding(NamespaceBinding namespaceBinding) {
		nameSpaces.put(URI.create(namespaceBinding.getNamespaceURI()), namespaceBinding);
	}

	/**
	 * Gets the namespace bindings for the document
	 * @return A list of {@link NamespaceBinding}
	 */
	public List<NamespaceBinding> getNameSpaceBindings() {
		List<NamespaceBinding> bindings = new ArrayList<NamespaceBinding>();
		bindings.addAll(this.nameSpaces.values());
		return bindings;
	}
	
	/**
	 * Removes the object matching the specified URI from the list of nameSpaces if present.
	 * @param nameSpaceURI
	 * @return the matching object if present, or <code>null</code> if not present.
	 */
	public NamespaceBinding removeNamespaceBinding(URI nameSpaceURI) {
		return nameSpaces.remove(nameSpaceURI);
	}
	
	/**
	 * Clears the existing list <code>modules</code>, then appends all of the elements in the specified collection to the end of this list.
	 * @param namespaceBinding
	 */
	public void setNameSpaceBindings(List<NamespaceBinding> namespaceBinding) {
		clearNamespaceBindings();
		for (NamespaceBinding namespace : namespaceBinding) {
			addNamespaceBinding(namespace);
		}
	}
	
	/**
	 * 
	 */
	public void clearNamespaceBindings() {
		Object[] keySetArray = nameSpaces.keySet().toArray();
		for (Object key : keySetArray) {
			removeNamespaceBinding((URI) key);
		}		
	}


	/**
	 * Returns the object matching the specified URI from the list of structuralConstraints if present.
	 * @param nameSpaceURI
	 * @return the matching object if present, or <code>null</code> if not present.
	 */
	public NamespaceBinding getNameSpaceBinding(URI nameSpaceURI) {
		return nameSpaces.get(nameSpaceURI);
	}


	@Override
	public int hashCode() {
		final int prime = 31;
		int result = 1;
		result = prime * result + ((collections == null) ? 0 : collections.hashCode());
		result = prime * result
				+ ((componentDefinitions == null) ? 0 : componentDefinitions.hashCode());
		result = prime * result + ((genericTopLevels == null) ? 0 : genericTopLevels.hashCode());
		result = prime * result + ((models == null) ? 0 : models.hashCode());
		result = prime * result + ((moduleDefinitions == null) ? 0 : moduleDefinitions.hashCode());
		result = prime * result + ((nameSpaces == null) ? 0 : nameSpaces.hashCode());
		result = prime * result + ((sequences == null) ? 0 : sequences.hashCode());
		return result;
	}


	@Override
	public boolean equals(Object obj) {
		if (this == obj)
			return true;
		if (obj == null)
			return false;
		if (getClass() != obj.getClass())
			return false;
		SBOLDocument other = (SBOLDocument) obj;
		if (collections == null) {
			if (other.collections != null)
				return false;
		} else if (!collections.equals(other.collections))
			return false;
		if (componentDefinitions == null) {
			if (other.componentDefinitions != null)
				return false;
		} else if (!componentDefinitions.equals(other.componentDefinitions))
			return false;
		if (genericTopLevels == null) {
			if (other.genericTopLevels != null)
				return false;
		} else if (!genericTopLevels.equals(other.genericTopLevels))
			return false;
		if (models == null) {
			if (other.models != null)
				return false;
		} else if (!models.equals(other.models))
			return false;
		if (moduleDefinitions == null) {
			if (other.moduleDefinitions != null)
				return false;
		} else if (!moduleDefinitions.equals(other.moduleDefinitions))
			return false;
		if (nameSpaces == null) {
			if (other.nameSpaces != null)
				return false;
		} else if (!nameSpaces.equals(other.nameSpaces))
			return false;
		if (sequences == null) {
			if (other.sequences != null)
				return false;
		} else if (!sequences.equals(other.sequences))
			return false;
		return true;
	}

	private void validateCreationData(String displayId, String version) {
		validateIdVersion(displayId, version);
		if (defaultURIprefix == null) {
			throw new IllegalStateException("The defaultURIprefix is not set. Please set it to a non-null value");
		}
	}

	private <TL extends TopLevel> void addTopLevel(TL newTopLevel, Map<URI, TL> instancesMap, String typeName, Map<URI, ? extends Identified> ... maps) {
		if (newTopLevel.checkDescendantsURIcompliance()) {
			URI persistentId = URI.create(extractPersistentId(newTopLevel.getIdentity()));
			if (keyExistsInAnyMap(persistentId, maps))
				throw new IllegalArgumentException(
						"Instance for identity `" + newTopLevel.identity +
								"' and persistent identity `" + persistentId + "' exists for a non-" + typeName);
			if (instancesMap.containsKey(newTopLevel.getIdentity()))
				throw new IllegalArgumentException(
						"Instance for identity `" + newTopLevel.identity +
								"' and persistent identity `" + persistentId + "' already exists for a " + typeName);

			instancesMap.put(newTopLevel.getIdentity(), newTopLevel);
			TL latest = instancesMap.get(persistentId);
			if (latest == null) {
				instancesMap.put(persistentId, newTopLevel);
			}
			else {
				if (isFirstVersionNewer(
						extractVersion(newTopLevel.getIdentity()),
						extractVersion(latest.getIdentity()))){
					instancesMap.put(persistentId, newTopLevel);
				}
			}
		}
		else { // Only check if sequence's URI exists in all maps.
			if (keyExistsInAnyMap(newTopLevel.getIdentity()))
				throw new IllegalArgumentException(
						"Instance for identity `" + newTopLevel.identity + "' exists for a non-" + typeName);
			if (instancesMap.containsKey(newTopLevel.getIdentity()))
				throw new IllegalArgumentException(
						"Instance for identity `" + newTopLevel.identity + "' exists for a " + typeName);
			instancesMap.put(newTopLevel.getIdentity(), newTopLevel);
		}
	}
	
	/**
	 * Set the default URI prefix to the given prefix.
	 * @param defaultURIprefix
	 */
	public void setDefaultURIprefix(String defaultURIprefix) {
		if (isURIprefixCompliant(defaultURIprefix)) {
			this.defaultURIprefix = defaultURIprefix;	
		}
		else {
			throw new IllegalArgumentException(
					"Unable to set default URI prefix to non-compliant value `" + defaultURIprefix + "'");
		}
	}
	
	/**
	 * Returns the default URI prefix.
	 * @return the default URI prefix.
	 */
	public String getDefaultURIprefix() {
		return defaultURIprefix;
	}
}<|MERGE_RESOLUTION|>--- conflicted
+++ resolved
@@ -50,9 +50,7 @@
 	 */
 	public ModuleDefinition createModuleDefinition(String displayId, String version, Set<URI> roles) {
 		validateCreationData(displayId, version);
-		return createModuleDefinition(
-				createCompliantUri(defaultURIprefix, displayId, version),
-				roles);
+		return createModuleDefinition(createCompliantUri(defaultURIprefix, displayId, version),roles);
 	}
 	
 	/**
@@ -219,28 +217,10 @@
 	 * @param framework
 	 * @return the created {@link Model} object. 
 	 */
-	public Model createModel(String displayId, String version, 
-<<<<<<< HEAD
-			URI source, URI language, URI framework, Set<URI> roles) {
+	public Model createModel(String displayId, String version, URI source, URI language, URI framework) {
 		validateCreationData(displayId, version);
-		return createModel(
-				createCompliantUri(defaultURIprefix, displayId, version),
-				source, language, framework, roles);
-=======
-			URI source, URI language, URI framework) {
-		if (!isDisplayIdCompliant(displayId)) {
-			return null;
-		}
-		if (!isVersionCompliant(version)) {
-			return null;
-		}
-		if (defaultURIprefix == null) {
-			// TODO: Error: defaultURIprefix is null. 
-			return null;
-		}
-		URI newModelURI = URI.create(defaultURIprefix + '/' + displayId + '/' +version);
-		return createModel(newModelURI, source, language, framework);
->>>>>>> dd39887b
+		return createModel(createCompliantUri(defaultURIprefix, displayId, version),
+				source, language, framework);
 	}
 
 	/**
@@ -252,21 +232,10 @@
 	 * @param roles
 	 * @return {@link Model} object.
 	 */
-<<<<<<< HEAD
-	public Model createModel(URI identity, URI source, URI language, URI framework, Set<URI> roles) {
-		Model newModel = new Model(identity, source, language, framework, roles);
+	public Model createModel(URI identity, URI source, URI language, URI framework) {
+		Model newModel = new Model(identity, source, language, framework);
 		addModel(newModel);
 		return newModel;
-=======
-	public Model createModel(URI identity, URI source, URI language, URI framework) {
-		Model newModel = new Model(identity, source, language, framework);
-		if (addModel(newModel)) {
-			return newModel;	
-		}
-		else {
-			return null;
-		}
->>>>>>> dd39887b
 	}
 
 	/**
