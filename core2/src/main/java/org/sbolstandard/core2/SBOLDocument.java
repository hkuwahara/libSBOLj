--- conflicted
+++ resolved
@@ -25,14 +25,9 @@
 	private HashMap<URI, Collection> collections;
 	private HashMap<URI, ComponentDefinition> componentDefinitions;
 	private HashMap<URI, Model> models;
-<<<<<<< HEAD
-	private HashMap<URI, Module> modules;
-	private HashMap<URI, Structure> structures;
-	private HashMap<URI,NamespaceBinding> nameSpaces;
-=======
 	private HashMap<URI, ModuleDefinition> moduleDefinitions;
 	private HashMap<URI, Sequence> sequences;
->>>>>>> 255e6770
+	private HashMap<URI,NamespaceBinding> nameSpaces;
 
 	public SBOLDocument() {
 		//identityMap = new HashMap<URI, Identified>();
@@ -40,16 +35,10 @@
 		collections = new HashMap<URI, Collection>();
 		componentDefinitions = new HashMap<URI, ComponentDefinition>();
 		models = new HashMap<URI, Model>();
-<<<<<<< HEAD
-		modules = new HashMap<URI, Module>();
-		structures = new HashMap<URI, Structure>();
+		moduleDefinitions = new HashMap<URI, ModuleDefinition>();
+		sequences = new HashMap<URI, Sequence>();
 		nameSpaces = new HashMap<URI, NamespaceBinding>();
 		nameSpaces.put(URI.create(SbolTerms.sbol2.getNamespaceURI()), SbolTerms.sbol2);
-		
-=======
-		moduleDefinitions = new HashMap<URI, ModuleDefinition>();
-		sequences = new HashMap<URI, Sequence>();
->>>>>>> 255e6770
 	}
 	
 	
@@ -478,7 +467,11 @@
 		}
 	}
 	
-
+	/**
+	 * Adds a namespace URI and its prefix
+	 * @param nameSpaceUri The Namespace {@link URI}
+	 * @param prefix The prefix {@link String}
+	 */
 	public void addNameSpaceBinding(URI nameSpaceUri, String prefix) {
 		nameSpaces.put(nameSpaceUri, NamespaceBinding(nameSpaceUri.toString(), prefix));
 	}
