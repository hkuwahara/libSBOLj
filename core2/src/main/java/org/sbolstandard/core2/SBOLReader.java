package org.sbolstandard.core2;

import static org.sbolstandard.core2.URIcompliance.createCompliantURI;
import static uk.ac.ncl.intbio.core.datatree.Datatree.NamespaceBinding;

import java.io.BufferedInputStream;
import java.io.File;
import java.io.FileInputStream;
import java.io.IOException;
import java.io.InputStream;
import java.io.Reader;
import java.io.StringReader;
import java.net.URI;
import java.util.ArrayList;
import java.util.Collections;
import java.util.HashMap;
import java.util.HashSet;
import java.util.List;
import java.util.Map;
import java.util.Scanner;
import java.util.Set;

import javax.json.Json;
import javax.json.JsonReader;
import javax.xml.namespace.QName;
import javax.xml.stream.XMLInputFactory;
import javax.xml.stream.XMLStreamReader;

import uk.ac.intbio.core.io.turtle.TurtleIo;
import uk.ac.ncl.intbio.core.datatree.DocumentRoot;
import uk.ac.ncl.intbio.core.datatree.IdentifiableDocument;
import uk.ac.ncl.intbio.core.datatree.Literal;
import uk.ac.ncl.intbio.core.datatree.NamedProperty;
import uk.ac.ncl.intbio.core.datatree.NamespaceBinding;
import uk.ac.ncl.intbio.core.datatree.NestedDocument;
import uk.ac.ncl.intbio.core.datatree.TopLevelDocument;
import uk.ac.ncl.intbio.core.io.IoReader;
import uk.ac.ncl.intbio.core.io.json.JsonIo;
import uk.ac.ncl.intbio.core.io.json.StringifyQName;
import uk.ac.ncl.intbio.core.io.rdf.RdfIo;

/**
 * @author Zhen Zhang
 * @author Tramy Nguyen
 * @author Nicholas Roehner
 * @author Matthew Pocock
 * @author Goksel Misirli
 * @author Chris Myers
 * @version 2.0-beta
 */

/**
 * @author zhangz
 *
 */
public class SBOLReader
{
	static class SBOLPair
	{
		private URI left;
		private URI right;

		public SBOLPair(URI left, URI right)
		{
			this.left = left;
			this.right = right;
		}

		public URI getLeft() {
			return left;
		}

		public void setLeft(URI left) {
			this.left = left;
		}

		public URI getRight() {
			return right;
		}

		public void setRight(URI right) {
			this.right = right;
		}
	} //end of SBOLPair class

	private static String URIPrefix	= null;
	private static String version = "";
	private static boolean typesInURI = false;

	/**
	 * Set the specified authority as the prefix to all member's identity
	 *
	 *  @param URIprefix
	 */
	public static void setURIPrefix(String URIprefix)
	{
		SBOLReader.URIPrefix = URIprefix;
	}

	/**
	 * Set the specified authority as the prefix to all member's identity
	 *
	 * @param version
	 */
	public static void setVersion(String version)
	{
		SBOLReader.version = version;
	}

	/**
	 * Set the specified authority as the prefix to all member's identity
	 *
	 * @param typesInURI
	 */
	public static void setTypesInURI(boolean typesInURI)
	{
		SBOLReader.typesInURI = typesInURI;
	}

	/**
	 * Takes in the given RDF filename and converts the file to an SBOLDocument.
	 * <p>
	 * This method calls {@link #readRDF(File)}.
	 *
	 * @param fileName
	 * @return the converted SBOLDocument
	 * @throws Throwable
	 */
	public static SBOLDocument read(String fileName) throws Throwable
	{
		//FileInputStream fis 	 = new FileInputStream(fileName);
		//String inputStreamString = new Scanner(fis, "UTF-8").useDelimiter("\\A").next();
		return readRDF(new File(fileName));
	}

	/**
	 * Takes in the given JSON filename and converts the file to an SBOLDocument.
	 * <p>
	 * This method calls {@link #readJSON(File)}
	 *
	 * @param fileName
	 * @return the converted SBOLDocument instance
	 * @throws Throwable
	 */
	public static SBOLDocument readJSON(String fileName) throws Throwable
	{
		return readJSON(new File(fileName));
	}

	/**
	 * Takes in the given RDF filename and converts the file to an SBOLDocument.
	 * <p>
	 * This method calls {@link #readRDF(File)}
	 *
	 * @param fileName
	 * @return the converted SBOLDocument instance
	 * @throws Throwable
	 */
	public static SBOLDocument readRDF(String fileName) throws Throwable
	{
		return readRDF(new File(fileName));
	}

	/**
	 * Takes in the given Turtle filename and converts the file to an SBOLDocument.
	 * <p>
	 * This method calls {@link #readTurtle(File)}.
	 *
	 * @param fileName
	 * @return the converted SBOLDocument instance
	 * @throws Throwable
	 */
	public static SBOLDocument readTurtle(String fileName) throws Throwable
	{
		return readTurtle(new File(fileName));
	}

	/**
	 * Takes in the given JSON file and converts the file to an SBOLDocument.
	 * <p>
	 * This method calls {@link #readJSON(InputStream)}.
	 *
	 * @param file
	 * @return the converted SBOLDocument instance
	 * @throws Throwable
	 */
	public static SBOLDocument readJSON(File file) throws Throwable
	{
		FileInputStream stream 	   = new FileInputStream(file);
		BufferedInputStream buffer = new BufferedInputStream(stream);

		return readJSON(buffer);
	}

	/**
	 * Takes in the given RDF file and converts the file to an SBOLDocument.
	 *
	 * @param file
	 * @return the converted SBOLDocument instance
	 * @throws Throwable
	 */
	public static SBOLDocument read(File file) throws Throwable
	{
		FileInputStream stream 	   = new FileInputStream(file);
		BufferedInputStream buffer = new BufferedInputStream(stream);

		return read(buffer);
	}

	/**
	 * Takes in the given RDF file and converts the file to an SBOLDocument.
	 * <p>
	 * This method calls {@link #readRDF(InputStream)}.
	 *
	 * @param file
	 * @return the converted SBOLDocument instance
	 * @throws Throwable
	 */
	public static SBOLDocument readRDF(File file) throws Throwable
	{
		FileInputStream stream     = new FileInputStream(file);
		BufferedInputStream buffer = new BufferedInputStream(stream);
		return readRDF(buffer);
	}

	/**
	 * Takes in the given Turtle file and converts the file to an SBOLDocument
	 * <p>
	 * This method calls {@link #readTurtle(InputStream)}
	 * @param file
	 * @return the converted SBOLDocument instance
	 * @throws Throwable
	 */
	public static SBOLDocument readTurtle(File file) throws Throwable
	{
		FileInputStream stream 	   = new FileInputStream(file);
		BufferedInputStream buffer = new BufferedInputStream(stream);

		return readTurtle(buffer);
	}

	/**
	 * Takes in a given JSON InputStream and converts the file to an SBOLDocument
	 *
	 * @param in
	 * @return the converted SBOLDocument instance
	 * @throws Exception
	 */
	public static SBOLDocument readJSON(InputStream in) throws Exception
	{
		Scanner scanner = new Scanner(in, "UTF-8");
		String inputStreamString = scanner.useDelimiter("\\A").next();
		SBOLDocument SBOLDoc     = new SBOLDocument();
		try
		{
			DocumentRoot<QName> document = readJSON(new StringReader(inputStreamString));

			for (NamespaceBinding n : document.getNamespaceBindings())
			{
				if (n.getNamespaceURI().equals(Sbol1Terms.sbol1.getNamespaceURI()))
				{
					scanner.close();
					return readV1(document);
				}
				SBOLDoc.addNamespaceBinding(NamespaceBinding(n.getNamespaceURI(), n.getPrefix()));
				//				SBOLDoc.addNamespaceBinding(URI.create(n.getNamespaceURI()), n.getPrefix());
			}

			readTopLevelDocs(SBOLDoc, document);

		}
		catch (IOException e)
		{
			scanner.close();
			e.printStackTrace();
		}
		scanner.close();
		try {
			SBOLValidate.validateCompliance(SBOLDoc);
		} catch (SBOLException e) {
			SBOLDoc.setCompliant(false);
		}
		return SBOLDoc;
	}

	/**
	 * Takes in a given RDF InputStream and converts the file to an SBOLDocument.
	 *
	 * @param in
	 * @return the converted SBOLDocument instance
	 */
	public static SBOLDocument read(InputStream in)
	{
		Scanner scanner = new Scanner(in, "UTF-8");
		String inputStreamString = scanner.useDelimiter("\\A").next();
		SBOLDocument SBOLDoc     = new SBOLDocument();
		try
		{
			DocumentRoot<QName> document = readRDF(new StringReader(inputStreamString));

			for (NamespaceBinding n : document.getNamespaceBindings())
			{
				if (n.getNamespaceURI().equals(Sbol1Terms.sbol1.getNamespaceURI()))
				{
					scanner.close();
					return readV1(document);
				}
				SBOLDoc.addNamespaceBinding(NamespaceBinding(n.getNamespaceURI(), n.getPrefix()));
				//				SBOLDoc.addNamespaceBinding(URI.create(n.getNamespaceURI()), n.getPrefix());
			}

			readTopLevelDocs(SBOLDoc, document);

		}
		catch (Exception e)
		{
			scanner.close();
			e.printStackTrace();
		}

		scanner.close();
		return SBOLDoc;
	}

	/**
	 * Takes in a given RDF InputStream and converts the file to an SBOLDocument.
	 *
	 * @param in
	 * @return the converted SBOLDocument instance
	 * @throws Exception
	 * @throws IOException
	 */
	public static SBOLDocument readRDF(InputStream in) throws Exception
	{
		Scanner scanner = new Scanner(in, "UTF-8");
		String inputStreamString = scanner.useDelimiter("\\A").next();
		SBOLDocument SBOLDoc     = new SBOLDocument();

		try
		{
			DocumentRoot<QName> document = readRDF(new StringReader(inputStreamString));
			for (NamespaceBinding n : document.getNamespaceBindings())
			{
				if (n.getNamespaceURI().equals(Sbol1Terms.sbol1.getNamespaceURI()))
				{
					scanner.close();
					return readV1(document);
				}
				SBOLDoc.addNamespaceBinding(NamespaceBinding(n.getNamespaceURI(), n.getPrefix()));
				//				SBOLDoc.addNamespaceBinding(URI.create(n.getNamespaceURI()), n.getPrefix());
			}
			readTopLevelDocs(SBOLDoc, document);
		}
		catch (IOException e)
		{
			scanner.close();
			e.printStackTrace();
		}
		scanner.close();
		try {
			SBOLValidate.validateCompliance(SBOLDoc);
		} catch (SBOLException e) {
			SBOLDoc.setCompliant(false);
		}
		return SBOLDoc;
	}

	/**
	 * Takes in a given Turtle InputStream and converts the file to an SBOLDocument
	 *
	 * @param in
	 * @return the converted SBOLDocument instance
	 * @throws Exception
	 */
	public static SBOLDocument readTurtle(InputStream in) throws Exception
	{
		Scanner scanner = new Scanner(in, "UTF-8");
		String inputStreamString = scanner.useDelimiter("\\A").next();
		SBOLDocument SBOLDoc     = new SBOLDocument();

		try
		{
			DocumentRoot<QName> document = readTurtle(new StringReader(inputStreamString));
			for (NamespaceBinding n : document.getNamespaceBindings())
			{
				if (n.getNamespaceURI().equals(Sbol1Terms.sbol1.getNamespaceURI()))
				{
					scanner.close();
					return readV1(document);
				}
				SBOLDoc.addNamespaceBinding(NamespaceBinding(n.getNamespaceURI(), n.getPrefix()));
				//				SBOLDoc.addNamespaceBinding(URI.create(n.getNamespaceURI()), n.getPrefix());

			}
			readTopLevelDocs(SBOLDoc, document);
		}
		catch (IOException e)
		{
			scanner.close();
			e.printStackTrace();
		}
		scanner.close();
		try {
			SBOLValidate.validateCompliance(SBOLDoc);
		} catch (SBOLException e) {
			SBOLDoc.setCompliant(false);
		}
		return SBOLDoc;
	}

	private static SBOLDocument readV1(DocumentRoot<QName> document)
	{
		SBOLDocument SBOLDoc = new SBOLDocument();
		for (NamespaceBinding n : document.getNamespaceBindings())
		{
			if (n.getNamespaceURI().equals(Sbol1Terms.sbol1.getNamespaceURI()))
			{
				SBOLDoc.addNamespaceBinding(NamespaceBinding(Sbol2Terms.sbol2.getNamespaceURI(),
						Sbol2Terms.sbol2.getPrefix()));
			}
			else
			{
				SBOLDoc.addNamespaceBinding(
						NamespaceBinding(n.getNamespaceURI(), n.getPrefix()));
			}
		}
		SBOLDoc.addNamespaceBinding(NamespaceBinding(Sbol2Terms.prov.getNamespaceURI(),
				Sbol2Terms.prov.getPrefix()));
		readTopLevelDocsV1(SBOLDoc, document);
		try {
			SBOLValidate.validateCompliance(SBOLDoc);
		} catch (SBOLException e) {
			SBOLDoc.setCompliant(false);
		}
		return SBOLDoc;
	}

	private static DocumentRoot<QName> readJSON(Reader stream) throws Exception
	{
		JsonReader reader 		  = Json.createReaderFactory(Collections.<String, Object> emptyMap()).createReader(stream);
		JsonIo jsonIo 	  		  = new JsonIo();
		IoReader<String> ioReader = jsonIo.createIoReader(reader.read());
		DocumentRoot<String> root = ioReader.read();
		return StringifyQName.string2qname.mapDR(root);
	}

	private static DocumentRoot<QName> readRDF(Reader reader) throws Exception
	{
		XMLStreamReader xmlReader = XMLInputFactory.newInstance().createXMLStreamReader(reader);
		RdfIo rdfIo 			  = new RdfIo();
		return rdfIo.createIoReader(xmlReader).read();
	}

	private static DocumentRoot<QName> readTurtle(Reader reader) throws Exception
	{
		TurtleIo turtleIo = new TurtleIo();
		return turtleIo.createIoReader(reader).read();
	}

	private static void readTopLevelDocsV1(SBOLDocument SBOLDoc, DocumentRoot<QName> document)
	{
		for (TopLevelDocument<QName> topLevel : document.getTopLevelDocuments())
		{
			if (topLevel.getType().equals(Sbol1Terms.DNAComponent.DNAComponent))
				parseDnaComponentV1(SBOLDoc, topLevel);
			else if (topLevel.getType().equals(Sbol1Terms.DNASequence.DNASequence))
				parseDnaSequenceV1(SBOLDoc, topLevel);
			else if (topLevel.getType().equals(Sbol1Terms.Collection.Collection))
				parseCollectionV1(SBOLDoc, topLevel);
			else
			{
				parseGenericTopLevel(SBOLDoc, topLevel);
			}
		}
	}

	private static void readTopLevelDocs(SBOLDocument SBOLDoc, DocumentRoot<QName> document)
	{
		for (TopLevelDocument<QName> topLevel : document.getTopLevelDocuments())
		{
			if (topLevel.getType().equals(Sbol2Terms.Collection.Collection))
				parseCollections(SBOLDoc, topLevel);
			else if (topLevel.getType().equals(Sbol2Terms.ModuleDefinition.ModuleDefinition))
				parseModuleDefinition(SBOLDoc, topLevel);
			else if (topLevel.getType().equals(Sbol2Terms.Model.Model))
				parseModels(SBOLDoc, topLevel);
			else if (topLevel.getType().equals(Sbol2Terms.Sequence.Sequence))
				parseSequences(SBOLDoc, topLevel);
			else if (topLevel.getType().equals(Sbol2Terms.ComponentDefinition.ComponentDefinition))
				parseComponentDefinitions(SBOLDoc, topLevel);
			else
				parseGenericTopLevel(SBOLDoc, topLevel);
		}
	}

	private static ComponentDefinition parseDnaComponentV1(
			SBOLDocument SBOLDoc, IdentifiableDocument<QName> componentDef)
	{
		String displayId   = null;
		String name 	   = null;
		String description = null;
		URI seq_identity   = null;
		Set<URI> roles 	   = new HashSet<>();
		URI identity 	   = componentDef.getIdentity();
		String persIdentity = "";

		List<Annotation> annotations 				 = new ArrayList<>();
		List<SequenceAnnotation> sequenceAnnotations = new ArrayList<>();
		List<Component> components 					 = new ArrayList<>();
		List<SequenceConstraint> sequenceConstraints = new ArrayList<>();
		List<SBOLPair> precedePairs 				 = new ArrayList<>();
		Map<URI, URI> componentDefMap 				 = new HashMap<>();

		Set<URI> type = new HashSet<>();
		type.add(Sbol2Terms.DnaComponentV1URI.type);

		int component_num = 0;
		int sa_num 		  = 0;

		for (NamedProperty<QName> namedProperty : componentDef.getProperties())
		{
			if (namedProperty.getName().equals(Sbol1Terms.DNAComponent.displayId))
			{
				displayId = ((Literal<QName>) namedProperty.getValue()).getValue().toString();
				displayId = fixDisplayId(displayId);
				if (URIPrefix != null ) 
				{
					persIdentity = createCompliantURI(URIPrefix,TopLevel.COMPONENT_DEFINITION,displayId,"",typesInURI).toString();
					identity = createCompliantURI(URIPrefix,TopLevel.COMPONENT_DEFINITION,displayId,version,typesInURI);
				}
			}
			else if (namedProperty.getName().equals(Sbol1Terms.DNAComponent.name))
			{
				name = ((Literal<QName>) namedProperty.getValue()).getValue().toString();
			}
			else if (namedProperty.getName().equals(Sbol1Terms.DNAComponent.description))
			{
				description = ((Literal<QName>) namedProperty.getValue()).getValue().toString();
			}
			else if (namedProperty.getName().equals(Sbol1Terms.DNAComponent.type))
			{
				roles.add(URI.create(((Literal<QName>) namedProperty.getValue()).getValue().toString()));
			}
			else if (namedProperty.getName().equals(Sbol1Terms.DNAComponent.annotations))
			{
				SequenceAnnotation sa = parseSequenceAnnotationV1(SBOLDoc,
						((NestedDocument<QName>) namedProperty.getValue()),
						precedePairs, persIdentity, ++sa_num);

				sequenceAnnotations.add(sa);

				URI component_identity    = createCompliantURI(persIdentity,"component" + ++component_num,version);
				AccessType access 		  = AccessType.PUBLIC;
				URI instantiatedComponent = sa.getComponentURI();
				URI originalURI 		  = ((NestedDocument<QName>) namedProperty.getValue()).getIdentity();

				componentDefMap.put(originalURI, component_identity);
				sa.setComponent(component_identity);

				Component component = new Component(component_identity, access, instantiatedComponent);
				if (!persIdentity.equals("")) {
					component.setPersistentIdentity(createCompliantURI(persIdentity,"component" + ++component_num,""));
					component.setDisplayId("component"+component_num);
					component.setVersion(version);
				}
				components.add(component);
			}
			else if (namedProperty.getName().equals(Sbol1Terms.DNAComponent.dnaSequence))
			{
				seq_identity = parseDnaSequenceV1(SBOLDoc,
						(NestedDocument<QName>) namedProperty.getValue()).getIdentity();
			}
			else
			{
				annotations.add(new Annotation(namedProperty));
			}
		}

		if (roles.isEmpty())
			roles.add(Sbol2Terms.DnaComponentV1URI.roles);

		int sc_number = 0;

		for (SBOLPair pair : precedePairs)
		{
			URI sc_identity    			= createCompliantURI(persIdentity,"sequenceConstraint" + ++sc_number,version);
			URI restrictionURI 			= Sbol2Terms.DnaComponentV1URI.restriction;
			RestrictionType restriction = RestrictionType.convertToRestrictionType(restrictionURI);

			URI subject = null;
			URI object  = null;

			for (URI key : componentDefMap.keySet())
			{
				if (pair.getLeft().equals(key))
				{
					subject = componentDefMap.get(key);
				}
				else if (pair.getRight().equals(key))
				{
					object = componentDefMap.get(key);
				}
			}

			SequenceConstraint sc = new SequenceConstraint(sc_identity, restriction, subject, object);
			if (!persIdentity.equals("")) {
				sc.setPersistentIdentity(createCompliantURI(persIdentity,"sequenceConstraint"+sc_number,version));
				sc.setDisplayId("sequenceConstraint"+sc_number);
				sc.setVersion(version);
			}
			sequenceConstraints.add(sc);
		}

		//ComponentDefinition c = SBOLDoc.createComponentDefinition(identity, type, roles);
		ComponentDefinition c = SBOLDoc.getComponentDefinition(identity);
		if (c==null) {
			c = SBOLDoc.createComponentDefinition(identity, type);
			if (!persIdentity.equals("")) {
				c.setPersistentIdentity(URI.create(persIdentity));
				c.setVersion(version);
			}
			if(roles != null)
				c.setRoles(roles);
			if(identity != componentDef.getIdentity())
				c.setWasDerivedFrom(componentDef.getIdentity());
			if (displayId != null)
				c.setDisplayId(displayId);
			if (name != null && !name.isEmpty())
				c.setName(name);
			if (description != null && !description.isEmpty())
				c.setDescription(description);
			if (seq_identity != null)
				c.addSequence(seq_identity);
			if (!annotations.isEmpty())
				c.setAnnotations(annotations);
			if (!sequenceAnnotations.isEmpty())
				c.setSequenceAnnotations(sequenceAnnotations);
			if (!components.isEmpty())
				c.setComponents(components);
			if (!sequenceConstraints.isEmpty())
				c.setSequenceConstraints(sequenceConstraints);
		}
		return c;
	}

	private static Sequence parseDnaSequenceV1(SBOLDocument SBOLDoc, IdentifiableDocument<QName> topLevel)
	{
		String elements    = null;
		String displayId   = null;
		String name   	   = null;
		String description = null;
		URI identity 	   = topLevel.getIdentity();
		URI persistentIdentity = null;
		URI encoding 	   = Sbol2Terms.SequenceURI.DnaSequenceV1;
		List<Annotation> annotations = new ArrayList<>();

		if (URIPrefix != null)
		{
			if (topLevel.getIdentity().toString().lastIndexOf('/') != -1)
			{
				displayId = topLevel.getIdentity().toString().substring(topLevel.getIdentity().toString().lastIndexOf('/') + 1);
				displayId = fixDisplayId(displayId);
				identity = createCompliantURI(URIPrefix,TopLevel.SEQUENCE,displayId,version,typesInURI);
				persistentIdentity = createCompliantURI(URIPrefix,TopLevel.SEQUENCE,displayId,"",typesInURI);
			}
		}

		for (NamedProperty<QName> namedProperty : topLevel.getProperties())
		{
			if (namedProperty.getName().equals(Sbol1Terms.DNASequence.nucleotides))
			{
				elements = ((Literal<QName>) namedProperty.getValue()).getValue().toString();
			}
			else if (namedProperty.getName().equals(Sbol2Terms.Documented.displayId))
			{
				displayId = ((Literal<QName>) namedProperty.getValue()).getValue().toString();
				if (URIPrefix != null)
				{
					identity = createCompliantURI(URIPrefix,TopLevel.SEQUENCE,displayId,version,typesInURI);
				}
			}
			else if (namedProperty.getName().equals(Sbol2Terms.Documented.title))
			{
				name = ((Literal<QName>) namedProperty.getValue()).getValue().toString();
			}
			else if (namedProperty.getName().equals(Sbol2Terms.Documented.description))
			{
				description = ((Literal<QName>) namedProperty.getValue()).getValue().toString();
			}
			else
			{
				annotations.add(new Annotation(namedProperty));
			}
		}

		Sequence sequence = SBOLDoc.getSequence(identity);
		if (sequence==null) {
			sequence = SBOLDoc.createSequence(identity, elements, encoding);
			if(persistentIdentity!=null) {
				sequence.setPersistentIdentity(persistentIdentity);
				sequence.setVersion(version);
			}
			if(identity != topLevel.getIdentity())
				sequence.setWasDerivedFrom(topLevel.getIdentity());
			if (displayId != null)
				sequence.setDisplayId(displayId);
			if (name != null)
				sequence.setName(name);
			if (description != null)
				sequence.setDescription(description);
			if (!annotations.isEmpty())
				sequence.setAnnotations(annotations);
		}
		return sequence;
	}

	private static String fixDisplayId(String displayId) {
		displayId = displayId.replaceAll("[^a-zA-Z0-9_]", "_");
		displayId = displayId.replace(" ", "_");
		if (Character.isDigit(displayId.charAt(0))) {
			displayId = "_" + displayId;
		}
		return displayId;
	}

	private static Collection parseCollectionV1(SBOLDocument SBOLDoc, IdentifiableDocument<QName> topLevel)
	{
		URI identity 	   = topLevel.getIdentity();
		URI persistentIdentity = null;
		String displayId   = null;
		String name 	   = null;
		String description = null;

		Set<URI> members 			 = new HashSet<>();
		List<Annotation> annotations = new ArrayList<>();

		for (NamedProperty<QName> namedProperty : topLevel.getProperties())
		{
			if (namedProperty.getName().equals(Sbol1Terms.Collection.displayId))
			{
				displayId = ((Literal<QName>) namedProperty.getValue()).getValue().toString();
				displayId = fixDisplayId(displayId);
				if (URIPrefix != null)
				{
					identity = createCompliantURI(URIPrefix,TopLevel.COLLECTION,displayId,version,typesInURI);
					persistentIdentity = createCompliantURI(URIPrefix,TopLevel.COLLECTION,displayId,"",typesInURI);
				}
			}
			else if (namedProperty.getName().equals(Sbol1Terms.Collection.name))
			{
				name = ((Literal<QName>) namedProperty.getValue()).getValue().toString();
			}
			else if (namedProperty.getName().equals(Sbol1Terms.Collection.description))
			{
				description = ((Literal<QName>) namedProperty.getValue()).getValue().toString();
			}
			else if (namedProperty.getName().equals(Sbol1Terms.Collection.component))
			{
				members.add(parseDnaComponentV1(SBOLDoc,
						(NestedDocument<QName>) namedProperty.getValue()).getIdentity());
			}
			else
			{
				annotations.add(new Annotation(namedProperty));
			}
		}

		Collection c = SBOLDoc.createCollection(identity);
		if (persistentIdentity!=null) {
			c.setPersistentIdentity(persistentIdentity);
			c.setVersion(version);
		}
		if(identity != topLevel.getIdentity())
			c.setWasDerivedFrom(topLevel.getIdentity());
		if (displayId != null)
			c.setDisplayId(displayId);
		if (name != null)
			c.setName(name);
		if (description != null)
			c.setDescription(description);
		if (!members.isEmpty())
			c.setMembers(members);
		if (!annotations.isEmpty())
			c.setAnnotations(annotations);
		return c;
	}

	private static SequenceAnnotation parseSequenceAnnotationV1(
			SBOLDocument SBOLDoc, NestedDocument<QName> sequenceAnnotation,
			List<SBOLPair> precedePairs, String parentURI, int sa_num)
	{
		Integer start 	 = null;
		Integer end 	 = null;
		String strand    = null;
		URI componentURI = null;
		URI identity 	 = sequenceAnnotation.getIdentity();
		String persIdentity = "";
		List<Annotation> annotations = new ArrayList<>();

		if (URIPrefix != null)
		{
			persIdentity = createCompliantURI(parentURI,"annotation"+sa_num,"").toString();
			identity = createCompliantURI(parentURI,"annotation"+sa_num,version);
		}

		if (!sequenceAnnotation.getType().equals(Sbol1Terms.SequenceAnnotations.SequenceAnnotation))
		{
			throw new IllegalArgumentException("QName has to be" + Sbol1Terms.SequenceAnnotations.SequenceAnnotation.toString());
		}

		for (NamedProperty<QName> namedProperty : sequenceAnnotation.getProperties())
		{
			if (namedProperty.getName().equals(Sbol1Terms.SequenceAnnotations.bioStart))
			{
				String temp = ((Literal<QName>) namedProperty.getValue()).getValue().toString();
				start = Integer.parseInt(temp);
			}
			else if (namedProperty.getName().equals(Sbol1Terms.SequenceAnnotations.bioEnd))
			{
				String temp2 = ((Literal<QName>) namedProperty.getValue()).getValue().toString();
				end = Integer.parseInt(temp2);
			}
			else if (namedProperty.getName().equals(Sbol1Terms.SequenceAnnotations.strand))
			{
				strand = ((Literal<QName>) namedProperty.getValue()).getValue().toString();
			}
			else if (namedProperty.getName().equals(Sbol1Terms.SequenceAnnotations.subComponent))
			{
				componentURI = parseDnaComponentV1(SBOLDoc,
						(NestedDocument<QName>) namedProperty.getValue()).getIdentity();
			}
			else if (namedProperty.getName().equals(Sbol1Terms.SequenceAnnotations.precedes))
			{
				URI left 	  = sequenceAnnotation.getIdentity();
				URI right 	  = URI.create(((Literal<QName>) namedProperty.getValue()).getValue().toString());
				SBOLPair pair = new SBOLPair(left, right);
				precedePairs.add(pair);
			}
			else
			{
				annotations.add(new Annotation(namedProperty));
			}
		}

		Location location = null; // Note: Do not create a seqAnnotation if Location is empty

		if (start != null && end != null) // create SequenceAnnotation & Component
		{
			URI range_identity = createCompliantURI(persIdentity,"range",version);
			location = new Range(range_identity, start, end);
			if (!persIdentity.equals("")) {
				location.setPersistentIdentity(createCompliantURI(persIdentity,"range",""));
				location.setDisplayId("range");
				location.setVersion(version);
			}
			if (strand != null)
			{
				if (strand.equals("+"))
				{
					location.setOrientation(OrientationType.convertToOrientationType(OrientationType.inline));
				}
				else if (strand.equals("-"))
				{
					location.setOrientation(OrientationType.convertToOrientationType(OrientationType.reverseComplement));
				}
			}
		}
		else
		{
			URI dummyGenericLoc_id = createCompliantURI(persIdentity,"genericLocation",version);
			location = new GenericLocation(dummyGenericLoc_id);
			if (!persIdentity.equals("")) {
				location.setPersistentIdentity(createCompliantURI(persIdentity,"genericLocation",""));
				location.setDisplayId("genericLocation");
				location.setVersion(version);
			}
			if (strand != null)
			{
				if (strand.equals("+"))
				{
					location.setOrientation(OrientationType.convertToOrientationType(OrientationType.inline));
				}
				else if (strand.equals("-"))
				{
					location.setOrientation(OrientationType.convertToOrientationType(OrientationType.reverseComplement));
				}
			}
		}

		List<Location> locations = new ArrayList<>();
		locations.add(location);
		SequenceAnnotation s = new SequenceAnnotation(identity, locations);
		if(!persIdentity.equals("")) {
			s.setPersistentIdentity(URI.create(persIdentity));
			s.setDisplayId("annotation" + sa_num);
			s.setVersion(version);
		}
		if(identity != sequenceAnnotation.getIdentity())
			s.setWasDerivedFrom(sequenceAnnotation.getIdentity());
		if (componentURI != null)
			s.setComponent(componentURI);
		if (!annotations.isEmpty())
			s.setAnnotations(annotations);

		return s;
	}

	private static ComponentDefinition parseComponentDefinitions(
			SBOLDocument SBOLDoc, TopLevelDocument<QName> topLevel)
	{
		String displayId 	   = null;
		String name 	 	   = null;
		String description 	   = null;
		URI persistentIdentity = null;
		URI structure 		   = null;
		String version 		   = null;
		URI wasDerivedFrom     = null;
		Set<URI> type 		   = new HashSet<>();
		Set<URI> roles 	  	   = new HashSet<>();

		List<Component> components 					 = new ArrayList<>();
		List<Annotation> annotations 				 = new ArrayList<>();
		List<SequenceAnnotation> sequenceAnnotations = new ArrayList<>();
		List<SequenceConstraint> sequenceConstraints = new ArrayList<>();

		for (NamedProperty<QName> namedProperty : topLevel.getProperties())
		{
			if (namedProperty.getName().equals(Sbol2Terms.Identified.version))
			{
				version  = ((Literal<QName>) namedProperty.getValue()).getValue().toString();
			}
			else if (namedProperty.getName().equals(Sbol2Terms.Identified.persistentIdentity))
			{
				persistentIdentity  = URI.create(((Literal<QName>) namedProperty.getValue()).getValue().toString());
			}
			else if (namedProperty.getName().equals(Sbol2Terms.Documented.displayId))
			{
				displayId = ((Literal<QName>) namedProperty.getValue()).getValue().toString();
			}
			else if (namedProperty.getName().equals(Sbol2Terms.ComponentDefinition.type))
			{
				type.add(URI.create(((Literal<QName>) namedProperty.getValue()).getValue().toString()));
			}
			else if (namedProperty.getName().equals(Sbol2Terms.Model.roles))
			{
				roles.add(URI.create(((Literal<QName>) namedProperty.getValue()).getValue().toString()));
			}
			else if (namedProperty.getName().equals(Sbol2Terms.ComponentDefinition.hasComponent))
			{
				components.add(parseComponent(((NestedDocument<QName>) namedProperty.getValue())));
			}
			else if (namedProperty.getName().equals(Sbol2Terms.ComponentDefinition.hasSequence))
			{
				structure = URI.create(((Literal<QName>) namedProperty.getValue()).getValue().toString());
			}
			else if (namedProperty.getName().equals(Sbol2Terms.ComponentDefinition.hasSequenceAnnotations))
			{
				sequenceAnnotations.add(parseSequenceAnnotation((NestedDocument<QName>) namedProperty.getValue()));
			}
			else if (namedProperty.getName().equals(Sbol2Terms.ComponentDefinition.hasSequenceConstraints))
			{
				sequenceConstraints.add(parseSequenceConstraint(((NestedDocument<QName>) namedProperty.getValue())));
			}
			else if (namedProperty.getName().equals(Sbol2Terms.Documented.title))
			{
				name = ((Literal<QName>) namedProperty.getValue()).getValue().toString();
			}
			else if (namedProperty.getName().equals(Sbol2Terms.Documented.description))
			{
				description = ((Literal<QName>) namedProperty.getValue()).getValue().toString();
			}
			else if (namedProperty.getName().equals(Sbol2Terms.Identified.wasDerivedFrom))
			{
				wasDerivedFrom = URI.create(((Literal<QName>) namedProperty.getValue()).getValue().toString());
			}
			else
			{
				annotations.add(new Annotation(namedProperty));
			}
		}

		//ComponentDefinition c = SBOLDoc.createComponentDefinition(topLevel.getIdentity(), type, roles);
		//c.setPersistentIdentity(topLevel.getOptionalUriPropertyValue(Sbol2Terms.Identified.persistentIdentity));
		ComponentDefinition c = SBOLDoc.createComponentDefinition(topLevel.getIdentity(), type);

		if(roles != null)
			c.setRoles(roles);
		if (displayId != null)
			c.setDisplayId(displayId);
		if (persistentIdentity != null)
			c.setPersistentIdentity(persistentIdentity);
		if (structure != null)
			c.addSequence(structure);
		if (!components.isEmpty())
			c.setComponents(components);
		if (!sequenceAnnotations.isEmpty())
			c.setSequenceAnnotations(sequenceAnnotations);
		if (!sequenceConstraints.isEmpty())
			c.setSequenceConstraints(sequenceConstraints);
		if (name != null)
			c.setName(name);
		if (description != null)
			c.setDescription(description);
		if (!annotations.isEmpty())
			c.setAnnotations(annotations);
		if (version != null)
			c.setVersion(version);
		if (wasDerivedFrom != null)
			c.setWasDerivedFrom(wasDerivedFrom);
		return c;
	}

	private static SequenceConstraint parseSequenceConstraint(NestedDocument<QName> sequenceConstraint)
	{
		URI persistentIdentity 		 = null;
		String displayId             = null;
		RestrictionType restriction  = null;
		URI subject 				 = null;
		URI object 					 = null;
		String version 				 = null;
		URI wasDerivedFrom 			 = null;
		List<Annotation> annotations = new ArrayList<>();

<<<<<<< HEAD
		if (!sequenceConstraint.getType().equals(Sbol2Terms.SequenceConstraint.SequenceConstraint)) {
			throw new SBOLException(sequenceConstraint.getType() + " is not a valid sequence constraint.");
		}
		for (NamedProperty<QName> namedProperty : sequenceConstraint.getProperties())
=======
		if (!sequenceConstraints.getType().equals(Sbol2Terms.SequenceConstraint.SequenceConstraint))
		{
			throw new IllegalArgumentException("QName has to be" + Sbol2Terms.SequenceConstraint.SequenceConstraint.toString());
		}

		for (NamedProperty<QName> namedProperty : sequenceConstraints.getProperties())
>>>>>>> a5530b9b
		{
			if (namedProperty.getName().equals(Sbol2Terms.Identified.persistentIdentity))
			{
				persistentIdentity = URI.create(((Literal<QName>) namedProperty
						.getValue()).getValue().toString());
			}
			else if (namedProperty.getName().equals(
					Sbol2Terms.SequenceConstraint.restriction))
			{
				restriction = RestrictionType
						.convertToRestrictionType(URI
								.create(((Literal<QName>) namedProperty
										.getValue()).getValue().toString()));

			}
			else if (namedProperty.getName().equals(Sbol2Terms.SequenceConstraint.hasSubject))
			{
				subject = URI
						.create(((Literal<QName>) namedProperty.getValue())
								.getValue().toString());
			}
			else if (namedProperty.getName().equals(Sbol2Terms.SequenceConstraint.hasObject))
			{
				object = URI.create(((Literal<QName>) namedProperty.getValue()).getValue().toString());
			}
			else if (namedProperty.getName().equals(Sbol2Terms.Documented.displayId))
			{
				displayId = ((Literal<QName>) namedProperty.getValue()).getValue().toString();
			}
			else if (namedProperty.getName().equals(Sbol2Terms.Identified.version))
			{
				version  = ((Literal<QName>) namedProperty.getValue()).getValue().toString();
			}
			else if (namedProperty.getName().equals(Sbol2Terms.Identified.wasDerivedFrom))
			{
				wasDerivedFrom = URI.create(((Literal<QName>) namedProperty.getValue()).getValue().toString());
			}
			else
			{
				annotations.add(new Annotation(namedProperty));
			}
		}

		SequenceConstraint s = new SequenceConstraint(sequenceConstraint.getIdentity(), restriction, subject, object);
		if (displayId != null)
			s.setDisplayId(displayId);
		if (persistentIdentity != null)
			s.setPersistentIdentity(persistentIdentity);
		if (version != null)
			s.setVersion(version);
		if (wasDerivedFrom != null)
			s.setWasDerivedFrom(wasDerivedFrom);
		if (!annotations.isEmpty())
			s.setAnnotations(annotations);
		return s;
	}

	private static SequenceAnnotation parseSequenceAnnotation(NestedDocument<QName> sequenceAnnotation)
	{
		URI persistentIdentity = null;
		String displayId 	   = null;
		Location location 	   = null;
		URI componentURI 	   = null;
		String name 		   = null;
		String description 	   = null;
		String version   	   = null;
		URI wasDerivedFrom 	   = null;
		List<Location> locations = new ArrayList<>();
		List<Annotation> annotations = new ArrayList<>();
<<<<<<< HEAD
		
		if (!sequenceAnnotation.getType().equals(Sbol2Terms.SequenceAnnotation.SequenceAnnotation)) {
			throw new SBOLException(sequenceAnnotation.getType() + " is not a valid sequence annotation.");
		}
=======

		if (!sequenceAnnotation.getType().equals(Sbol2Terms.SequenceAnnotation.SequenceAnnotation))
		{
			throw new IllegalArgumentException("QName has to be" + Sbol2Terms.SequenceAnnotation.SequenceAnnotation.toString());
		}

>>>>>>> a5530b9b
		for (NamedProperty<QName> namedProperty : sequenceAnnotation.getProperties())
		{
			if (namedProperty.getName().equals(Sbol2Terms.Identified.persistentIdentity))
			{
				persistentIdentity = URI.create(((Literal<QName>) namedProperty.getValue()).getValue().toString());
			}
			else if (namedProperty.getName().equals(Sbol2Terms.Documented.displayId))
			{
				displayId = ((Literal<QName>) namedProperty.getValue()).getValue().toString();
			}
			else if (namedProperty.getName().equals(Sbol2Terms.Identified.version))
			{
				version  = ((Literal<QName>) namedProperty.getValue()).getValue().toString();
			}
			else if (namedProperty.getName().equals(Sbol2Terms.Location.Location))
			{
				location = parseLocation((NestedDocument<QName>) namedProperty.getValue());
				locations.add(location);
			}
			else if (namedProperty.getName().equals(Sbol2Terms.SequenceAnnotation.hasComponent))
			{
				componentURI = URI.create(((Literal<QName>) namedProperty.getValue()).getValue().toString());
			}
			else if (namedProperty.getName().equals(Sbol2Terms.Documented.title))
			{
				name = ((Literal<QName>) namedProperty.getValue()).getValue().toString();
			}
			else if (namedProperty.getName().equals(Sbol2Terms.Documented.description))
			{
				description = ((Literal<QName>) namedProperty.getValue()).getValue().toString();
			}
			else if (namedProperty.getName().equals(Sbol2Terms.Identified.wasDerivedFrom))
			{
				wasDerivedFrom = URI.create(((Literal<QName>) namedProperty.getValue()).getValue().toString());
			}
			else
			{
				annotations.add(new Annotation(namedProperty));
			}
		}

		SequenceAnnotation s = new SequenceAnnotation(sequenceAnnotation.getIdentity(), locations);

		if (persistentIdentity != null)
			s.setPersistentIdentity(persistentIdentity);
		if(version != null)
			s.setVersion(version);
		if (displayId != null)
			s.setDisplayId(displayId);
		if (componentURI != null)
			s.setComponent(componentURI);
		if (name != null)
			s.setName(name);
		if (description != null)
			s.setDescription(description);
		if (wasDerivedFrom != null)
			s.setWasDerivedFrom(wasDerivedFrom);
		if (!annotations.isEmpty())
			s.setAnnotations(annotations);
		return s;
	}

	private static Location parseLocation(NestedDocument<QName> location)
	{
		Location l 					 = null;
		if (location.getType().equals(Sbol2Terms.Range.Range))
		{
			l = parseRange(location);
		}
		else if (location.getType().equals(Sbol2Terms.Cut.Cut))
		{
			l = parseCut(location);
		}
		else if (location.getType().equals(Sbol2Terms.GenericLocation.GenericLocation))
		{
			l = parseGenericLocation(location);
		}
		else
		{
<<<<<<< HEAD
			throw new SBOLException(location.getType() + " is not a valid location type.");
=======
			throw new IllegalArgumentException("Location has to be a Range, a Cut, or a GenericLocation");
>>>>>>> a5530b9b
		}
		return l;

	}

	private static GenericLocation parseGenericLocation(NestedDocument<QName> typeGenLoc)
	{
		URI persistentIdentity       = null;
		String displayId			 = null;
		URI orientation 			 = null;
		String version        	     = null;
		URI wasDerivedFrom 			 = null;
		List<Annotation> annotations = new ArrayList<>();

		if (!typeGenLoc.getType().equals(Sbol2Terms.GenericLocation.GenericLocation))
		{
			throw new IllegalArgumentException("QName has to be" + Sbol2Terms.GenericLocation.GenericLocation.toString());
		}

		for (NamedProperty<QName> namedProperty : typeGenLoc.getProperties())
		{
			if (namedProperty.getName().equals(Sbol2Terms.GenericLocation.orientation))
			{
				orientation = URI.create(((Literal<QName>) namedProperty.getValue()).getValue().toString());
			}
			else if (namedProperty.getName().equals(Sbol2Terms.Documented.displayId))
			{
				displayId = ((Literal<QName>) namedProperty.getValue()).getValue().toString();
			}
			else if (namedProperty.getName().equals(Sbol2Terms.Identified.persistentIdentity))
			{
				persistentIdentity = URI.create(((Literal<QName>) namedProperty.getValue()).getValue().toString());
			}
			else if (namedProperty.getName().equals(Sbol2Terms.Identified.version))
			{
				version  = ((Literal<QName>) namedProperty.getValue()).getValue().toString();
			}
			else if (namedProperty.getName().equals(Sbol2Terms.Identified.wasDerivedFrom))
			{
				wasDerivedFrom = URI.create(((Literal<QName>) namedProperty.getValue()).getValue().toString());
			}
			else
			{
				annotations.add(new Annotation(namedProperty));
			}
		}

		GenericLocation gl = new GenericLocation(typeGenLoc.getIdentity());
		if(displayId != null)
			gl.setDisplayId(displayId);
		if(orientation != null)
			gl.setOrientation(OrientationType.convertToOrientationType(orientation));
		if(persistentIdentity != null)
			gl.setPersistentIdentity(persistentIdentity);
		if(version != null)
			gl.setVersion(version);
		if(wasDerivedFrom != null)
			gl.setWasDerivedFrom(wasDerivedFrom);
		if (!annotations.isEmpty())
			gl.setAnnotations(annotations);

		return gl;
	}

	private static Cut parseCut(NestedDocument<QName> typeCut)
	{
		URI persistentIdentity = null;
		String displayId	   = null;
		Integer at 			   = null;
		URI orientation 	   = null;
		String version 		   = null;
		URI wasDerivedFrom 	   = null;
		List<Annotation> annotations = new ArrayList<>();

		if (!typeCut.getType().equals(Sbol2Terms.Cut.Cut))
		{
			throw new IllegalArgumentException("QName has to be" + Sbol2Terms.Cut.Cut.toString());
		}

		for (NamedProperty<QName> namedProperty : typeCut.getProperties())
		{
			if (namedProperty.getName().equals(Sbol2Terms.Identified.persistentIdentity))
			{
				persistentIdentity = URI.create(((Literal<QName>) namedProperty.getValue()).getValue().toString());
			}
			else if (namedProperty.getName().equals(Sbol2Terms.Documented.displayId))
			{
				displayId = ((Literal<QName>) namedProperty.getValue()).getValue().toString();
			}
			else if (namedProperty.getName().equals(Sbol2Terms.Cut.at))
			{
				String temp = ((Literal<QName>) namedProperty.getValue()).getValue().toString();
				at 			= Integer.parseInt(temp);
			}
			else if (namedProperty.getName().equals(Sbol2Terms.Cut.orientation))
			{
				orientation = URI.create(((Literal<QName>) namedProperty.getValue()).getValue().toString());
			}
			else if (namedProperty.getName().equals(Sbol2Terms.Identified.version))
			{
				version  = ((Literal<QName>) namedProperty.getValue()).getValue().toString();
			}
			else if (namedProperty.getName().equals(Sbol2Terms.Identified.wasDerivedFrom))
			{
				wasDerivedFrom = URI.create(((Literal<QName>) namedProperty.getValue()).getValue().toString());
			}
			else
			{
				annotations.add(new Annotation(namedProperty));
			}
		}

		if (at == null)
		{
<<<<<<< HEAD
			throw new SBOLException("Cut requires at property.");
=======
			throw new IllegalArgumentException("at cannot be null");
>>>>>>> a5530b9b
		}

		Cut c = new Cut(typeCut.getIdentity(), at);
		if (persistentIdentity != null)
			c.setPersistentIdentity(persistentIdentity);
		if (displayId != null)
			c.setDisplayId(displayId);
		if (orientation != null)
			c.setOrientation(OrientationType.convertToOrientationType(orientation));
		if(version != null)
			c.setVersion(version);
		if (wasDerivedFrom != null)
			c.setWasDerivedFrom(wasDerivedFrom);
		if (!annotations.isEmpty())
			c.setAnnotations(annotations);

		return c;
	}

	private static Location parseRange(NestedDocument<QName> typeRange)
	{
		URI persistentIdentity = null;
		String displayId       = null;
		Integer start 		   = null;
		Integer end 		   = null;
		URI orientation 	   = null;
		String version 		   = null;
		URI wasDerivedFrom     = null;
		List<Annotation> annotations = new ArrayList<>();

		if (!typeRange.getType().equals(Sbol2Terms.Range.Range))
		{
			throw new IllegalArgumentException("QName has to be" + Sbol2Terms.Range.Range.toString());
		}

		for (NamedProperty<QName> namedProperty : typeRange.getProperties())
		{
			String temp;
			if (namedProperty.getName().equals(Sbol2Terms.Range.start))
			{
				temp  = ((Literal<QName>) namedProperty.getValue()).getValue().toString();
				start = Integer.parseInt(temp);
			}
			else if (namedProperty.getName().equals(Sbol2Terms.Identified.persistentIdentity))
			{
				persistentIdentity = URI.create(((Literal<QName>) namedProperty.getValue()).getValue().toString());
			}
			else if (namedProperty.getName().equals(Sbol2Terms.Documented.displayId))
			{
				displayId = ((Literal<QName>) namedProperty.getValue()).getValue().toString();
			}
			else if (namedProperty.getName().equals(Sbol2Terms.Range.end))
			{
				temp = ((Literal<QName>) namedProperty.getValue()).getValue().toString();
				end  = Integer.parseInt(temp);
			}
			else if (namedProperty.getName().equals(Sbol2Terms.Range.orientation))
			{
				orientation = URI.create(((Literal<QName>) namedProperty.getValue()).getValue().toString());
			}
			else if (namedProperty.getName().equals(Sbol2Terms.Identified.version))
			{
				version  = ((Literal<QName>) namedProperty.getValue()).getValue().toString();
			}
			else if (namedProperty.getName().equals(Sbol2Terms.Identified.wasDerivedFrom))
			{
				wasDerivedFrom = URI.create(((Literal<QName>) namedProperty.getValue()).getValue().toString());
			}
			else
			{
				annotations.add(new Annotation(namedProperty));
			}
		}

		Location r = new Range(typeRange.getIdentity(), start, end);
		if (displayId != null)
			r.setDisplayId(displayId);
		if (persistentIdentity != null)
			r.setPersistentIdentity(persistentIdentity);
		if (orientation != null)
			r.setOrientation(OrientationType.convertToOrientationType(orientation));
		if(version != null)
			r.setVersion(version);
		if (wasDerivedFrom != null)
			r.setWasDerivedFrom(wasDerivedFrom);
		if (!annotations.isEmpty())
			r.setAnnotations(annotations);
		return r;
	}

	private static Component parseComponent(NestedDocument<QName> component)
	{
		URI persistentIdentity = null;
		String version 		   = null;
		String displayId 	   = null;
		String name 		   = null;
		String description 	   = null;
		URI subComponentURI    = null;
		AccessType access 	   = null;
		URI wasDerivedFrom 	   = null;

		List<Annotation> annotations = new ArrayList<>();
		List<MapsTo> mapsTo 		 = new ArrayList<>();

<<<<<<< HEAD
		if (!component.getType().equals(Sbol2Terms.Component.Component)) {
			throw new SBOLException(component.getType() + " is not a valid component.");
		}
		for (NamedProperty<QName> namedProperty : component.getProperties())
=======
		if (!subComponents.getType().equals(Sbol2Terms.Component.Component))
		{
			throw new IllegalArgumentException("QName has to be " + Sbol2Terms.Component.Component.toString());
		}

		for (NamedProperty<QName> namedProperty : subComponents.getProperties())
>>>>>>> a5530b9b
		{
			if (namedProperty.getName().equals(Sbol2Terms.Identified.persistentIdentity))
			{
				persistentIdentity = URI.create(((Literal<QName>) namedProperty.getValue()).getValue().toString());
			}
			else if (namedProperty.getName().equals(Sbol2Terms.Identified.version))
			{
				version  = ((Literal<QName>) namedProperty.getValue()).getValue().toString();
			}
			else if (namedProperty.getName().equals(Sbol2Terms.Documented.displayId))
			{
				displayId = ((Literal<QName>) namedProperty.getValue()).getValue().toString();
			}
			else if (namedProperty.getName().equals(Sbol2Terms.ComponentInstance.access))
			{
				access = AccessType.convertToAccessType(URI
						.create(((Literal<QName>) namedProperty.getValue())
								.getValue().toString()));
			}
			else if (namedProperty.getName().equals(Sbol2Terms.Module.hasMapsTo))
			{
				mapsTo.add(parseMapsTo((NestedDocument<QName>) namedProperty.getValue()));
			}
			else if (namedProperty.getName().equals(Sbol2Terms.ComponentInstance.hasComponentDefinition))
			{
				subComponentURI = URI.create(((Literal<QName>) namedProperty.getValue()).getValue().toString());
			}
			else if (namedProperty.getName().equals(Sbol2Terms.Documented.title))
			{
				name = ((Literal<QName>) namedProperty.getValue()).getValue().toString();
			}
			else if (namedProperty.getName().equals(Sbol2Terms.Documented.description))
			{
				description = ((Literal<QName>) namedProperty.getValue()).getValue().toString();
			}
			else if (namedProperty.getName().equals(Sbol2Terms.Identified.wasDerivedFrom))
			{
				wasDerivedFrom = URI.create(((Literal<QName>) namedProperty.getValue()).getValue().toString());
			}
			else
			{
				annotations.add(new Annotation(namedProperty));
			}
		}

		Component c = new Component(component.getIdentity(), access, subComponentURI);
		if (persistentIdentity != null)
			c.setPersistentIdentity(persistentIdentity);
		if(version != null)
			c.setVersion(version);
		if (displayId != null)
			c.setDisplayId(displayId);
		if (access != null)
			c.setAccess(access);
		if (!mapsTo.isEmpty())
			c.setMapsTo(mapsTo);
		if (subComponentURI != null)
			c.setDefinition(subComponentURI);
		if (name != null)
			c.setName(name);
		if (description != null)
			c.setDescription(description);
		if (wasDerivedFrom != null)
			c.setWasDerivedFrom(wasDerivedFrom);
		if (!annotations.isEmpty())
			c.setAnnotations(annotations);

		return c;
	}

	private static GenericTopLevel parseGenericTopLevel(SBOLDocument SBOLDoc,
			TopLevelDocument<QName> topLevel)
	{
		URI persistentIdentity = null;
		String version 		   = null;
		String displayId 	   = null;
		String name 		   = null;
		String description 	   = null;
		URI wasDerivedFrom 	   = null;

		List<Annotation> annotations = new ArrayList<>();

		for (NamedProperty<QName> namedProperty : topLevel.getProperties())
		{
			if (namedProperty.getName().equals(Sbol2Terms.Identified.persistentIdentity))
			{
				persistentIdentity = URI.create(((Literal<QName>) namedProperty.getValue()).getValue().toString());
			}
			else if (namedProperty.getName().equals(Sbol2Terms.Identified.version))
			{
				version  = ((Literal<QName>) namedProperty.getValue()).getValue().toString();
			}
			else if (namedProperty.getName().equals(Sbol2Terms.Documented.displayId))
			{
				displayId = ((Literal<QName>) namedProperty.getValue()).getValue().toString();
			}
			else if (namedProperty.getName().equals(Sbol2Terms.Documented.title))
			{
				name = ((Literal<QName>) namedProperty.getValue()).getValue().toString();
			}
			else if (namedProperty.getName().equals(Sbol2Terms.Documented.description))
			{
				description = ((Literal<QName>) namedProperty.getValue()).getValue().toString();
			}
			else if (namedProperty.getName().equals(Sbol2Terms.Identified.wasDerivedFrom))
			{
				wasDerivedFrom = URI.create(((Literal<QName>) namedProperty.getValue()).getValue().toString());
			}
			else
			{
				annotations.add(new Annotation(namedProperty));
			}
		}

		GenericTopLevel t = SBOLDoc.createGenericTopLevel(topLevel.getIdentity(), topLevel.getType());
		if (persistentIdentity != null)
			t.setPersistentIdentity(persistentIdentity);
		if (version != null)
			t.setVersion(version);
		if (displayId != null)
			t.setDisplayId(displayId);
		if (name != null)
			t.setName(name);
		if (description != null)
			t.setDescription(description);
		if (wasDerivedFrom != null)
			t.setWasDerivedFrom(wasDerivedFrom);
		if (!annotations.isEmpty())
			t.setAnnotations(annotations);
		return t;
	}

	private static Model parseModels(SBOLDocument SBOLDoc, TopLevelDocument<QName> topLevel)
	{
		URI persistentIdentity = null;
		String version 		   = null;
		String displayId 	   = null;
		String name 		   = null;
		String description 	   = null;
		URI source 			   = null;
		URI language 		   = null;
		URI framework 	 	   = null;
		URI wasDerivedFrom 	   = null;

		List<Annotation> annotations = new ArrayList<>();

		for (NamedProperty<QName> namedProperty : topLevel.getProperties())
		{
			if (namedProperty.getName().equals(Sbol2Terms.Identified.persistentIdentity))
			{
				persistentIdentity = URI.create(((Literal<QName>) namedProperty.getValue()).getValue().toString());
			}
			else if (namedProperty.getName().equals(Sbol2Terms.Identified.version))
			{
				version  = ((Literal<QName>) namedProperty.getValue()).getValue().toString();
			}
			else if (namedProperty.getName().equals(Sbol2Terms.Documented.displayId))
			{
				displayId = ((Literal<QName>) namedProperty.getValue()).getValue().toString();
			}
			else if (namedProperty.getName().equals(Sbol2Terms.Model.source))
			{
				source = URI.create(((Literal<QName>) namedProperty.getValue()).getValue().toString());
			}
			else if (namedProperty.getName().equals(Sbol2Terms.Model.language))
			{
				language = URI.create(((Literal<QName>) namedProperty.getValue()).getValue().toString());
			}
			else if (namedProperty.getName().equals(Sbol2Terms.Model.framework))
			{
				framework = URI.create(((Literal<QName>) namedProperty.getValue()).getValue().toString());
			}
			else if (namedProperty.getName().equals(Sbol2Terms.Documented.title))
			{
				name = ((Literal<QName>) namedProperty.getValue()).getValue().toString();
			}
			else if (namedProperty.getName().equals(Sbol2Terms.Documented.description))
			{
				description = ((Literal<QName>) namedProperty.getValue()).getValue().toString();
			}
			else if (namedProperty.getName().equals(Sbol2Terms.Identified.wasDerivedFrom))
			{
				wasDerivedFrom = URI.create(((Literal<QName>) namedProperty.getValue()).getValue().toString());
			}
			else
			{
				annotations.add(new Annotation(namedProperty));
			}
		}

		Model m = SBOLDoc.createModel(topLevel.getIdentity(), source, language, framework);
		if (persistentIdentity != null)
			m.setPersistentIdentity(persistentIdentity);
		if (version != null)
			m.setVersion(version);
		if (displayId != null)
			m.setDisplayId(displayId);
		if (name != null)
			m.setName(name);
		if (description != null)
			m.setDescription(description);
		if (wasDerivedFrom != null)
			m.setWasDerivedFrom(wasDerivedFrom);
		if (!annotations.isEmpty())
			m.setAnnotations(annotations);
		return m;
	}

	private static Collection parseCollections(SBOLDocument SBOLDoc, TopLevelDocument<QName> topLevel)
	{
		URI persistentIdentity = null;
		String version 		   = null;
		String displayId 	   = null;
		String name 		   = null;
		String description 	   = null;
		URI wasDerivedFrom 	   = null;

		Set<URI> members 			 = new HashSet<>();
		List<Annotation> annotations = new ArrayList<>();

		for (NamedProperty<QName> namedProperty : topLevel.getProperties())
		{
			if (namedProperty.getName().equals(Sbol2Terms.Identified.persistentIdentity))
			{
				persistentIdentity = URI.create(((Literal<QName>) namedProperty.getValue()).getValue().toString());
			}
			else if (namedProperty.getName().equals(Sbol2Terms.Identified.version))
			{
				version  = ((Literal<QName>) namedProperty.getValue()).getValue().toString();
			}
			else if (namedProperty.getName().equals(Sbol2Terms.Documented.displayId))
			{
				displayId = ((Literal<QName>) namedProperty.getValue()).getValue().toString();
			}
			else if (namedProperty.getName().equals(Sbol2Terms.Collection.hasMembers))
			{
				members.add(URI.create(((Literal<QName>) namedProperty.getValue()).getValue().toString()));
			}
			else if (namedProperty.getName().equals(Sbol2Terms.Documented.title))
			{
				name = ((Literal<QName>) namedProperty.getValue()).getValue().toString();
			}
			else if (namedProperty.getName().equals(Sbol2Terms.Documented.description))
			{
				description = ((Literal<QName>) namedProperty.getValue()).getValue().toString();
			}
			else if (namedProperty.getName().equals(Sbol2Terms.Identified.wasDerivedFrom))
			{
				wasDerivedFrom = URI.create(((Literal<QName>) namedProperty.getValue()).getValue().toString());
			}
			else
			{
				annotations.add(new Annotation(namedProperty));
			}
		}

		Collection c = SBOLDoc.createCollection(topLevel.getIdentity());
		if (displayId != null)
			c.setDisplayId(displayId);
		if (version != null)
			c.setVersion(version);
		if (persistentIdentity != null)
			c.setPersistentIdentity(persistentIdentity);
		if (!members.isEmpty())
			c.setMembers(members);
		if (name != null)
			c.setName(name);
		if (description != null)
			c.setDescription(description);
		if( wasDerivedFrom != null)
			c.setWasDerivedFrom(wasDerivedFrom);
		if (!annotations.isEmpty())
			c.setAnnotations(annotations);
		return c;
	}

	private static ModuleDefinition parseModuleDefinition(SBOLDocument SBOLDoc,
			TopLevelDocument<QName> topLevel)
	{
		URI persistentIdentity = null;
		String version 	       = null;
		String displayId 	   = null;
		String name 		   = null;
		String description 	   = null;
		URI wasDerivedFrom 	   = null;
		Set<URI> roles 		   = new HashSet<>();
		Set<URI> models 	   = new HashSet<>();

		List<FunctionalComponent> functionalComponents = new ArrayList<>();
		List<Interaction> interactions 				   = new ArrayList<>();
		List<Module> subModules 					   = new ArrayList<>();
		List<Annotation> annotations 				   = new ArrayList<>();

		for (NamedProperty<QName> namedProperty : topLevel.getProperties())
		{
			if (namedProperty.getName().equals(Sbol2Terms.Identified.persistentIdentity))
			{
				persistentIdentity = URI.create(((Literal<QName>) namedProperty.getValue()).getValue().toString());
			}
			else if (namedProperty.getName().equals(Sbol2Terms.Identified.version))
			{
				version  = ((Literal<QName>) namedProperty.getValue()).getValue().toString();
			}
			else if (namedProperty.getName().equals(Sbol2Terms.Documented.displayId))
			{
				displayId = ((Literal<QName>) namedProperty.getValue()).getValue().toString();
			}
			else if (namedProperty.getName().equals(Sbol2Terms.ModuleDefinition.roles))
			{
				roles.add(URI.create(((Literal<QName>) namedProperty.getValue()).getValue().toString()));
			}
			else if (namedProperty.getName().equals(Sbol2Terms.ModuleDefinition.hasModule))
			{
				subModules.add(parseModule(((NestedDocument<QName>) namedProperty.getValue())));
			}
			else if (namedProperty.getName().equals(Sbol2Terms.ModuleDefinition.hasInteractions))
			{
				interactions.add(parseInteraction(((NestedDocument<QName>) namedProperty.getValue())));
			}
			else if (namedProperty.getName().equals(Sbol2Terms.ModuleDefinition.hasfunctionalComponent))
			{
				functionalComponents.add(parseFunctionalComponent((NestedDocument<QName>) namedProperty.getValue()));
			}
			else if (namedProperty.getName().equals(Sbol2Terms.ModuleDefinition.hasModels))
			{
				models.add(URI.create(((Literal<QName>) namedProperty.getValue()).getValue().toString()));
			}
			else if (namedProperty.getName().equals(Sbol2Terms.Documented.title))
			{
				name = ((Literal<QName>) namedProperty.getValue()).getValue().toString();
			}
			else if (namedProperty.getName().equals(Sbol2Terms.Documented.description))
			{
				description = ((Literal<QName>) namedProperty.getValue()).getValue().toString();
			}
			else if (namedProperty.getName().equals(Sbol2Terms.Identified.wasDerivedFrom))
			{
				wasDerivedFrom = URI.create(((Literal<QName>) namedProperty.getValue()).getValue().toString());
			}
			else
			{
				annotations.add(new Annotation(namedProperty));
			}
		}

		ModuleDefinition moduleDefinition = SBOLDoc.createModuleDefinition(topLevel.getIdentity());
		if (!roles.isEmpty())
			moduleDefinition.setRoles(roles);
		if (persistentIdentity != null)
			moduleDefinition.setPersistentIdentity(persistentIdentity);
		if (version != null)
			moduleDefinition.setVersion(version);
		if (displayId != null)
			moduleDefinition.setDisplayId(displayId);
		if (!functionalComponents.isEmpty())
			moduleDefinition.setFunctionalComponents(functionalComponents);
		if (!interactions.isEmpty())
			moduleDefinition.setInteractions(interactions);
		if (!models.isEmpty())
			moduleDefinition.setModels(models);
		if (!subModules.isEmpty())
			moduleDefinition.setModules(subModules);
		if (name != null)
			moduleDefinition.setName(name);
		if (description != null)
			moduleDefinition.setDescription(description);
		if (wasDerivedFrom != null)
			moduleDefinition.setWasDerivedFrom(wasDerivedFrom);
		if (!annotations.isEmpty())
			moduleDefinition.setAnnotations(annotations);
		return moduleDefinition;
	}

	private static Module parseModule(NestedDocument<QName> module)
	{
		URI persistentIdentity = null;
		String version 		   = null;
		String displayId 	   = null;
		URI definitionURI 	   = null;
		String name 		   = null;
		String description     = null;
		URI wasDerivedFrom 	   = null;
		List<MapsTo> mappings 		 = new ArrayList<>();
		List<Annotation> annotations = new ArrayList<>();

<<<<<<< HEAD
		if (!module.getType().equals(Sbol2Terms.Module.Module)) {
			throw new SBOLException(module.getType() + " is not a valid module.");
		}
=======
		if (!module.getType().equals(Sbol2Terms.Module.Module))
		{
			throw new IllegalArgumentException("QName has to be " + Sbol2Terms.Module.Module.toString());
		}

>>>>>>> a5530b9b
		for (NamedProperty<QName> namedProperty : module.getProperties())
		{
			if (namedProperty.getName().equals(Sbol2Terms.Identified.persistentIdentity))
			{
				persistentIdentity = URI.create(((Literal<QName>) namedProperty.getValue()).getValue().toString());
			}
			else if (namedProperty.getName().equals(Sbol2Terms.Identified.version))
			{
				version  = ((Literal<QName>) namedProperty.getValue()).getValue().toString();
			}
			else if (namedProperty.getName().equals(Sbol2Terms.Documented.displayId))
			{
				displayId = ((Literal<QName>) namedProperty.getValue()).getValue().toString();
			}
			else if (namedProperty.getName().equals(Sbol2Terms.Module.hasMapsTo))
			{
				mappings.add(parseMapsTo((NestedDocument<QName>) namedProperty.getValue()));
			}
			else if (namedProperty.getName().equals(Sbol2Terms.Module.hasDefinition))
			{
				definitionURI = URI.create(((Literal<QName>) namedProperty.getValue()).getValue().toString());
			}
			else if (namedProperty.getName().equals(Sbol2Terms.Documented.title))
			{
				name = ((Literal<QName>) namedProperty.getValue()).getValue().toString();
			}
			else if (namedProperty.getName().equals(Sbol2Terms.Documented.description))
			{
				description = ((Literal<QName>) namedProperty.getValue()).getValue().toString();
			}
			else if (namedProperty.getName().equals(Sbol2Terms.Identified.wasDerivedFrom))
			{
				wasDerivedFrom = URI.create(((Literal<QName>) namedProperty.getValue()).getValue().toString());
			}
			else
			{
				annotations.add(new Annotation(namedProperty));
			}
		}

		Module submodule = new Module(module.getIdentity(), definitionURI);
		if (persistentIdentity != null)
			submodule.setPersistentIdentity(persistentIdentity);
		if (version != null)
			submodule.setVersion(version);
		if (displayId != null)
			submodule.setDisplayId(displayId);
		if (!mappings.isEmpty())
			submodule.setMapsTos(mappings);
		if (name != null)
			submodule.setName(name);
		if (description != null)
			submodule.setDescription(description);
		if( wasDerivedFrom != null)
			submodule.setWasDerivedFrom(wasDerivedFrom);
		if (!annotations.isEmpty())
			submodule.setAnnotations(annotations);
		return submodule;
	}

	private static MapsTo parseMapsTo(NestedDocument<QName> mapsTo)
	{
		URI persistentIdentity    = null;
		String displayId		  = null;
		String version 	  	 	  = null;
		URI remote 				  = null;
		RefinementType refinement = null;
		URI local 				  = null;
		URI wasDerivedFrom 		  = null;

		List<Annotation> annotations = new ArrayList<>();

<<<<<<< HEAD
		if (!mapsTo.getType().equals(Sbol2Terms.MapsTo.MapsTo)) {
			throw new SBOLException(mapsTo.getType() + " is not a valid mapsTo.");
		}
		for (NamedProperty<QName> m : mapsTo.getProperties())
=======
		if (!mappings.getType().equals(Sbol2Terms.MapsTo.MapsTo))
		{
			throw new IllegalArgumentException("QName has to be" + Sbol2Terms.MapsTo.MapsTo.toString());
		}

		for (NamedProperty<QName> m : mappings.getProperties())
>>>>>>> a5530b9b
		{
			if (m.getName().equals(Sbol2Terms.Identified.persistentIdentity))
			{
				persistentIdentity = URI.create(((Literal<QName>) m.getValue()).getValue().toString());
			}
			else if (m.getName().equals(Sbol2Terms.Documented.displayId))
			{
				displayId = ((Literal<QName>) m.getValue()).getValue().toString();
			}
			else if (m.getName().equals(Sbol2Terms.Identified.version))
			{
				version  = ((Literal<QName>) m.getValue()).getValue().toString();
			}
			else if (m.getName().equals(Sbol2Terms.MapsTo.refinement))
			{
				refinement = RefinementType.convertToRefinementType(URI
						.create(((Literal<QName>) m.getValue()).getValue().toString()));
			}
			else if (m.getName().equals(Sbol2Terms.MapsTo.hasRemote))
			{
				remote = URI.create(((Literal<QName>) m.getValue()).getValue().toString());
			}
			else if (m.getName().equals(Sbol2Terms.MapsTo.hasLocal))
			{
				local = URI.create(((Literal<QName>) m.getValue()).getValue().toString());
			}
			else if (m.getName().equals(Sbol2Terms.Identified.wasDerivedFrom))
			{
				wasDerivedFrom = URI.create(((Literal<QName>) m.getValue()).getValue().toString());
			}
			else
			{
				annotations.add(new Annotation(m));
			}
		}

		MapsTo map = new MapsTo(mapsTo.getIdentity(), refinement, local, remote);
		if (displayId != null)
			map.setDisplayId(displayId);
		if (persistentIdentity != null)
			map.setPersistentIdentity(persistentIdentity);
		if (version != null)
			map.setVersion(version);
		if (wasDerivedFrom != null)
			map.setWasDerivedFrom(wasDerivedFrom);
		if (!annotations.isEmpty())
			map.setAnnotations(annotations);
		return map;
	}

	private static Interaction parseInteraction(NestedDocument<QName> interaction)
	{
		URI persistentIdentity = null;
		String version 		   = null;
		String displayId 	   = null;
		String name 		   = null;
		String description 	   = null;
		URI wasDerivedFrom	   = null;

		Set<URI> type 		   			   = new HashSet<>();
		List<Participation> participations = new ArrayList<>();
		List<Annotation> annotations 	   = new ArrayList<>();

<<<<<<< HEAD
		if (!interaction.getType().equals(Sbol2Terms.Interaction.Interaction)) {
			throw new SBOLException(interaction.getType() + " is not a valid interaction.");
		}
=======
		if (!interaction.getType().equals(Sbol2Terms.Interaction.Interaction))
		{
			throw new IllegalArgumentException("QName has to be " + Sbol2Terms.Interaction.Interaction.toString());
		}

>>>>>>> a5530b9b
		for (NamedProperty<QName> i : interaction.getProperties())
		{
			if (i.getName().equals(Sbol2Terms.Identified.persistentIdentity))
			{
				persistentIdentity = URI.create(((Literal<QName>) i.getValue()).getValue().toString());
			}
			else if (i.getName().equals(Sbol2Terms.Identified.version))
			{
				version  = ((Literal<QName>) i.getValue()).getValue().toString();
			}
			else if (i.getName().equals(Sbol2Terms.Documented.displayId))
			{
				displayId = ((Literal<QName>) i.getValue()).getValue().toString();
			}
			else if (i.getName().equals(Sbol2Terms.Interaction.type))
			{
				type.add(URI.create(((Literal<QName>) i.getValue()).getValue().toString()));
			}
			else if (i.getName().equals(Sbol2Terms.Interaction.hasParticipations))
			{
				participations.add(parseParticipation((NestedDocument<QName>) i.getValue()));
			}
			else if (i.getName().equals(Sbol2Terms.Documented.title))
			{
				name = ((Literal<QName>) i.getValue()).getValue().toString();
			}
			else if (i.getName().equals(Sbol2Terms.Documented.description))
			{
				description = ((Literal<QName>) i.getValue()).getValue().toString();
			}
			else if (i.getName().equals(Sbol2Terms.Identified.wasDerivedFrom))
			{
				wasDerivedFrom = URI.create(((Literal<QName>) i.getValue()).getValue().toString());
			}
			else
			{
				annotations.add(new Annotation(i));
			}
		}

		Interaction i = new Interaction(interaction.getIdentity(), type);
		if (!participations.isEmpty())
			i.setParticipations(participations);
		if (persistentIdentity != null)
			i.setPersistentIdentity(persistentIdentity);
		if (version != null)
			i.setVersion(version);
		if (displayId != null)
			i.setDisplayId(displayId);
		if (name != null)
			i.setName(name);
		if (description != null)
			i.setDescription(description);
		if (wasDerivedFrom != null)
			i.setWasDerivedFrom(wasDerivedFrom);
		if (!annotations.isEmpty())
			i.setAnnotations(annotations);
		return i;
	}

	private static Participation parseParticipation(NestedDocument<QName> participation)
	{
		URI persistentIdentity = null;
		String displayId	   = null;
		String version 		   = null;
		Set<URI> roles 		   = new HashSet<>();
		URI participant        = null;
		URI wasDerivedFrom 	   = null;
		List<Annotation> annotations = new ArrayList<>();

<<<<<<< HEAD
		if (!participation.getType().equals(Sbol2Terms.Participation.Participation)) {
			throw new SBOLException(participation.getType() + " is not a valid participation.");
		}
=======
		if (!participation.getType().equals(Sbol2Terms.Participation.Participation))
		{
			throw new IllegalArgumentException("QName has to be " + Sbol2Terms.Participation.Participation.toString());
		}

>>>>>>> a5530b9b
		for (NamedProperty<QName> p : participation.getProperties())
		{
			if (p.getName().equals(Sbol2Terms.Identified.persistentIdentity))
			{
				persistentIdentity = URI.create(((Literal<QName>) p.getValue()).getValue().toString());
			}
			else if (p.getName().equals(Sbol2Terms.Identified.version))
			{
				version  = ((Literal<QName>) p.getValue()).getValue().toString();
			}
			else if (p.getName().equals(Sbol2Terms.Documented.displayId))
			{
				displayId = ((Literal<QName>) p.getValue()).getValue().toString();
			}
			else if (p.getName().equals(Sbol2Terms.Participation.role))
			{
				roles.add(URI.create(((Literal<QName>) p.getValue()).getValue()
						.toString()));
			}
			else if (p.getName().equals(Sbol2Terms.Participation.hasParticipant))
			{
				participant = URI.create(((Literal<QName>) p.getValue()).getValue().toString());
			}
			else if (p.getName().equals(Sbol2Terms.Identified.wasDerivedFrom))
			{
				wasDerivedFrom = URI.create(((Literal<QName>) p.getValue()).getValue().toString());
			}
			else
			{
				annotations.add(new Annotation(p));
			}
		}

		Participation p = new Participation(participation.getIdentity(), participant);
		if (!roles.isEmpty())
			p.setRoles(roles);
		if (displayId != null)
			p.setDisplayId(displayId);
		if (persistentIdentity != null)
			p.setPersistentIdentity(persistentIdentity);
		if (version != null)
			p.setVersion(version);
		if( wasDerivedFrom != null)
			p.setWasDerivedFrom(wasDerivedFrom);
		if(!annotations.isEmpty())
			p.setAnnotations(annotations);
		return p;
	}

	private static FunctionalComponent parseFunctionalComponent(NestedDocument<QName> functionalComponent)
	{
		URI persistentIdentity 	   = null;
		String version 			   = null;
		String displayId 		   = null;
		String name 			   = null;
		String description 		   = null;
		AccessType access 		   = null;
		DirectionType direction    = null;
		URI functionalComponentURI = null;
		URI wasDerivedFrom 		   = null;

		List<Annotation> annotations = new ArrayList<>();
		List<MapsTo> mappings 		 = new ArrayList<>();

<<<<<<< HEAD
		if (!functionalComponent.getType().equals(Sbol2Terms.FunctionalComponent.FunctionalComponent)) {
			throw new SBOLException(functionalComponent.getType() + " is not a valid functional component.");
		}
=======

		if (!functionalComponent.getType().equals(Sbol2Terms.FunctionalComponent.FunctionalComponent))
		{
			throw new IllegalArgumentException("QName has to be " + Sbol2Terms.FunctionalComponent.FunctionalComponent.toString());
		}

>>>>>>> a5530b9b
		for (NamedProperty<QName> f : functionalComponent.getProperties())
		{
			if (f.getName().equals(Sbol2Terms.Identified.persistentIdentity))
			{
				persistentIdentity = URI.create(((Literal<QName>) f.getValue()).getValue().toString());
			}
			else if (f.getName().equals(Sbol2Terms.Identified.version))
			{
				version  = ((Literal<QName>) f.getValue()).getValue().toString();
			}
			else if (f.getName().equals(Sbol2Terms.Documented.displayId))
			{
				displayId = ((Literal<QName>) f.getValue()).getValue().toString();
			}
			else if (f.getName().equals(Sbol2Terms.ComponentInstance.access))
			{
				access = AccessType.convertToAccessType(URI
						.create(((Literal<QName>) f.getValue()).getValue()
								.toString()));
			}
			else if (f.getName().equals(Sbol2Terms.FunctionalComponent.direction))
			{
				direction = DirectionType
						.convertToDirectionType(URI.create(((Literal<QName>) f
								.getValue()).getValue().toString()));
			}
			else if (f.getName().equals(Sbol2Terms.ComponentInstance.hasMapsTo))
			{
				mappings.add(parseMapsTo((NestedDocument<QName>) f.getValue()));
			}
			else if (f.getName().equals(Sbol2Terms.ComponentInstance.hasComponentDefinition))
			{
				functionalComponentURI = URI.create(((Literal<QName>) f.getValue()).getValue().toString());
			}
			else if (f.getName().equals(Sbol2Terms.Documented.title))
			{
				name = ((Literal<QName>) f.getValue()).getValue().toString();
			}
			else if (f.getName().equals(Sbol2Terms.Documented.description))
			{
				description = ((Literal<QName>) f.getValue()).getValue().toString();
			}
			else if (f.getName().equals(Sbol2Terms.Identified.wasDerivedFrom))
			{
				wasDerivedFrom = URI.create(((Literal<QName>) f.getValue()).getValue().toString());
			}
			else
			{
				annotations.add(new Annotation(f));
			}

		}
		FunctionalComponent fc = new FunctionalComponent(
				functionalComponent.getIdentity(), access,
				functionalComponentURI, direction);
		if (persistentIdentity != null)
			fc.setPersistentIdentity(persistentIdentity);
		if (version != null)
			fc.setVersion(version);
		if (displayId != null)
			fc.setDisplayId(displayId);
		if (!mappings.isEmpty())
			fc.setMapsTo(mappings);
		if (name != null)
			fc.setName(name);
		if (description != null)
			fc.setDescription(description);
		if (wasDerivedFrom != null)
			fc.setWasDerivedFrom(wasDerivedFrom);
		if (!annotations.isEmpty())
			fc.setAnnotations(annotations);
		return fc;
	}

	private static Sequence parseSequences(SBOLDocument SBOLDoc, TopLevelDocument<QName> topLevel)
	{
		URI persistentIdentity = null;
		String version 		   = null;
		String displayId 	   = null;
		String name 		   = null;
		String description 	   = null;
		String elements 	   = null;
		URI encoding 		   = null;
		URI wasDerivedFrom 	   = null;
		List<Annotation> annotations = new ArrayList<>();

		for (NamedProperty<QName> namedProperty : topLevel.getProperties())
		{
			if (namedProperty.getName().equals(Sbol2Terms.Identified.persistentIdentity))
			{
				persistentIdentity = URI.create(((Literal<QName>) namedProperty.getValue()).getValue().toString());
			}
			else if (namedProperty.getName().equals(Sbol2Terms.Identified.version))
			{
				version  = ((Literal<QName>) namedProperty.getValue()).getValue().toString();
			}
			else if (namedProperty.getName().equals(Sbol2Terms.Documented.displayId))
			{
				displayId = ((Literal<QName>) namedProperty.getValue()).getValue().toString();
			}
			else if (namedProperty.getName().equals(Sbol2Terms.Sequence.elements))
			{
				elements = ((Literal<QName>) namedProperty.getValue()).getValue().toString();
			}
			else if (namedProperty.getName().equals(Sbol2Terms.Sequence.encoding))
			{
				encoding = URI.create(((Literal<QName>) namedProperty.getValue()).getValue().toString());
			}
			else if (namedProperty.getName().equals(Sbol2Terms.Documented.title))
			{
				name = ((Literal<QName>) namedProperty.getValue()).getValue().toString();
			}
			else if (namedProperty.getName().equals(Sbol2Terms.Documented.description))
			{
				description = ((Literal<QName>) namedProperty.getValue()).getValue().toString();
			}
			else if (namedProperty.getName().equals(Sbol2Terms.Identified.wasDerivedFrom))
			{
				wasDerivedFrom = URI.create(((Literal<QName>) namedProperty.getValue()).getValue().toString());
			}
			else
			{
				annotations.add(new Annotation(namedProperty));
			}
		}

		Sequence sequence = SBOLDoc.createSequence(topLevel.getIdentity(),
				elements, encoding);
		if (persistentIdentity != null)
			sequence.setPersistentIdentity(persistentIdentity);
		if (version != null)
			sequence.setVersion(version);
		if (displayId != null)
			sequence.setDisplayId(displayId);
		if (name != null)
			sequence.setName(name);
		if (description != null)
			sequence.setDescription(description);
		if (wasDerivedFrom != null)
			sequence.setWasDerivedFrom(wasDerivedFrom);
		if (!annotations.isEmpty())
			sequence.setAnnotations(annotations);
		return sequence;
	}

	/*private static Timestamp getTimestamp(String timeStamp)
	{
		SimpleDateFormat sdf = new SimpleDateFormat("yyyy-MM-dd hh:mm:ss.SSS");
		java.util.Date date  = null;
		try
		{
			date = sdf.parse(timeStamp);
		}
		catch (ParseException e)
		{
			e.printStackTrace();
		}
		java.sql.Timestamp timestamp = new java.sql.Timestamp(date.getTime());
		return timestamp;
	}*/

	/*
	private static URI getParentURI(URI identity)
	{
		String regex       = ".*[/]\\d+[/]\\d+";
		String regex_minor = ".*[/]\\d+[/]";
		String regex_major = ".*[/]\\d+";
		String regex_end   = ".*[/]";

		String identity_str = identity.toString();

		while (identity_str.matches(regex)
				|| identity_str.matches(regex_minor)
				|| identity_str.matches(regex_major)
				|| identity_str.matches(regex_end))
		{
			identity_str = identity_str.substring(0, identity_str.length() - 1);
		}

		return URI.create(identity_str);
	}
	 */
}<|MERGE_RESOLUTION|>--- conflicted
+++ resolved
@@ -1021,19 +1021,10 @@
 		URI wasDerivedFrom 			 = null;
 		List<Annotation> annotations = new ArrayList<>();
 
-<<<<<<< HEAD
 		if (!sequenceConstraint.getType().equals(Sbol2Terms.SequenceConstraint.SequenceConstraint)) {
 			throw new SBOLException(sequenceConstraint.getType() + " is not a valid sequence constraint.");
 		}
 		for (NamedProperty<QName> namedProperty : sequenceConstraint.getProperties())
-=======
-		if (!sequenceConstraints.getType().equals(Sbol2Terms.SequenceConstraint.SequenceConstraint))
-		{
-			throw new IllegalArgumentException("QName has to be" + Sbol2Terms.SequenceConstraint.SequenceConstraint.toString());
-		}
-
-		for (NamedProperty<QName> namedProperty : sequenceConstraints.getProperties())
->>>>>>> a5530b9b
 		{
 			if (namedProperty.getName().equals(Sbol2Terms.Identified.persistentIdentity))
 			{
@@ -1103,19 +1094,10 @@
 		URI wasDerivedFrom 	   = null;
 		List<Location> locations = new ArrayList<>();
 		List<Annotation> annotations = new ArrayList<>();
-<<<<<<< HEAD
 		
 		if (!sequenceAnnotation.getType().equals(Sbol2Terms.SequenceAnnotation.SequenceAnnotation)) {
 			throw new SBOLException(sequenceAnnotation.getType() + " is not a valid sequence annotation.");
 		}
-=======
-
-		if (!sequenceAnnotation.getType().equals(Sbol2Terms.SequenceAnnotation.SequenceAnnotation))
-		{
-			throw new IllegalArgumentException("QName has to be" + Sbol2Terms.SequenceAnnotation.SequenceAnnotation.toString());
-		}
-
->>>>>>> a5530b9b
 		for (NamedProperty<QName> namedProperty : sequenceAnnotation.getProperties())
 		{
 			if (namedProperty.getName().equals(Sbol2Terms.Identified.persistentIdentity))
@@ -1195,11 +1177,7 @@
 		}
 		else
 		{
-<<<<<<< HEAD
 			throw new SBOLException(location.getType() + " is not a valid location type.");
-=======
-			throw new IllegalArgumentException("Location has to be a Range, a Cut, or a GenericLocation");
->>>>>>> a5530b9b
 		}
 		return l;
 
@@ -1314,11 +1292,7 @@
 
 		if (at == null)
 		{
-<<<<<<< HEAD
 			throw new SBOLException("Cut requires at property.");
-=======
-			throw new IllegalArgumentException("at cannot be null");
->>>>>>> a5530b9b
 		}
 
 		Cut c = new Cut(typeCut.getIdentity(), at);
@@ -1423,19 +1397,15 @@
 		List<Annotation> annotations = new ArrayList<>();
 		List<MapsTo> mapsTo 		 = new ArrayList<>();
 
-<<<<<<< HEAD
+		if (!component.getType().equals(Sbol2Terms.Component.Component))
+		{
+			throw new IllegalArgumentException("QName has to be " + Sbol2Terms.Component.Component.toString());
+		}
+
 		if (!component.getType().equals(Sbol2Terms.Component.Component)) {
 			throw new SBOLException(component.getType() + " is not a valid component.");
 		}
 		for (NamedProperty<QName> namedProperty : component.getProperties())
-=======
-		if (!subComponents.getType().equals(Sbol2Terms.Component.Component))
-		{
-			throw new IllegalArgumentException("QName has to be " + Sbol2Terms.Component.Component.toString());
-		}
-
-		for (NamedProperty<QName> namedProperty : subComponents.getProperties())
->>>>>>> a5530b9b
 		{
 			if (namedProperty.getName().equals(Sbol2Terms.Identified.persistentIdentity))
 			{
@@ -1821,17 +1791,14 @@
 		List<MapsTo> mappings 		 = new ArrayList<>();
 		List<Annotation> annotations = new ArrayList<>();
 
-<<<<<<< HEAD
+		if (!module.getType().equals(Sbol2Terms.Module.Module))
+		{
+			throw new IllegalArgumentException("QName has to be " + Sbol2Terms.Module.Module.toString());
+		}
+
 		if (!module.getType().equals(Sbol2Terms.Module.Module)) {
 			throw new SBOLException(module.getType() + " is not a valid module.");
 		}
-=======
-		if (!module.getType().equals(Sbol2Terms.Module.Module))
-		{
-			throw new IllegalArgumentException("QName has to be " + Sbol2Terms.Module.Module.toString());
-		}
-
->>>>>>> a5530b9b
 		for (NamedProperty<QName> namedProperty : module.getProperties())
 		{
 			if (namedProperty.getName().equals(Sbol2Terms.Identified.persistentIdentity))
@@ -1904,19 +1871,10 @@
 
 		List<Annotation> annotations = new ArrayList<>();
 
-<<<<<<< HEAD
 		if (!mapsTo.getType().equals(Sbol2Terms.MapsTo.MapsTo)) {
 			throw new SBOLException(mapsTo.getType() + " is not a valid mapsTo.");
 		}
 		for (NamedProperty<QName> m : mapsTo.getProperties())
-=======
-		if (!mappings.getType().equals(Sbol2Terms.MapsTo.MapsTo))
-		{
-			throw new IllegalArgumentException("QName has to be" + Sbol2Terms.MapsTo.MapsTo.toString());
-		}
-
-		for (NamedProperty<QName> m : mappings.getProperties())
->>>>>>> a5530b9b
 		{
 			if (m.getName().equals(Sbol2Terms.Identified.persistentIdentity))
 			{
@@ -1980,17 +1938,9 @@
 		List<Participation> participations = new ArrayList<>();
 		List<Annotation> annotations 	   = new ArrayList<>();
 
-<<<<<<< HEAD
 		if (!interaction.getType().equals(Sbol2Terms.Interaction.Interaction)) {
 			throw new SBOLException(interaction.getType() + " is not a valid interaction.");
 		}
-=======
-		if (!interaction.getType().equals(Sbol2Terms.Interaction.Interaction))
-		{
-			throw new IllegalArgumentException("QName has to be " + Sbol2Terms.Interaction.Interaction.toString());
-		}
-
->>>>>>> a5530b9b
 		for (NamedProperty<QName> i : interaction.getProperties())
 		{
 			if (i.getName().equals(Sbol2Terms.Identified.persistentIdentity))
@@ -2061,17 +2011,14 @@
 		URI wasDerivedFrom 	   = null;
 		List<Annotation> annotations = new ArrayList<>();
 
-<<<<<<< HEAD
+		if (!participation.getType().equals(Sbol2Terms.Participation.Participation))
+		{
+			throw new IllegalArgumentException("QName has to be " + Sbol2Terms.Participation.Participation.toString());
+		}
+
 		if (!participation.getType().equals(Sbol2Terms.Participation.Participation)) {
 			throw new SBOLException(participation.getType() + " is not a valid participation.");
 		}
-=======
-		if (!participation.getType().equals(Sbol2Terms.Participation.Participation))
-		{
-			throw new IllegalArgumentException("QName has to be " + Sbol2Terms.Participation.Participation.toString());
-		}
-
->>>>>>> a5530b9b
 		for (NamedProperty<QName> p : participation.getProperties())
 		{
 			if (p.getName().equals(Sbol2Terms.Identified.persistentIdentity))
@@ -2136,18 +2083,15 @@
 		List<Annotation> annotations = new ArrayList<>();
 		List<MapsTo> mappings 		 = new ArrayList<>();
 
-<<<<<<< HEAD
+
+		if (!functionalComponent.getType().equals(Sbol2Terms.FunctionalComponent.FunctionalComponent))
+		{
+			throw new IllegalArgumentException("QName has to be " + Sbol2Terms.FunctionalComponent.FunctionalComponent.toString());
+		}
+
 		if (!functionalComponent.getType().equals(Sbol2Terms.FunctionalComponent.FunctionalComponent)) {
 			throw new SBOLException(functionalComponent.getType() + " is not a valid functional component.");
 		}
-=======
-
-		if (!functionalComponent.getType().equals(Sbol2Terms.FunctionalComponent.FunctionalComponent))
-		{
-			throw new IllegalArgumentException("QName has to be " + Sbol2Terms.FunctionalComponent.FunctionalComponent.toString());
-		}
-
->>>>>>> a5530b9b
 		for (NamedProperty<QName> f : functionalComponent.getProperties())
 		{
 			if (f.getName().equals(Sbol2Terms.Identified.persistentIdentity))
