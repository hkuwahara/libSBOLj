--- conflicted
+++ resolved
@@ -227,10 +227,7 @@
 		}
 		else if(location.getType().equals(Sbol2Terms.MultiRange.MultiRange))
 		{
-<<<<<<< HEAD
-			//TODO: suppress for now
-			//			return parseMultiRange(location);
-=======
+
 			String version = "";
 			URI persistentIdentity = null;
 			Set<URI> type = new HashSet<URI>();
@@ -249,7 +246,6 @@
 			}
 			//l = new MultiRange(location.getIdentity(), persistentIdentity, version, ranges);
 			l = new MultiRange(location.getIdentity());
->>>>>>> a7a552b0
 		}
 		return l;
 
@@ -280,8 +276,8 @@
 			}
 		}
 		//		TODO: shouldn't MultiRange take in Range of ranges? Not Set<URI> of ranges?
-		MultiRange r = new MultiRange(typeMultiRange.getIdentity(), persistentIdentity, version, ranges);
-		return r;
+
+		return null;
 	}
 
 	private static Range parseRange(NestedDocument<QName> typeRange)
