package org.sbolstandard.core2;

import java.net.URI;
import java.util.ArrayList;
import java.util.HashMap;
import java.util.HashSet;
import java.util.List;
import java.util.Set;
import java.util.regex.Matcher;
import java.util.regex.Pattern;

import uk.co.turingatemyhamster.opensmiles.OpenSmilesParser;

/**
 * @author Zhen Zhang
 * @author Tramy Nguyen
 * @author Nicholas Roehner
 * @author Matthew Pocock
 * @author Goksel Misirli
 * @author Chris Myers
 * @version 2.0-beta
 */

public class SBOLValidate {
	
	/**
	 * the current SBOL version
	 */
	private static final String SBOLVersion = "2.0";
	private static List<String> errors = null;
	
	public static void clearErrors() {
		errors = new ArrayList<String>();
	}
	
	public static List<String> getErrors() {
		return errors;
	}
	
	public static int getNumErrors() {
		return errors.size();
	}
	
	/**
	 * Validate SBOL objects are compliant in the given {@code sbolDocument}.
	 * 
	 * @param sbolDocument
	 * @throws SBOLValidationException if any top-level objects or any of their children or grandchildren 
	 * in the given {@code sbolDocument} contain a non-compliant URI.
	 */
	static void validateCompliance(SBOLDocument sbolDocument) {
		for (Collection collection : sbolDocument.getCollections()) {
			if (!URIcompliance.isTopLevelURIcompliant(collection) || !collection.checkDescendantsURIcompliance()) {
				errors.add("Collection " + collection.getIdentity() + " is not URI compliant.");
			}
		}
		for (Sequence sequence : sbolDocument.getSequences()) {
			if (!URIcompliance.isTopLevelURIcompliant(sequence) || !sequence.checkDescendantsURIcompliance()) {
				errors.add("Sequence " + sequence.getIdentity() + " is not URI compliant.");
			}
		}
		for (ComponentDefinition componentDefinition : sbolDocument.getComponentDefinitions()) {
			if (!URIcompliance.isTopLevelURIcompliant(componentDefinition) || !componentDefinition.checkDescendantsURIcompliance()) {
				errors.add("ComponentDefinition " + componentDefinition.getIdentity() + " is not URI compliant.");
			}
		}
		for (ModuleDefinition moduleDefinition : sbolDocument.getModuleDefinitions()) {
			if (!URIcompliance.isTopLevelURIcompliant(moduleDefinition) || !moduleDefinition.checkDescendantsURIcompliance()) 	
				errors.add("ModuleDefinition " + moduleDefinition.getIdentity() + " is not URI compliant.");
		}
		for (Model model : sbolDocument.getModels()) {
			if (!URIcompliance.isTopLevelURIcompliant(model) || !model.checkDescendantsURIcompliance()) 
				errors.add("Model " + model.getIdentity() + " is not URI compliant.");
		}
		for (GenericTopLevel genericTopLevel : sbolDocument.getGenericTopLevels()) {
			if (!URIcompliance.isTopLevelURIcompliant(genericTopLevel) || !genericTopLevel.checkDescendantsURIcompliance()) 
				errors.add("GenericTopLevel " + genericTopLevel.getIdentity() + " is not URI compliant.");
		}
	}
	
	protected static void checkCollectionCompleteness(SBOLDocument sbolDocument,Collection collection) {
		for (URI member : collection.getMemberURIs()) {
			if (sbolDocument.getTopLevel(member)==null) {
				errors.add("Collection " + collection.getIdentity() + " member " + member + " not found in document.");
			}
		}
	}

	protected static void checkComponentDefinitionCompleteness(SBOLDocument sbolDocument,ComponentDefinition componentDefinition) {
		for (URI sequenceURI : componentDefinition.getSequenceURIs()) {
			if (sbolDocument.getSequence(sequenceURI)==null) {
				errors.add("ComponentDefinition " + componentDefinition.getIdentity() + " sequence " + 
						sequenceURI + " not found in document.");
			}
		}
		for (Component component : componentDefinition.getComponents()) {
			if (component.getDefinition()==null) {
				errors.add("Component " + component.getIdentity() + " definition " + 
						component.getDefinitionURI() + " not found in document.");
			}
		}
	}

	protected static void checkModuleDefinitionCompleteness(SBOLDocument sbolDocument,ModuleDefinition moduleDefinition) {
		for (URI modelURI : moduleDefinition.getModelURIs()) {
			if (sbolDocument.getModel(modelURI) == null) {
				errors.add("ModuleDefinition " + moduleDefinition.getIdentity() + " model " + 
						modelURI + " not found in document.");
			}
		}
		for (FunctionalComponent functionalComponent : moduleDefinition.getFunctionalComponents()) {
			if (functionalComponent.getDefinition() == null) {
				errors.add("FunctionalComponent " + functionalComponent.getIdentity() + " definition " + 
						functionalComponent.getDefinitionURI() + " not found in document.");
			} 
		}
		for (Module module : moduleDefinition.getModules()) {
			if (module.getDefinition() == null) {
				errors.add("Module " + module.getIdentity() + " definition " + 
						module.getDefinitionURI() + " not found in document.");
			}
			for (MapsTo mapsTo : module.getMapsTos()) {
				if (mapsTo.getRemote()==null) {
					errors.add("MapsTo " + mapsTo.getIdentity() + " remote functional component " + 
							mapsTo.getRemoteURI() + " not found in module definition " + module.getDefinitionURI());
					continue;
				}
				if (mapsTo.getRemote().getAccess().equals(AccessType.PRIVATE)) {
					errors.add("MapsTo '" + mapsTo.getIdentity() + "' has a private remote Functional Component '" + mapsTo.getRemoteURI());
				}
				if (mapsTo.getRefinement().equals(RefinementType.VERIFYIDENTICAL)) {
					if (!mapsTo.getLocal().getDefinitionURI().equals(mapsTo.getRemote().getDefinitionURI())) {
						errors.add("MapsTo '" + mapsTo.getIdentity() + "' have non-identical local and remote Functional Component");
					}
				}
			}
		}
	}

	/**
	 * Validate if all URI references to SBOL objects are in the same given {@code sbolDocument}.
	 * 
	 * @param sbolDocument
	 */
	static void validateCompleteness(SBOLDocument sbolDocument) {
		for (Collection collection : sbolDocument.getCollections()) {
			checkCollectionCompleteness(sbolDocument,collection);
		}
		for (ComponentDefinition componentDefinition : sbolDocument.getComponentDefinitions()) {
			checkComponentDefinitionCompleteness(sbolDocument,componentDefinition);
		}
		for (ModuleDefinition moduleDefinition : sbolDocument.getModuleDefinitions()) {
			checkModuleDefinitionCompleteness(sbolDocument,moduleDefinition);
		}
	}
	
	protected static boolean checkComponentDefinitionCycle(SBOLDocument sbolDocument, 
			ComponentDefinition componentDefinition, Set<URI> visited) {
		if (componentDefinition==null) return false;
		visited.add(componentDefinition.getIdentity());
		for (Component component : componentDefinition.getComponents()) {
			ComponentDefinition cd = component.getDefinition();
			if (cd==null) continue;
			if (visited.contains(cd.getIdentity())) return true;
			if (checkComponentDefinitionCycle(sbolDocument,cd,visited)) return true;
		}
		visited.remove(componentDefinition.getIdentity());
		return false;
	}
	
	protected static boolean checkModuleDefinitionCycle(SBOLDocument sbolDocument, 
			ModuleDefinition moduleDefinition, Set<URI> visited) {
		if (moduleDefinition==null) return false;
		visited.add(moduleDefinition.getIdentity());
		for (Module module : moduleDefinition.getModules()) {
			ModuleDefinition md = module.getDefinition();
			if (md==null) continue;
			if (visited.contains(md.getIdentity())) return true;
			if (checkModuleDefinitionCycle(sbolDocument,md,visited)) return true;
		}
		visited.remove(moduleDefinition.getIdentity());
		return false;
	}
	
	protected static boolean checkWasDerivedFromCycle(SBOLDocument sbolDocument, 
			Identified identified, URI wasDerivedFrom, Set<URI> visited) {
		visited.add(identified.getIdentity());
		TopLevel tl = sbolDocument.getTopLevel(wasDerivedFrom);
		if (tl!=null) {
			if (visited.contains(tl.getIdentity())) return true;
			if (tl.isSetWasDerivedFrom()) {
				if (checkWasDerivedFromCycle(sbolDocument,tl,tl.getWasDerivedFrom(),visited)) return true;
			} else {
				return false;
			}
		}
		visited.remove(identified.getIdentity());
		return false;
	}
	
	protected static boolean checkWasDerivedFromVersion(SBOLDocument sbolDocument, Identified identified, 
			URI wasDerivedFrom) {
		Identified derivedFrom = sbolDocument.getTopLevel(wasDerivedFrom);
		if ((derivedFrom!=null) &&
				(derivedFrom.isSetPersistentIdentity() && identified.isSetPersistentIdentity()) &&
				(derivedFrom.getPersistentIdentity().equals(identified.getPersistentIdentity())) &&
				(derivedFrom.isSetVersion() && identified.isSetVersion()) &&
				(Version.isFirstVersionNewer(derivedFrom.getVersion(), identified.getVersion()))) {
			return false;
		}
		return true;
	}
	
	static void validateWasDerivedFromVersion(SBOLDocument sbolDocument) {
		for (TopLevel topLevel : sbolDocument.getTopLevels()) {
			if (topLevel.isSetWasDerivedFrom()) {
				if (!checkWasDerivedFromVersion(sbolDocument,topLevel,topLevel.getWasDerivedFrom())) {
					errors.add(topLevel.getIdentity() + " is derived from " + topLevel.getWasDerivedFrom() + 
							" but has older version.");
				}
			}
		}
	}

	/**
	 * Validate if there are circular references in given {@code sbolDocument}.
	 * 
	 * @param sbolDocument
	 */
	static void validateCircularReferences(SBOLDocument sbolDocument) {
		for (TopLevel topLevel : sbolDocument.getTopLevels()) {
			if (topLevel.isSetWasDerivedFrom()) {
				if (checkWasDerivedFromCycle(sbolDocument,topLevel,topLevel.getWasDerivedFrom(), new HashSet<URI>())) {
					errors.add("Cycle found in '" + topLevel.getIdentity() + "' was derived from link.");
				}
			}
		}
		for (ComponentDefinition componentDefinition : sbolDocument.getComponentDefinitions()) {
			if (checkComponentDefinitionCycle(sbolDocument,componentDefinition,new HashSet<URI>())) {
				errors.add("Cycle found in ComponentDefinition '" + componentDefinition.getIdentity() + "'");
			}
		}
		for (ModuleDefinition moduleDefinition : sbolDocument.getModuleDefinitions()) {
			if (checkModuleDefinitionCycle(sbolDocument,moduleDefinition,new HashSet<URI>())) {
				errors.add("Cycle found in ModuleDefinition '" + moduleDefinition.getIdentity() + "'");
			}
		}
	}
	
	static void validateOntologyUsage(SBOLDocument sbolDocument) {
		SequenceOntology so = new SequenceOntology();
		SystemsBiologyOntology sbo = new SystemsBiologyOntology();
		for (Sequence sequence : sbolDocument.getSequences()) {
			if (!sequence.getEncoding().equals(Sequence.IUPAC_DNA) &&
				!sequence.getEncoding().equals(Sequence.IUPAC_RNA) &&
				!sequence.getEncoding().equals(Sequence.IUPAC_PROTEIN) &&
				!sequence.getEncoding().equals(Sequence.SMILES)) {
				errors.add("Sequence " + sequence.getIdentity() + " has unrecoginized encoding (see Table 1): " + sequence.getEncoding());
			}
		}
		for (ComponentDefinition compDef : sbolDocument.getComponentDefinitions()) {
			int numBioPAXtypes = 0;
			for (URI type : compDef.getTypes()) {
				if (type.equals(ComponentDefinition.DNA) ||
					type.equals(ComponentDefinition.RNA) ||
					type.equals(ComponentDefinition.PROTEIN) ||
					type.equals(ComponentDefinition.COMPLEX) ||
					type.equals(ComponentDefinition.SMALL_MOLECULE)) {
					numBioPAXtypes++;
				}
			}
			if (numBioPAXtypes == 0) {
				errors.add("ComponentDefinition " + compDef.getIdentity() + " does not have a recognized BioPAX type (see Table 2).");
			} else if (numBioPAXtypes > 1){
				errors.add("ComponentDefinition " + compDef.getIdentity() + " has conflicting BioPAX types (see Table 2).");
			}
			if (compDef.getTypes().contains(ComponentDefinition.DNA)) {
				boolean foundSO = false;
				for (URI role : compDef.getRoles()) {
					try { 
						so.getName(role);
						foundSO = true;
						break;
					} catch (Exception e){
					}
				}
				if (!foundSO) {
					errors.add("DNA ComponentDefinition " + compDef.getIdentity() + " does not have a recognized SO role.");
				}
			}
			for (SequenceConstraint sc : compDef.getSequenceConstraints()) {
				try {
					sc.getRestriction();
				}
				catch (Exception e) {
					errors.add("SequenceConstraint " + sc.getIdentity() + " does not have a recognized restriction type (Table 7): " + sc.getRestrictionURI());
				}
			}
		}
		for (Model model : sbolDocument.getModels()) {
			if (!model.getLanguage().equals(Model.SBML) &&
				!model.getLanguage().equals(Model.CELLML) &&
				!model.getLanguage().equals(Model.BIOPAX)) {
				errors.add("Model " + model.getIdentity() + " has unrecoginized language (see Table 8): " + model.getLanguage());
			}
			try {
				if (!sbo.isDescendantOf(model.getFramework(), SystemsBiologyOntology.MODELING_FRAMEWORK)) {
					errors.add("Model " + model.getIdentity() + " does not have a recoginized SBO modeling framework: " + model.getFramework());
				}
			}
			catch (Exception e) {
				errors.add("Model " + model.getIdentity() + " does not have a recoginized SBO modeling framework: " + model.getFramework());
			}
		}
		for (ModuleDefinition modDef : sbolDocument.getModuleDefinitions()) {
			for (Interaction interaction : modDef.getInteractions()) {
				int numSBOtype = 0;
				for (URI type : interaction.getTypes()) {
					try {
						if (sbo.isDescendantOf(type, SystemsBiologyOntology.OCCURRING_ENTITY_REPRESENTATION)) {
							numSBOtype++;
						}
					}
					catch (Exception e) {
					}
				}
				if (numSBOtype == 0) {
					errors.add("Interaction " + interaction.getIdentity() + 
							" has no type from occurring entity branch of the SBO.");
				} else if (numSBOtype > 1) {
					errors.add("Interaction " + interaction.getIdentity() + 
							" has more than one type from occurring entity branch of the SBO.");
				}
				for (Participation participation : interaction.getParticipations()) {
					int numSBOrole = 0;
					for (URI role : participation.getRoles()) {
						try {
							if (sbo.isDescendantOf(role, SystemsBiologyOntology.PARTICIPANT_ROLE)) {
								numSBOrole++;
							}
						}
						catch (Exception e) {
						}
					}
					if (numSBOrole == 0) {
						errors.add("Participation " + participation.getIdentity() + 
								" has no role from participant role branch of the SBO.");
					} else if (numSBOrole > 1) {
						errors.add("Participation " + participation.getIdentity() + 
								" has more than one role from participant role branch of the SBO.");
					}
				}
			}
		}
	}
	
	static void validateComponentDefinitionSequences(SBOLDocument sbolDocument) {
		for (ComponentDefinition componentDefinition : sbolDocument.getComponentDefinitions()) {
			if (componentDefinition.getSequences().size() < 1) continue;
			boolean foundNucleic = false;
			boolean foundProtein = false;
			boolean foundSmiles = false;
			int nucleicLength = -1;
			int proteinLength = -1;
			int smilesLength = -1;
			for (Sequence sequence : componentDefinition.getSequences()) {
				if (sequence.getEncoding().equals(Sequence.IUPAC_DNA) ||
					sequence.getEncoding().equals(Sequence.IUPAC_RNA)) {
					if (foundProtein || foundSmiles) {
						errors.add("ComponentDefinition " + componentDefinition.getIdentity() + 
								" has multiple sequences with conflicting encodings.");
					} 
					if (foundNucleic) {
						if (nucleicLength != sequence.getElements().length()) {
							errors.add("ComponentDefinition " + componentDefinition.getIdentity() + 
									" has multiple sequences with IUPAC DNA/RNA encodings of different lengths.");
						}
					} else {
						foundNucleic = true;
						nucleicLength = sequence.getElements().length();
					}
					for (SequenceAnnotation sa : componentDefinition.getSequenceAnnotations()) {
						for (Location location : sa.getLocations()) {
							if (location instanceof Range) {
								Range range = (Range)location;
								if (range.getStart() <= 0 || range.getEnd() > nucleicLength) {
									errors.add("SequenceAnnotation " + sa.getIdentity() + " has location outside of Sequence " 
											+ sequence.getIdentity() + " scope.");
								}
							} else if (location instanceof Cut) {
								Cut cut = (Cut)location;
								if (cut.getAt() < 0 || cut.getAt() > nucleicLength) {
									errors.add("SequenceAnnotation " + sa.getIdentity() + " has location outside of Sequence " 
											+ sequence.getIdentity() + " scope.");
								}								
							}
						}
					}
				} else if (sequence.getEncoding().equals(Sequence.IUPAC_PROTEIN)) {
					if (foundNucleic || foundSmiles) {
						errors.add("ComponentDefinition " + componentDefinition.getIdentity() + 
								" has multiple sequences with conflicting encodings.");
					} 					
					if (foundProtein) {
						if (proteinLength != sequence.getElements().length()) {
							errors.add("ComponentDefinition " + componentDefinition.getIdentity() + 
									" has multiple sequences with IUPAC Protein encodings of different lengths.");
						}
					} else {
						foundProtein = true;
						proteinLength = sequence.getElements().length();
					}
				} else if (sequence.getEncoding().equals(Sequence.SMILES)) {
					if (foundNucleic || foundProtein) {
						errors.add("ComponentDefinition " + componentDefinition.getIdentity() + 
								" has multiple sequences with conflicting encodings.");
					} 	
					if (foundSmiles) {
						if (smilesLength != sequence.getElements().length()) {
							errors.add("ComponentDefinition " + componentDefinition.getIdentity() + 
									" has multiple sequences with SMILES encodings of different lengths.");
						}
					} else {
						foundSmiles = true;
						smilesLength = sequence.getElements().length();
					}
				}
			}
			if (componentDefinition.getTypes().contains(ComponentDefinition.DNA) && !foundNucleic) {
				errors.add("ComponentDefinition " + componentDefinition.getIdentity() + 
						" is DNA type but no IUPAC DNA encoded sequence found.");
			} else if (componentDefinition.getTypes().contains(ComponentDefinition.RNA) && !foundNucleic) {
				errors.add("ComponentDefinition " + componentDefinition.getIdentity() + 
						" is RNA type but no IUPAC RNA encoded sequence found.");				
			} else if (componentDefinition.getTypes().contains(ComponentDefinition.PROTEIN) && !foundProtein) {
				errors.add("ComponentDefinition " + componentDefinition.getIdentity() + 
						" is protein type but no IUPAC Protein encoded sequence found.");				
			} else if (componentDefinition.getTypes().contains(ComponentDefinition.SMALL_MOLECULE) && !foundSmiles) {
				errors.add("ComponentDefinition " + componentDefinition.getIdentity() + 
						" is small molecule type but no SMILES encoded sequence found.");				
			}
			if ((!componentDefinition.getTypes().contains(ComponentDefinition.DNA) &&
					!componentDefinition.getTypes().contains(ComponentDefinition.RNA))
					&& foundNucleic) {
				errors.add("ComponentDefinition " + componentDefinition.getIdentity() + 
						" has IUPAC DNA/RNA encoded sequence but is not DNA/RNA type.");
			} else if (!componentDefinition.getTypes().contains(ComponentDefinition.PROTEIN) && foundProtein) {
				errors.add("ComponentDefinition " + componentDefinition.getIdentity() + 
						" has IUPAC Protein encoded sequence but is not protein type.");			
			} else if (!componentDefinition.getTypes().contains(ComponentDefinition.SMALL_MOLECULE) && foundSmiles) {
				errors.add("ComponentDefinition " + componentDefinition.getIdentity() + 
						" has SMILES encoded sequence but is not small molecule type.");			
			}
		}
	}
	
	static void validateSequenceAnnotations(SBOLDocument sbolDocument) {
		for (ComponentDefinition componentDefinition : sbolDocument.getComponentDefinitions()) {
			for (SequenceAnnotation sequenceAnnotation : componentDefinition.getSequenceAnnotations()) {
				Object[] locations = sequenceAnnotation.getLocations().toArray();
				for (int i = 0; i < locations.length-1; i++) {
					for (int j = i + 1; j < locations.length; j++) {
						Location location1 = (Location) locations[i]; 
						Location location2 = (Location) locations[j]; 
						if (location1.getIdentity().equals(location2.getIdentity())) continue;
						if (location1 instanceof Range && location2 instanceof Range) {
							if (((((Range)location1).getStart() >= ((Range)location2).getStart()) &&
									(((Range)location1).getStart() <= ((Range)location2).getEnd()))
									||
								((((Range)location2).getStart() >= ((Range)location1).getStart()) &&
									(((Range)location2).getStart() <= ((Range)location1).getEnd()))) {
								errors.add("Locations " + location1.getIdentity() + " and " + location2.getIdentity() + " overlap.");
							}
						} else if (location1 instanceof Range && location2 instanceof Cut) {
							if ((((Range)location1).getEnd() > ((Cut)location2).getAt()) &&
									(((Cut)location2).getAt() >= ((Range)location1).getStart())) {
								errors.add("Locations " + location1.getIdentity() + " and " + location2.getIdentity() + " overlap.");
							}
						} else if (location2 instanceof Range && location1 instanceof Cut) {
							if ((((Range)location2).getEnd() > ((Cut)location1).getAt()) &&
									(((Cut)location1).getAt() >= ((Range)location2).getStart())) {
								errors.add("Locations " + location1.getIdentity() + " and " + location2.getIdentity() + " overlap.");
							}
						} else if (location2 instanceof Cut && location1 instanceof Cut) {
							if (((Cut)location2).getAt() == ((Cut)location1).getAt()) {
								errors.add("Locations " + location1.getIdentity() + " and " + location2.getIdentity() + " overlap.");
							}
						} 
					}
				}
			}
		}
	}
	
	private static final String IUPAC_DNA_PATTERN = "([ACGTURYSWKMBDHVN\\-\\.]*)";	
	private static final Pattern iupacDNAparser = Pattern.compile(IUPAC_DNA_PATTERN);
	private static final String IUPAC_PROTEIN_PATTERN = "([ABCDEFGHIKLMNPQRSTVWXYZ]*)";
	private static final Pattern iupacProteinParser = Pattern.compile(IUPAC_PROTEIN_PATTERN);
	private static OpenSmilesParser openSmilesParser = new OpenSmilesParser();

	static boolean checkSequenceEncoding(Sequence sequence) {
		if (sequence.getEncoding().equals(Sequence.IUPAC_DNA) ||
				(sequence.getEncoding().equals(Sequence.IUPAC_RNA))) {
			Matcher m = iupacDNAparser.matcher(sequence.getElements().toUpperCase());
			return m.matches();			
		} else if (sequence.getEncoding().equals(Sequence.IUPAC_PROTEIN)) {
			Matcher m = iupacProteinParser.matcher(sequence.getElements().toUpperCase());
			return m.matches();				
		} else if (sequence.getEncoding().equals(Sequence.SMILES)) {
			return openSmilesParser.check(sequence.getElements());
		}
		return true;
	}
	
	static void validateSequenceEncodings(SBOLDocument sbolDocument) {
		for (Sequence sequence : sbolDocument.getSequences()) {
			if (!checkSequenceEncoding(sequence)) {
				errors.add("Sequence '" + sequence.getIdentity() + "' that uses encoding " + sequence.getEncoding() + 
						" does not have a valid sequence.");
			}
		}
	}
	
	static void validateURIuniqueness(SBOLDocument sbolDocument) {
		HashMap<URI, Identified> elements = new HashMap<>();
		for (TopLevel topLevel : sbolDocument.getTopLevels()) {
			if (elements.get(topLevel.getIdentity())!=null) {
				Identified identified = elements.get(topLevel.getIdentity());
				if (!topLevel.equals(identified)) {
					errors.add("Multiple elements with identity " + topLevel.getIdentity());
				}
 			}
			elements.put(topLevel.getIdentity(),topLevel);
			if (topLevel instanceof ComponentDefinition) {
				for (Component c : ((ComponentDefinition) topLevel).getComponents()) {
					if (elements.get(c.getIdentity())!=null) {
						Identified identified = elements.get(c.getIdentity());
						if (!c.equals(identified)) {
							errors.add("Multiple elements with identity " + c.getIdentity());
						}
		 			}
					elements.put(c.getIdentity(),c);
					for (MapsTo m : c.getMapsTos()) {
						if (elements.get(m.getIdentity())!=null) {
							Identified identified = elements.get(m.getIdentity());
							if (!m.equals(identified)) {
								errors.add("Multiple elements with identity " + m.getIdentity());
							}
			 			}
						elements.put(m.getIdentity(),m);
					}
				}
				for (SequenceAnnotation sa : ((ComponentDefinition) topLevel).getSequenceAnnotations()) {
					if (elements.get(sa.getIdentity())!=null) {
						Identified identified = elements.get(sa.getIdentity());
						if (!sa.equals(identified)) {
							errors.add("Multiple elements with identity " + sa.getIdentity());
						}
		 			}					
					elements.put(sa.getIdentity(),sa);
					for (Location l : sa.getLocations()) {
						if (elements.get(l.getIdentity())!=null) {
							Identified identified = elements.get(l.getIdentity());
							if (!l.equals(identified)) {
								errors.add("Multiple elements with identity " + l.getIdentity());
							}
			 			}
						elements.put(l.getIdentity(),l);
					}
				}
				for (SequenceConstraint sc : ((ComponentDefinition) topLevel).getSequenceConstraints()) {
					if (elements.get(sc.getIdentity())!=null) {
						Identified identified = elements.get(sc.getIdentity());
						if (!sc.equals(identified)) {
							errors.add("Multiple elements with identity " + sc.getIdentity());
						}
		 			}					
					elements.put(sc.getIdentity(),sc);
				}
			}
			if (topLevel instanceof ModuleDefinition) {
				for (FunctionalComponent c : ((ModuleDefinition) topLevel).getFunctionalComponents()) {
					if (elements.get(c.getIdentity())!=null) {
						Identified identified = elements.get(c.getIdentity());
						if (!c.equals(identified)) {
							errors.add("Multiple elements with identity " + c.getIdentity());
						}
		 			}
					elements.put(c.getIdentity(),c);
					for (MapsTo m : c.getMapsTos()) {
						if (elements.get(m.getIdentity())!=null) {
							Identified identified = elements.get(m.getIdentity());
							if (!m.equals(identified)) {
								errors.add("Multiple elements with identity " + m.getIdentity());
							}
			 			}
						elements.put(m.getIdentity(),m);
					}
				}
				for (Module mod : ((ModuleDefinition) topLevel).getModules()) {
					if (elements.get(mod.getIdentity())!=null) {
						Identified identified = elements.get(mod.getIdentity());
						if (!mod.equals(identified)) {
							errors.add("Multiple elements with identity " + mod.getIdentity());
						}
		 			}
					elements.put(mod.getIdentity(),mod);
					for (MapsTo m : mod.getMapsTos()) {
						if (elements.get(m.getIdentity())!=null) {
							Identified identified = elements.get(m.getIdentity());
							if (!m.equals(identified)) {
								errors.add("Multiple elements with identity " + m.getIdentity());
							}
			 			}
						elements.put(m.getIdentity(),m);
					}
				}
				for (Interaction i : ((ModuleDefinition) topLevel).getInteractions()) {
					if (elements.get(i.getIdentity())!=null) {
						Identified identified = elements.get(i.getIdentity());
						if (!i.equals(identified)) {
							errors.add("Multiple elements with identity " + i.getIdentity());
						}
		 			}					
					elements.put(i.getIdentity(),i);
					for (Participation p : i.getParticipations()) {
						if (elements.get(p.getIdentity())!=null) {
							Identified identified = elements.get(p.getIdentity());
							if (!p.equals(identified)) {
								errors.add("Multiple elements with identity " + p.getIdentity());
							}
			 			}
						elements.put(p.getIdentity(),p);
					}
				}
			}
		}
	}
	
	/* 
	 * Validate SBOL document.  Errors either throw exceptions or, if not fatal, add to the list of errors
	 * that can be accessed using the getErrors() method.
	 * 
	 * @param sbolDocument
	 * @param complete
	 * @param compliant
	 * @param bestPractice
	 */
	public static void validateSBOL(SBOLDocument sbolDocument, boolean complete, boolean compliant, 
			boolean bestPractice) {
		clearErrors();
		validateSequenceEncodings(sbolDocument);
		validateWasDerivedFromVersion(sbolDocument);
		validateCircularReferences(sbolDocument);
		validateURIuniqueness(sbolDocument);
        if (compliant) validateCompliance(sbolDocument);
        if (complete) validateCompleteness(sbolDocument);
        if (bestPractice) {
        	validateOntologyUsage(sbolDocument);
        	validateSequenceAnnotations(sbolDocument);
        	validateComponentDefinitionSequences(sbolDocument);
        }
	}
	
	private static void usage() {	
		// TODO: update
		System.err.println("libSBOLj version " + SBOLVersion);
		System.err.println("Description: Validates the contents of an SBOL document,\n" 
				+ "converting from SBOL 1.1 to SBOL " + SBOLVersion + ", if necessary,\n" 
				+ "and printing the document contents if validation succeeds");
		System.err.println();
		System.err.println("Usage:");
		System.err.println("\tjava --jar libSBOLj.jar [options] <inputFile> [-o <outputFile> -p <URIprefix> -v <version>]");
		System.err.println();
		System.err.println("-t  uses types in URIs");
		System.err.println("-i  incomplete SBOL document");
		System.err.println("-g <componentDefinitionURI> convert selected ComponentDefinition to GenBank");
		System.err.println("-n  non-compliant SBOL document");
		System.err.println("-b  perform best practice checking");
<<<<<<< HEAD
		System.err.println("-t  uses types in URIs");
=======
		System.err.println("-g  convert GenBank file");
		System.err.println("-c <componentDefinitionURI> specifies top-level ComponentDefinition");
>>>>>>> 4362f703
		System.exit(1);
	}
	
	/**
	 * Command line method for reading an input file and producing an output file. 
	 * <p>
	 * By default, validations on compliance and completeness are performed, and types
	 * for top-level objects are not used in URIs.
	 * <p>
	 * Options:
	 * <p> 
	 * "-t" uses types in URIs,
	 * <p>
	 * "-i" turns off completeness checking,
	 * <p>
	 * "-b" turns on best practice checking,
	 * <p>
	 * "-n" indicates a non-compliant SBOL document,
	 * <p>
	 * "-g" indicates conversion of GenBank file,
	 * <p>
	 * "-c" specifies a selected top-level component definition
	 * <p>
	 * "-o" specifies an output filename,
	 * <p>
	 * "-p" specifies the default URI prefix of the output file,
	 * <p>
	 * "-v" specifies version to use for converted objects, 
	 * <p>
	 * "-f" fail on first error, and
	 * <p>
	 * "-d" show detailed error trace.
	 * 
	 * @param args
	 */
	public static void main(String[] args) {
		String fileName = "";
		String outputFile = "";
		String componentDefinitionStr = "";
		String URIPrefix = "";
		String version = "";
		boolean complete = true;
		boolean compliant = true;
		boolean typesInURI = false;
		boolean bestPractice = false;
<<<<<<< HEAD
		boolean genBank = false;
		boolean keepGoing = true;
		boolean showDetail = false;
=======
		boolean genBankIn = false;
		boolean genBankOut = false;
>>>>>>> 4362f703
		int i = 0;
		while (i < args.length) {
			if (args[i].equals("-i")) {
				complete = false;
			} else if (args[i].equals("-t")) {
				typesInURI = true;
			} else if (args[i].equals("-b")) {
				bestPractice = true;
			} else if (args[i].equals("-n")) {
				compliant = false;
			} else if (args[i].equals("-g")) {
				genBankIn = true;
			} else if (args[i].equals("-c")) {
				genBankOut = true;
				if (i+1 >= args.length) {
					usage();
				}
				componentDefinitionStr = args[i+1];
				i++;
			} else if (args[i].equals("-o")) {
				if (i+1 >= args.length) {
					usage();
				}
				outputFile = args[i+1];
				i++;
			} else if (args[i].equals("-p")) {
				if (i+1 >= args.length) {
					usage();
				}
				URIPrefix = args[i+1];
				i++;
			} else if (args[i].equals("-v")) {
				if (i+1 >= args.length) {
					usage();
				}
				version = args[i+1];
				i++;
			} else if (fileName.equals("")) {
				fileName = args[i];
			} else {
				usage();
			}
			i++;
		}
		if (fileName.equals("")) usage();
		try {
<<<<<<< HEAD
			if (!URIPrefix.equals("")) {
				SBOLReader.setURIPrefix(URIPrefix);
			}
			if (!compliant) {
				SBOLReader.setCompliant(false);
			}
			SBOLReader.setTypesInURI(typesInURI);
			SBOLReader.setVersion(version);
			SBOLReader.setKeepGoing(keepGoing);
			if (SBOLReader.getSBOLVersion(fileName).equals(SBOLReader.SBOLVERSION1)) {
				System.err.println("Converting SBOL Version 1 to SBOL Version 2");
			}
	        SBOLDocument doc = SBOLReader.read(fileName);
	        doc.setTypesInURIs(typesInURI);
=======
			SBOLDocument doc = null;
			if (genBankIn) {
				if (!URIPrefix.equals("")) {
					GenBank.setURIPrefix(URIPrefix);
				}
				//GenBank.setTypesInURI(typesInURI);
				//GenBank.setVersion(version);
				doc = GenBank.read(fileName);
		        //doc.setTypesInURIs(typesInURI);
			} else {
				if (!URIPrefix.equals("")) {
					SBOLReader.setURIPrefix(URIPrefix);
				}
				if (!compliant) {
					SBOLReader.setCompliant(false);
				}
				SBOLReader.setTypesInURI(typesInURI);
				SBOLReader.setVersion(version);
				if (SBOLReader.getSBOLVersion(fileName).equals(SBOLReader.SBOLVERSION1)) {
					System.err.println("Converting SBOL Version 1 to SBOL Version 2");
				}
				doc = SBOLReader.read(fileName);
		        doc.setTypesInURIs(typesInURI);
			} 
>>>>>>> 4362f703
	        validateSBOL(doc, complete, compliant, bestPractice);
	        if (getNumErrors()==0 && SBOLReader.getNumErrors()==0) {
	        	if (outputFile.equals("")) {
	        		if (genBankOut) {
	        			ComponentDefinition componentDefinition = doc.getComponentDefinition(URI.create(componentDefinitionStr));
	        			GenBank.write(componentDefinition, (System.out));
	        		} else {
	        			SBOLWriter.write(doc, (System.out));
	        		}
	        	} else {
	        		System.out.println("Validation successful, no errors.");
	        		if (genBankOut) {
	        			ComponentDefinition componentDefinition = doc.getComponentDefinition(URI.create(componentDefinitionStr));
	        			GenBank.write(componentDefinition, outputFile);
	        		} else {
	        			SBOLWriter.write(doc, outputFile);
	        		}
	        	}
	        } else {
	        	for (String error : SBOLReader.getErrors()) {
	        		System.err.println(error);
	        	}
	        	for (String error : getErrors()) {
	        		System.err.println(error);
	        	}
	        	System.err.println("Validation failed.\n");
	        }
		}
		catch (Exception e) {
			// TODO: add debug flag
			//e.printStackTrace();
        	System.err.println(e.getMessage()+"\nValidation failed.");
		}
		catch (Throwable e) {
			// TODO: add debug flag
			//e.printStackTrace();
        	System.err.println(e.getMessage()+"\nValidation failed.");
		}
	}

}<|MERGE_RESOLUTION|>--- conflicted
+++ resolved
@@ -672,17 +672,14 @@
 		System.err.println("Usage:");
 		System.err.println("\tjava --jar libSBOLj.jar [options] <inputFile> [-o <outputFile> -p <URIprefix> -v <version>]");
 		System.err.println();
+		System.err.println("-g  convert GenBank file");
+		System.err.println("-c <componentDefinitionURI> specifies top-level ComponentDefinition");
 		System.err.println("-t  uses types in URIs");
 		System.err.println("-i  incomplete SBOL document");
-		System.err.println("-g <componentDefinitionURI> convert selected ComponentDefinition to GenBank");
 		System.err.println("-n  non-compliant SBOL document");
 		System.err.println("-b  perform best practice checking");
-<<<<<<< HEAD
-		System.err.println("-t  uses types in URIs");
-=======
-		System.err.println("-g  convert GenBank file");
-		System.err.println("-c <componentDefinitionURI> specifies top-level ComponentDefinition");
->>>>>>> 4362f703
+		System.err.println("-f  fail on first error");
+		System.err.println("-d  provide detailed error trace");
 		System.exit(1);
 	}
 	
@@ -728,14 +725,10 @@
 		boolean compliant = true;
 		boolean typesInURI = false;
 		boolean bestPractice = false;
-<<<<<<< HEAD
-		boolean genBank = false;
 		boolean keepGoing = true;
 		boolean showDetail = false;
-=======
 		boolean genBankIn = false;
 		boolean genBankOut = false;
->>>>>>> 4362f703
 		int i = 0;
 		while (i < args.length) {
 			if (args[i].equals("-i")) {
@@ -748,6 +741,10 @@
 				compliant = false;
 			} else if (args[i].equals("-g")) {
 				genBankIn = true;
+			} else if (args[i].equals("-f")) {
+				keepGoing = false;
+			} else if (args[i].equals("-d")) {
+				showDetail = true;
 			} else if (args[i].equals("-c")) {
 				genBankOut = true;
 				if (i+1 >= args.length) {
@@ -782,22 +779,6 @@
 		}
 		if (fileName.equals("")) usage();
 		try {
-<<<<<<< HEAD
-			if (!URIPrefix.equals("")) {
-				SBOLReader.setURIPrefix(URIPrefix);
-			}
-			if (!compliant) {
-				SBOLReader.setCompliant(false);
-			}
-			SBOLReader.setTypesInURI(typesInURI);
-			SBOLReader.setVersion(version);
-			SBOLReader.setKeepGoing(keepGoing);
-			if (SBOLReader.getSBOLVersion(fileName).equals(SBOLReader.SBOLVERSION1)) {
-				System.err.println("Converting SBOL Version 1 to SBOL Version 2");
-			}
-	        SBOLDocument doc = SBOLReader.read(fileName);
-	        doc.setTypesInURIs(typesInURI);
-=======
 			SBOLDocument doc = null;
 			if (genBankIn) {
 				if (!URIPrefix.equals("")) {
@@ -816,13 +797,13 @@
 				}
 				SBOLReader.setTypesInURI(typesInURI);
 				SBOLReader.setVersion(version);
+				SBOLReader.setKeepGoing(keepGoing);
 				if (SBOLReader.getSBOLVersion(fileName).equals(SBOLReader.SBOLVERSION1)) {
 					System.err.println("Converting SBOL Version 1 to SBOL Version 2");
 				}
 				doc = SBOLReader.read(fileName);
 		        doc.setTypesInURIs(typesInURI);
 			} 
->>>>>>> 4362f703
 	        validateSBOL(doc, complete, compliant, bestPractice);
 	        if (getNumErrors()==0 && SBOLReader.getNumErrors()==0) {
 	        	if (outputFile.equals("")) {
@@ -852,13 +833,15 @@
 	        }
 		}
 		catch (Exception e) {
-			// TODO: add debug flag
-			//e.printStackTrace();
+			if (showDetail) {
+				e.printStackTrace();
+			}
         	System.err.println(e.getMessage()+"\nValidation failed.");
 		}
 		catch (Throwable e) {
-			// TODO: add debug flag
-			//e.printStackTrace();
+			if (showDetail) {
+				e.printStackTrace();
+			}
         	System.err.println(e.getMessage()+"\nValidation failed.");
 		}
 	}
