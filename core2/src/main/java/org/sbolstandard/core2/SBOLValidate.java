package org.sbolstandard.core2;

import java.net.URI;
import java.util.ArrayList;
import java.util.HashMap;
import java.util.HashSet;
import java.util.List;
import java.util.Set;
import java.util.regex.Matcher;
import java.util.regex.Pattern;

import uk.co.turingatemyhamster.opensmiles.OpenSmilesParser;

/**
 * @author Zhen Zhang
 * @author Tramy Nguyen
 * @author Nicholas Roehner
 * @author Matthew Pocock
 * @author Goksel Misirli
 * @author Chris Myers
 * @version 2.0-beta
 */

public class SBOLValidate {
	
	/**
	 * the current SBOL version
	 */
	private static final String SBOLVersion = "2.0";
	private static List<String> errors = null;
	
	public static void clearErrors() {
		errors = new ArrayList<String>();
	}
	
	public static List<String> getErrors() {
		return errors;
	}
	
	public static int getNumErrors() {
		return errors.size();
	}
	
	/**
	 * Validate SBOL objects are compliant in the given {@code sbolDocument}.
	 * 
	 * @param sbolDocument
	 * @throws SBOLValidationException if any top-level objects or any of their children or grandchildren 
	 * in the given {@code sbolDocument} contain a non-compliant URI.
	 */
	static void validateCompliance(SBOLDocument sbolDocument) {
		for (Collection collection : sbolDocument.getCollections()) {
			if (!URIcompliance.isTopLevelURIcompliant(collection) || !collection.checkDescendantsURIcompliance()) {
				errors.add("Collection " + collection.getIdentity() + " is not URI compliant.");
			}
		}
		for (Sequence sequence : sbolDocument.getSequences()) {
			if (!URIcompliance.isTopLevelURIcompliant(sequence) || !sequence.checkDescendantsURIcompliance()) {
				errors.add("Sequence " + sequence.getIdentity() + " is not URI compliant.");
			}
		}
		for (ComponentDefinition componentDefinition : sbolDocument.getComponentDefinitions()) {
			if (!URIcompliance.isTopLevelURIcompliant(componentDefinition) || !componentDefinition.checkDescendantsURIcompliance()) {
				errors.add("ComponentDefinition " + componentDefinition.getIdentity() + " is not URI compliant.");
			}
		}
		for (ModuleDefinition moduleDefinition : sbolDocument.getModuleDefinitions()) {
			if (!URIcompliance.isTopLevelURIcompliant(moduleDefinition) || !moduleDefinition.checkDescendantsURIcompliance()) 	
				errors.add("ModuleDefinition " + moduleDefinition.getIdentity() + " is not URI compliant.");
		}
		for (Model model : sbolDocument.getModels()) {
			if (!URIcompliance.isTopLevelURIcompliant(model) || !model.checkDescendantsURIcompliance()) 
				errors.add("Model " + model.getIdentity() + " is not URI compliant.");
		}
		for (GenericTopLevel genericTopLevel : sbolDocument.getGenericTopLevels()) {
			if (!URIcompliance.isTopLevelURIcompliant(genericTopLevel) || !genericTopLevel.checkDescendantsURIcompliance()) 
				errors.add("GenericTopLevel " + genericTopLevel.getIdentity() + " is not URI compliant.");
		}
	}
	
	protected static void checkCollectionCompleteness(SBOLDocument sbolDocument,Collection collection) {
		for (URI member : collection.getMemberURIs()) {
			if (sbolDocument.getTopLevel(member)==null) {
				errors.add("Collection " + collection.getIdentity() + " member " + member + " not found in document.");
			}
		}
	}

	protected static void checkComponentDefinitionCompleteness(SBOLDocument sbolDocument,ComponentDefinition componentDefinition) {
		for (URI sequenceURI : componentDefinition.getSequenceURIs()) {
			if (sbolDocument.getSequence(sequenceURI)==null) {
				errors.add("ComponentDefinition " + componentDefinition.getIdentity() + " sequence " + 
						sequenceURI + " not found in document.");
			}
		}
		for (Component component : componentDefinition.getComponents()) {
			if (component.getDefinition()==null) {
				errors.add("Component " + component.getIdentity() + " definition " + 
						component.getDefinitionURI() + " not found in document.");
			}
		}
	}

	protected static void checkModuleDefinitionCompleteness(SBOLDocument sbolDocument,ModuleDefinition moduleDefinition) {
		for (URI modelURI : moduleDefinition.getModelURIs()) {
			if (sbolDocument.getModel(modelURI) == null) {
				errors.add("ModuleDefinition " + moduleDefinition.getIdentity() + " model " + 
						modelURI + " not found in document.");
			}
		}
		for (FunctionalComponent functionalComponent : moduleDefinition.getFunctionalComponents()) {
			if (functionalComponent.getDefinition() == null) {
				errors.add("FunctionalComponent " + functionalComponent.getIdentity() + " definition " + 
						functionalComponent.getDefinitionURI() + " not found in document.");
			} 
		}
		for (Module module : moduleDefinition.getModules()) {
			if (module.getDefinition() == null) {
				errors.add("Module " + module.getIdentity() + " definition " + 
						module.getDefinitionURI() + " not found in document.");
			}
			for (MapsTo mapsTo : module.getMapsTos()) {
				if (mapsTo.getRemote()==null) {
					errors.add("MapsTo " + mapsTo.getIdentity() + " remote functional component " + 
							mapsTo.getRemoteURI() + " not found in module definition " + module.getDefinitionURI());
					continue;
				}
				if (mapsTo.getRemote().getAccess().equals(AccessType.PRIVATE)) {
					errors.add("MapsTo '" + mapsTo.getIdentity() + "' has a private remote Functional Component '" + mapsTo.getRemoteURI());
				}
				if (mapsTo.getRefinement().equals(RefinementType.VERIFYIDENTICAL)) {
					if (!mapsTo.getLocal().getDefinitionURI().equals(mapsTo.getRemote().getDefinitionURI())) {
						errors.add("MapsTo '" + mapsTo.getIdentity() + "' have non-identical local and remote Functional Component");
					}
				}
			}
		}
	}

	/**
	 * Validate if all URI references to SBOL objects are in the same given {@code sbolDocument}.
	 * 
	 * @param sbolDocument
	 */
	static void validateCompleteness(SBOLDocument sbolDocument) {
		for (Collection collection : sbolDocument.getCollections()) {
			checkCollectionCompleteness(sbolDocument,collection);
		}
		for (ComponentDefinition componentDefinition : sbolDocument.getComponentDefinitions()) {
			checkComponentDefinitionCompleteness(sbolDocument,componentDefinition);
		}
		for (ModuleDefinition moduleDefinition : sbolDocument.getModuleDefinitions()) {
			checkModuleDefinitionCompleteness(sbolDocument,moduleDefinition);
		}
	}
	
	protected static boolean checkComponentDefinitionCycle(SBOLDocument sbolDocument, 
			ComponentDefinition componentDefinition, Set<URI> visited) {
		if (componentDefinition==null) return false;
		visited.add(componentDefinition.getIdentity());
		for (Component component : componentDefinition.getComponents()) {
			ComponentDefinition cd = component.getDefinition();
			if (cd==null) continue;
			if (visited.contains(cd.getIdentity())) return true;
			if (checkComponentDefinitionCycle(sbolDocument,cd,visited)) return true;
		}
		visited.remove(componentDefinition.getIdentity());
		return false;
	}
	
	protected static boolean checkModuleDefinitionCycle(SBOLDocument sbolDocument, 
			ModuleDefinition moduleDefinition, Set<URI> visited) {
		if (moduleDefinition==null) return false;
		visited.add(moduleDefinition.getIdentity());
		for (Module module : moduleDefinition.getModules()) {
			ModuleDefinition md = module.getDefinition();
			if (md==null) continue;
			if (visited.contains(md.getIdentity())) return true;
			if (checkModuleDefinitionCycle(sbolDocument,md,visited)) return true;
		}
		visited.remove(moduleDefinition.getIdentity());
		return false;
	}
	
	protected static boolean checkWasDerivedFromCycle(SBOLDocument sbolDocument, 
			Identified identified, URI wasDerivedFrom, Set<URI> visited) {
		visited.add(identified.getIdentity());
		TopLevel tl = sbolDocument.getTopLevel(wasDerivedFrom);
		if (tl!=null) {
			if (visited.contains(tl.getIdentity())) return true;
			if (tl.isSetWasDerivedFrom()) {
				if (checkWasDerivedFromCycle(sbolDocument,tl,tl.getWasDerivedFrom(),visited)) return true;
			} else {
				return false;
			}
		}
		visited.remove(identified.getIdentity());
		return false;
	}
	
	protected static boolean checkWasDerivedFromVersion(SBOLDocument sbolDocument, Identified identified, 
			URI wasDerivedFrom) {
		Identified derivedFrom = sbolDocument.getTopLevel(wasDerivedFrom);
		if ((derivedFrom!=null) &&
				(derivedFrom.isSetPersistentIdentity() && identified.isSetPersistentIdentity()) &&
				(derivedFrom.getPersistentIdentity().equals(identified.getPersistentIdentity())) &&
				(derivedFrom.isSetVersion() && identified.isSetVersion()) &&
				(Version.isFirstVersionNewer(derivedFrom.getVersion(), identified.getVersion()))) {
			return false;
		}
		return true;
	}
	
	static void validateWasDerivedFromVersion(SBOLDocument sbolDocument) {
		for (TopLevel topLevel : sbolDocument.getTopLevels()) {
			if (topLevel.isSetWasDerivedFrom()) {
				if (!checkWasDerivedFromVersion(sbolDocument,topLevel,topLevel.getWasDerivedFrom())) {
					errors.add(topLevel.getIdentity() + " is derived from " + topLevel.getWasDerivedFrom() + 
							" but has older version.");
				}
			}
		}
	}

	/**
	 * Validate if there are circular references in given {@code sbolDocument}.
	 * 
	 * @param sbolDocument
	 */
	static void validateCircularReferences(SBOLDocument sbolDocument) {
		for (TopLevel topLevel : sbolDocument.getTopLevels()) {
			if (topLevel.isSetWasDerivedFrom()) {
				if (checkWasDerivedFromCycle(sbolDocument,topLevel,topLevel.getWasDerivedFrom(), new HashSet<URI>())) {
					errors.add("Cycle found in '" + topLevel.getIdentity() + "' was derived from link.");
				}
			}
		}
		for (ComponentDefinition componentDefinition : sbolDocument.getComponentDefinitions()) {
			if (checkComponentDefinitionCycle(sbolDocument,componentDefinition,new HashSet<URI>())) {
				errors.add("Cycle found in ComponentDefinition '" + componentDefinition.getIdentity() + "'");
			}
		}
		for (ModuleDefinition moduleDefinition : sbolDocument.getModuleDefinitions()) {
			if (checkModuleDefinitionCycle(sbolDocument,moduleDefinition,new HashSet<URI>())) {
				errors.add("Cycle found in ModuleDefinition '" + moduleDefinition.getIdentity() + "'");
			}
		}
	}
	
	static void validateOntologyUsage(SBOLDocument sbolDocument) {
		SequenceOntology so = new SequenceOntology();
		SystemsBiologyOntology sbo = new SystemsBiologyOntology();
		for (Sequence sequence : sbolDocument.getSequences()) {
			if (!sequence.getEncoding().equals(Sequence.IUPAC_DNA) &&
				!sequence.getEncoding().equals(Sequence.IUPAC_RNA) &&
				!sequence.getEncoding().equals(Sequence.IUPAC_PROTEIN) &&
				!sequence.getEncoding().equals(Sequence.SMILES)) {
				errors.add("Sequence " + sequence.getIdentity() + " has unrecoginized encoding (see Table 1): " + sequence.getEncoding());
			}
		}
		for (ComponentDefinition compDef : sbolDocument.getComponentDefinitions()) {
			int numBioPAXtypes = 0;
			for (URI type : compDef.getTypes()) {
				if (type.equals(ComponentDefinition.DNA) ||
					type.equals(ComponentDefinition.RNA) ||
					type.equals(ComponentDefinition.PROTEIN) ||
					type.equals(ComponentDefinition.COMPLEX) ||
					type.equals(ComponentDefinition.SMALL_MOLECULE)) {
					numBioPAXtypes++;
				}
			}
			if (numBioPAXtypes == 0) {
				errors.add("ComponentDefinition " + compDef.getIdentity() + " does not have a recognized BioPAX type (see Table 2).");
			} else if (numBioPAXtypes > 1){
				errors.add("ComponentDefinition " + compDef.getIdentity() + " has conflicting BioPAX types (see Table 2).");
			}
			if (compDef.getTypes().contains(ComponentDefinition.DNA)) {
				boolean foundSO = false;
				for (URI role : compDef.getRoles()) {
					try { 
						so.getName(role);
						foundSO = true;
						break;
					} catch (Exception e){
					}
				}
				if (!foundSO) {
					errors.add("DNA ComponentDefinition " + compDef.getIdentity() + " does not have a recognized SO role.");
				}
			}
			for (SequenceConstraint sc : compDef.getSequenceConstraints()) {
				try {
					sc.getRestriction();
				}
				catch (Exception e) {
					errors.add("SequenceConstraint " + sc.getIdentity() + " does not have a recognized restriction type (Table 7): " + sc.getRestrictionURI());
				}
			}
		}
		for (Model model : sbolDocument.getModels()) {
			if (!model.getLanguage().equals(Model.SBML) &&
				!model.getLanguage().equals(Model.CELLML) &&
				!model.getLanguage().equals(Model.BIOPAX)) {
				errors.add("Model " + model.getIdentity() + " has unrecoginized language (see Table 8): " + model.getLanguage());
			}
			try {
				if (!sbo.isDescendantOf(model.getFramework(), SystemsBiologyOntology.MODELING_FRAMEWORK)) {
					errors.add("Model " + model.getIdentity() + " does not have a recoginized SBO modeling framework: " + model.getFramework());
				}
			}
			catch (Exception e) {
				errors.add("Model " + model.getIdentity() + " does not have a recoginized SBO modeling framework: " + model.getFramework());
			}
		}
		for (ModuleDefinition modDef : sbolDocument.getModuleDefinitions()) {
			for (Interaction interaction : modDef.getInteractions()) {
				int numSBOtype = 0;
				for (URI type : interaction.getTypes()) {
					try {
						if (sbo.isDescendantOf(type, SystemsBiologyOntology.OCCURRING_ENTITY_REPRESENTATION)) {
							numSBOtype++;
						}
					}
					catch (Exception e) {
					}
				}
				if (numSBOtype == 0) {
					errors.add("Interaction " + interaction.getIdentity() + 
							" has no type from occurring entity branch of the SBO.");
				} else if (numSBOtype > 1) {
					errors.add("Interaction " + interaction.getIdentity() + 
							" has more than one type from occurring entity branch of the SBO.");
				}
				for (Participation participation : interaction.getParticipations()) {
					int numSBOrole = 0;
					for (URI role : participation.getRoles()) {
						try {
							if (sbo.isDescendantOf(role, SystemsBiologyOntology.PARTICIPANT_ROLE)) {
								numSBOrole++;
							}
						}
						catch (Exception e) {
						}
					}
					if (numSBOrole == 0) {
						errors.add("Participation " + participation.getIdentity() + 
								" has no role from participant role branch of the SBO.");
					} else if (numSBOrole > 1) {
						errors.add("Participation " + participation.getIdentity() + 
								" has more than one role from participant role branch of the SBO.");
					}
				}
			}
		}
	}
	
	static void validateComponentDefinitionSequences(SBOLDocument sbolDocument) {
		for (ComponentDefinition componentDefinition : sbolDocument.getComponentDefinitions()) {
			if (componentDefinition.getSequences().size() < 1) continue;
			boolean foundNucleic = false;
			boolean foundProtein = false;
			boolean foundSmiles = false;
			int nucleicLength = -1;
			int proteinLength = -1;
			int smilesLength = -1;
			for (Sequence sequence : componentDefinition.getSequences()) {
				if (sequence.getEncoding().equals(Sequence.IUPAC_DNA) ||
					sequence.getEncoding().equals(Sequence.IUPAC_RNA)) {
					if (foundProtein || foundSmiles) {
						errors.add("ComponentDefinition " + componentDefinition.getIdentity() + 
								" has multiple sequences with conflicting encodings.");
					} 
					if (foundNucleic) {
						if (nucleicLength != sequence.getElements().length()) {
							errors.add("ComponentDefinition " + componentDefinition.getIdentity() + 
									" has multiple sequences with IUPAC DNA/RNA encodings of different lengths.");
						}
					} else {
						foundNucleic = true;
						nucleicLength = sequence.getElements().length();
					}
					for (SequenceAnnotation sa : componentDefinition.getSequenceAnnotations()) {
						for (Location location : sa.getLocations()) {
							if (location instanceof Range) {
								Range range = (Range)location;
								if (range.getStart() <= 0 || range.getEnd() > nucleicLength) {
									errors.add("SequenceAnnotation " + sa.getIdentity() + " has location outside of Sequence " 
											+ sequence.getIdentity() + " scope.");
								}
							} else if (location instanceof Cut) {
								Cut cut = (Cut)location;
								if (cut.getAt() < 0 || cut.getAt() > nucleicLength) {
									errors.add("SequenceAnnotation " + sa.getIdentity() + " has location outside of Sequence " 
											+ sequence.getIdentity() + " scope.");
								}								
							}
						}
					}
				} else if (sequence.getEncoding().equals(Sequence.IUPAC_PROTEIN)) {
					if (foundNucleic || foundSmiles) {
						errors.add("ComponentDefinition " + componentDefinition.getIdentity() + 
								" has multiple sequences with conflicting encodings.");
					} 					
					if (foundProtein) {
						if (proteinLength != sequence.getElements().length()) {
							errors.add("ComponentDefinition " + componentDefinition.getIdentity() + 
									" has multiple sequences with IUPAC Protein encodings of different lengths.");
						}
					} else {
						foundProtein = true;
						proteinLength = sequence.getElements().length();
					}
				} else if (sequence.getEncoding().equals(Sequence.SMILES)) {
					if (foundNucleic || foundProtein) {
						errors.add("ComponentDefinition " + componentDefinition.getIdentity() + 
								" has multiple sequences with conflicting encodings.");
					} 	
					if (foundSmiles) {
						if (smilesLength != sequence.getElements().length()) {
							errors.add("ComponentDefinition " + componentDefinition.getIdentity() + 
									" has multiple sequences with SMILES encodings of different lengths.");
						}
					} else {
						foundSmiles = true;
						smilesLength = sequence.getElements().length();
					}
				}
			}
			if (componentDefinition.getTypes().contains(ComponentDefinition.DNA) && !foundNucleic) {
				errors.add("ComponentDefinition " + componentDefinition.getIdentity() + 
						" is DNA type but no IUPAC DNA encoded sequence found.");
			} else if (componentDefinition.getTypes().contains(ComponentDefinition.RNA) && !foundNucleic) {
				errors.add("ComponentDefinition " + componentDefinition.getIdentity() + 
						" is RNA type but no IUPAC RNA encoded sequence found.");				
			} else if (componentDefinition.getTypes().contains(ComponentDefinition.PROTEIN) && !foundProtein) {
				errors.add("ComponentDefinition " + componentDefinition.getIdentity() + 
						" is protein type but no IUPAC Protein encoded sequence found.");				
			} else if (componentDefinition.getTypes().contains(ComponentDefinition.SMALL_MOLECULE) && !foundSmiles) {
				errors.add("ComponentDefinition " + componentDefinition.getIdentity() + 
						" is small molecule type but no SMILES encoded sequence found.");				
			}
			if ((!componentDefinition.getTypes().contains(ComponentDefinition.DNA) &&
					!componentDefinition.getTypes().contains(ComponentDefinition.RNA))
					&& foundNucleic) {
				errors.add("ComponentDefinition " + componentDefinition.getIdentity() + 
						" has IUPAC DNA/RNA encoded sequence but is not DNA/RNA type.");
			} else if (!componentDefinition.getTypes().contains(ComponentDefinition.PROTEIN) && foundProtein) {
				errors.add("ComponentDefinition " + componentDefinition.getIdentity() + 
						" has IUPAC Protein encoded sequence but is not protein type.");			
			} else if (!componentDefinition.getTypes().contains(ComponentDefinition.SMALL_MOLECULE) && foundSmiles) {
				errors.add("ComponentDefinition " + componentDefinition.getIdentity() + 
						" has SMILES encoded sequence but is not small molecule type.");			
			}
		}
	}
	
	static void validateSequenceAnnotations(SBOLDocument sbolDocument) {
		for (ComponentDefinition componentDefinition : sbolDocument.getComponentDefinitions()) {
			for (SequenceAnnotation sequenceAnnotation : componentDefinition.getSequenceAnnotations()) {
				Object[] locations = sequenceAnnotation.getLocations().toArray();
				for (int i = 0; i < locations.length-1; i++) {
					for (int j = i + 1; j < locations.length; j++) {
						Location location1 = (Location) locations[i]; 
						Location location2 = (Location) locations[j]; 
						if (location1.getIdentity().equals(location2.getIdentity())) continue;
						if (location1 instanceof Range && location2 instanceof Range) {
							if (((((Range)location1).getStart() >= ((Range)location2).getStart()) &&
									(((Range)location1).getStart() <= ((Range)location2).getEnd()))
									||
								((((Range)location2).getStart() >= ((Range)location1).getStart()) &&
									(((Range)location2).getStart() <= ((Range)location1).getEnd()))) {
								errors.add("Locations " + location1.getIdentity() + " and " + location2.getIdentity() + " overlap.");
							}
						} else if (location1 instanceof Range && location2 instanceof Cut) {
							if ((((Range)location1).getEnd() > ((Cut)location2).getAt()) &&
									(((Cut)location2).getAt() >= ((Range)location1).getStart())) {
								errors.add("Locations " + location1.getIdentity() + " and " + location2.getIdentity() + " overlap.");
							}
						} else if (location2 instanceof Range && location1 instanceof Cut) {
							if ((((Range)location2).getEnd() > ((Cut)location1).getAt()) &&
									(((Cut)location1).getAt() >= ((Range)location2).getStart())) {
								errors.add("Locations " + location1.getIdentity() + " and " + location2.getIdentity() + " overlap.");
							}
						} else if (location2 instanceof Cut && location1 instanceof Cut) {
							if (((Cut)location2).getAt() == ((Cut)location1).getAt()) {
								errors.add("Locations " + location1.getIdentity() + " and " + location2.getIdentity() + " overlap.");
							}
						} 
					}
				}
			}
		}
	}
	
	private static final String IUPAC_DNA_PATTERN = "([ACGTURYSWKMBDHVN\\-\\.]*)";	
	private static final Pattern iupacDNAparser = Pattern.compile(IUPAC_DNA_PATTERN);
	private static final String IUPAC_PROTEIN_PATTERN = "([ABCDEFGHIKLMNPQRSTVWXYZ]*)";
	private static final Pattern iupacProteinParser = Pattern.compile(IUPAC_PROTEIN_PATTERN);
	private static OpenSmilesParser openSmilesParser = new OpenSmilesParser();

	static boolean checkSequenceEncoding(Sequence sequence) {
		if (sequence.getEncoding().equals(Sequence.IUPAC_DNA) ||
				(sequence.getEncoding().equals(Sequence.IUPAC_RNA))) {
			Matcher m = iupacDNAparser.matcher(sequence.getElements().toUpperCase());
			return m.matches();			
		} else if (sequence.getEncoding().equals(Sequence.IUPAC_PROTEIN)) {
			Matcher m = iupacProteinParser.matcher(sequence.getElements().toUpperCase());
			return m.matches();				
		} else if (sequence.getEncoding().equals(Sequence.SMILES)) {
			return openSmilesParser.check(sequence.getElements());
		}
		return true;
	}
	
	static void validateSequenceEncodings(SBOLDocument sbolDocument) {
		for (Sequence sequence : sbolDocument.getSequences()) {
			if (!checkSequenceEncoding(sequence)) {
				errors.add("Sequence '" + sequence.getIdentity() + "' that uses encoding " + sequence.getEncoding() + 
						" does not have a valid sequence.");
			}
		}
	}
	
	static void validateURIuniqueness(SBOLDocument sbolDocument) {
		HashMap<URI, Identified> elements = new HashMap<>();
		for (TopLevel topLevel : sbolDocument.getTopLevels()) {
			if (elements.get(topLevel.getIdentity())!=null) {
				Identified identified = elements.get(topLevel.getIdentity());
				if (!topLevel.equals(identified)) {
					errors.add("Multiple elements with identity " + topLevel.getIdentity());
				}
 			}
			elements.put(topLevel.getIdentity(),topLevel);
			if (topLevel instanceof ComponentDefinition) {
				for (Component c : ((ComponentDefinition) topLevel).getComponents()) {
					if (elements.get(c.getIdentity())!=null) {
						Identified identified = elements.get(c.getIdentity());
						if (!c.equals(identified)) {
							errors.add("Multiple elements with identity " + c.getIdentity());
						}
		 			}
					elements.put(c.getIdentity(),c);
					for (MapsTo m : c.getMapsTos()) {
						if (elements.get(m.getIdentity())!=null) {
							Identified identified = elements.get(m.getIdentity());
							if (!m.equals(identified)) {
								errors.add("Multiple elements with identity " + m.getIdentity());
							}
			 			}
						elements.put(m.getIdentity(),m);
					}
				}
				for (SequenceAnnotation sa : ((ComponentDefinition) topLevel).getSequenceAnnotations()) {
					if (elements.get(sa.getIdentity())!=null) {
						Identified identified = elements.get(sa.getIdentity());
						if (!sa.equals(identified)) {
							errors.add("Multiple elements with identity " + sa.getIdentity());
						}
		 			}					
					elements.put(sa.getIdentity(),sa);
					for (Location l : sa.getLocations()) {
						if (elements.get(l.getIdentity())!=null) {
							Identified identified = elements.get(l.getIdentity());
							if (!l.equals(identified)) {
								errors.add("Multiple elements with identity " + l.getIdentity());
							}
			 			}
						elements.put(l.getIdentity(),l);
					}
				}
				for (SequenceConstraint sc : ((ComponentDefinition) topLevel).getSequenceConstraints()) {
					if (elements.get(sc.getIdentity())!=null) {
						Identified identified = elements.get(sc.getIdentity());
						if (!sc.equals(identified)) {
							errors.add("Multiple elements with identity " + sc.getIdentity());
						}
		 			}					
					elements.put(sc.getIdentity(),sc);
				}
			}
			if (topLevel instanceof ModuleDefinition) {
				for (FunctionalComponent c : ((ModuleDefinition) topLevel).getFunctionalComponents()) {
					if (elements.get(c.getIdentity())!=null) {
						Identified identified = elements.get(c.getIdentity());
						if (!c.equals(identified)) {
							errors.add("Multiple elements with identity " + c.getIdentity());
						}
		 			}
					elements.put(c.getIdentity(),c);
					for (MapsTo m : c.getMapsTos()) {
						if (elements.get(m.getIdentity())!=null) {
							Identified identified = elements.get(m.getIdentity());
							if (!m.equals(identified)) {
								errors.add("Multiple elements with identity " + m.getIdentity());
							}
			 			}
						elements.put(m.getIdentity(),m);
					}
				}
				for (Module mod : ((ModuleDefinition) topLevel).getModules()) {
					if (elements.get(mod.getIdentity())!=null) {
						Identified identified = elements.get(mod.getIdentity());
						if (!mod.equals(identified)) {
							errors.add("Multiple elements with identity " + mod.getIdentity());
						}
		 			}
					elements.put(mod.getIdentity(),mod);
					for (MapsTo m : mod.getMapsTos()) {
						if (elements.get(m.getIdentity())!=null) {
							Identified identified = elements.get(m.getIdentity());
							if (!m.equals(identified)) {
								errors.add("Multiple elements with identity " + m.getIdentity());
							}
			 			}
						elements.put(m.getIdentity(),m);
					}
				}
				for (Interaction i : ((ModuleDefinition) topLevel).getInteractions()) {
					if (elements.get(i.getIdentity())!=null) {
						Identified identified = elements.get(i.getIdentity());
						if (!i.equals(identified)) {
							errors.add("Multiple elements with identity " + i.getIdentity());
						}
		 			}					
					elements.put(i.getIdentity(),i);
					for (Participation p : i.getParticipations()) {
						if (elements.get(p.getIdentity())!=null) {
							Identified identified = elements.get(p.getIdentity());
							if (!p.equals(identified)) {
								errors.add("Multiple elements with identity " + p.getIdentity());
							}
			 			}
						elements.put(p.getIdentity(),p);
					}
				}
			}
		}
	}
	
	/* 
	 * Validate SBOL document.  Errors either throw exceptions or, if not fatal, add to the list of errors
	 * that can be accessed using the getErrors() method.
	 * 
	 * @param sbolDocument
	 * @param complete
	 * @param compliant
	 * @param bestPractice
	 */
	public static void validateSBOL(SBOLDocument sbolDocument, boolean complete, boolean compliant, 
			boolean bestPractice) {
		clearErrors();
		validateSequenceEncodings(sbolDocument);
		validateWasDerivedFromVersion(sbolDocument);
		validateCircularReferences(sbolDocument);
		validateURIuniqueness(sbolDocument);
        if (compliant) validateCompliance(sbolDocument);
        if (complete) validateCompleteness(sbolDocument);
        if (bestPractice) {
        	validateOntologyUsage(sbolDocument);
        	validateSequenceAnnotations(sbolDocument);
        	validateComponentDefinitionSequences(sbolDocument);
        }
	}
	
	private static void usage() {	
		// TODO: update
		System.err.println("libSBOLj version " + SBOLVersion);
		System.err.println("Description: Validates the contents of an SBOL document,\n" 
				+ "converting from SBOL 1.1 to SBOL " + SBOLVersion + ", if necessary,\n" 
				+ "and printing the document contents if validation succeeds");
		System.err.println();
		System.err.println("Usage:");
		System.err.println("\tjava --jar libSBOLj.jar [options] <inputFile> [-o <outputFile> -p <URIprefix> -v <version>]");
		System.err.println();
		System.err.println("-t  uses types in URIs");
		System.err.println("-i  incomplete SBOL document");
		System.err.println("-n  non-compliant SBOL document");
		System.err.println("-b  perform best practice checking");
		System.err.println("-g <componentDefinitionURI> convert selected ComponentDefinition to GenBank");
		System.exit(1);
	}
	
	/**
	 * Command line method for reading an input file and producing an output file. 
	 * <p>
	 * By default, validations on compliance and completeness are performed, and types
	 * for top-level objects are not used in URIs.
	 * <p>
	 * Options:
	 * <p> 
	 * "-t" uses types in URIs,
	 * <p>
	 * "-i" turns off completeness checking,
	 * <p>
	 * "-b" turns on best practice checking,
	 * <p>
	 * "-n" indicates a non-compliant SBOL document,
	 * <p>
	 * "-g" specifies a selected component definition to convert to GenBank
	 * <p>
	 * "-o" specifies an output filename,
	 * <p>
	 * "-p" specifies the default URI prefix of the output file, and 
	 * <p>
	 * "-v" specifies version to use for converted objects. 
	 * 
	 * @param args
	 */
	public static void main(String[] args) {
		String fileName = "";
		String outputFile = "";
		String componentDefinitionStr = "";
		String URIPrefix = "";
		String version = "";
		boolean complete = true;
		boolean compliant = true;
		boolean typesInURI = false;
		boolean bestPractice = false;
		boolean genBank = false;
		int i = 0;
		while (i < args.length) {
			if (args[i].equals("-i")) {
				complete = false;
			} else if (args[i].equals("-t")) {
				typesInURI = true;
			} else if (args[i].equals("-b")) {
				bestPractice = true;
			} else if (args[i].equals("-n")) {
				compliant = false;
			} else if (args[i].equals("-g")) {
				genBank = true;
				if (i+1 >= args.length) {
					usage();
				}
				componentDefinitionStr = args[i+1];
				i++;
			} else if (args[i].equals("-o")) {
				if (i+1 >= args.length) {
					usage();
				}
				outputFile = args[i+1];
				i++;
			} else if (args[i].equals("-p")) {
				if (i+1 >= args.length) {
					usage();
				}
				URIPrefix = args[i+1];
				i++;
			} else if (args[i].equals("-v")) {
				if (i+1 >= args.length) {
					usage();
				}
				version = args[i+1];
				i++;
			} else if (fileName.equals("")) {
				fileName = args[i];
			} else {
				usage();
			}
			i++;
		}
		if (fileName.equals("")) usage();
		try {
			if (!URIPrefix.equals("")) {
				SBOLReader.setURIPrefix(URIPrefix);
			}
			if (!compliant) {
				SBOLReader.setCompliant(false);
			}
			SBOLReader.setTypesInURI(typesInURI);
			SBOLReader.setVersion(version);
			if (SBOLReader.getSBOLVersion(fileName).equals(SBOLReader.SBOLVERSION1)) {
				System.err.println("Converting SBOL Version 1 to SBOL Version 2");
			}
	        SBOLDocument doc = SBOLReader.read(fileName);
	        doc.setTypesInURIs(typesInURI);
	        validateSBOL(doc, complete, compliant, bestPractice);
	        if (getNumErrors()==0) {
	        	if (outputFile.equals("")) {
	        		if (genBank) {
	        			ComponentDefinition componentDefinition = doc.getComponentDefinition(URI.create(componentDefinitionStr));
	        			GenBank.write(componentDefinition, (System.out));
	        		} else {
	        			SBOLWriter.write(doc, (System.out));
	        		}
	        	} else {
	        		System.out.println("Validation successful, no errors.");
<<<<<<< HEAD
	        		if (genBank) {
	        			ComponentDefinition componentDefinition = doc.getComponentDefinition(URI.create(componentDefinitionStr));
	        			GenBank.write(componentDefinition, outputFile);
	        		} else {
	        			SBOLWriter.write(doc, outputFile);
	        		}
=======
	        		SBOLWriter.write(doc, outputFile);
>>>>>>> d1d6231c
	        	}
	        } else {
	        	for (String error : getErrors()) {
	        		System.err.println(error);
	        	}
	        	System.err.println("Validation failed.\n");
	        }
		}
		catch (Exception e) {
			// TODO: add debug flag
			//e.printStackTrace();
        	System.err.println(e.getMessage()+"\nValidation failed.");
		}
		catch (Throwable e) {
			// TODO: add debug flag
			//e.printStackTrace();
        	System.err.println(e.getMessage()+"\nValidation failed.");
		}
	}

}<|MERGE_RESOLUTION|>--- conflicted
+++ resolved
@@ -785,16 +785,12 @@
 	        		}
 	        	} else {
 	        		System.out.println("Validation successful, no errors.");
-<<<<<<< HEAD
 	        		if (genBank) {
 	        			ComponentDefinition componentDefinition = doc.getComponentDefinition(URI.create(componentDefinitionStr));
 	        			GenBank.write(componentDefinition, outputFile);
 	        		} else {
 	        			SBOLWriter.write(doc, outputFile);
 	        		}
-=======
-	        		SBOLWriter.write(doc, outputFile);
->>>>>>> d1d6231c
 	        	}
 	        } else {
 	        	for (String error : getErrors()) {
