package org.sbolstandard.core2;

import java.io.*;
import java.net.URI;
import java.util.ArrayList;
import java.util.Set;
import java.util.List;
import java.util.HashMap;
import java.util.Map;

import static uk.ac.ncl.intbio.core.datatree.Datatree.*;
import uk.ac.ncl.intbio.core.datatree.DocumentRoot;
import uk.ac.ncl.intbio.core.datatree.NamedProperty;
import uk.ac.ncl.intbio.core.datatree.NestedDocument;
import uk.ac.ncl.intbio.core.datatree.TopLevelDocument;
import uk.ac.ncl.intbio.core.io.CoreIoException;
import uk.ac.ncl.intbio.core.io.rdf.RdfIo;
import uk.ac.ncl.intbio.core.io.json.JsonIo;
import uk.ac.ncl.intbio.core.io.json.StringifyQName;
import uk.ac.intbio.core.io.turtle.TurtleIo;

import javax.json.*;
import javax.json.stream.JsonGenerator;

import javanet.staxutils.IndentingXMLStreamWriter;

import javax.xml.namespace.QName; 
import javax.xml.stream.FactoryConfigurationError;
import javax.xml.stream.XMLOutputFactory;
import javax.xml.stream.XMLStreamException;
import javax.xml.stream.XMLStreamWriter;

import org.sbolstandard.core2.abstract_classes.Documented;
import org.sbolstandard.core2.abstract_classes.Identified;
import org.sbolstandard.core2.abstract_classes.Location;

/**
 * @author Tramy Nguyen
 * @version 2.0
 *
 */
public class SBOLWriter {
	  
	/*
	 * Note: 
	 * all checks for != null will be change to isSet()
	 * 
	 * TODO:
	 * Make sure Range, Cut...etc should be included in the correct method. 
	 * fix URI for those that are not referencing. 
	 * url(authority)/id/major.vr/minor.vr
	 */
	
	/**
	 * Serializes a given SBOLDocument and outputs the data from the serialization to the given output stream
	 * @param doc
	 * @param out
	 * @throws CoreIoException 
	 * @throws FactoryConfigurationError 
	 * @throws XMLStreamException 
	 */
	public static void write(SBOLDocument doc, OutputStream out) throws XMLStreamException, FactoryConfigurationError, CoreIoException {
		
			writeRdf(new OutputStreamWriter(out), 
					DocumentRoot( NamespaceBindings(NamespaceBinding("http://sbols.org/v2#","sbol2")),
							TopLevelDocuments(getTopLevelDocument(doc))));
//			writeJson(new OutputStreamWriter(out), DocumentRoot(TopLevelDocuments(topLevelDoc)));
//			writeTurtle(new OutputStreamWriter(out), DocumentRoot(TopLevelDocuments(topLevelDoc)));

	}
	
	public static void write(SBOLDocument doc, String filename) throws FileNotFoundException {
		write(doc, new File(filename));
	}
	
	public static void write(SBOLDocument doc, File file) throws FileNotFoundException{
		FileOutputStream stream = new FileOutputStream(file);
	    BufferedOutputStream buffer = new BufferedOutputStream(stream);
	    try {
			write(doc, buffer);
	    } catch (XMLStreamException | FactoryConfigurationError | CoreIoException e) {
	      
	    } finally {
	      try {
	        try {
	          stream.close();
	        } finally {
	          buffer.close();
	        }
	      } catch (IOException e) {
	      }
	    }
	}
	
	private static List<TopLevelDocument<QName>> getTopLevelDocument(SBOLDocument doc) {
		List<TopLevelDocument<QName>> topLevelDoc = new ArrayList<TopLevelDocument<QName>>();
		formatCollections(doc.getCollections(), topLevelDoc);
		formatModules(doc.getModuleDefinitions(), topLevelDoc); 		
		formatModels(doc.getModels(), topLevelDoc); 			
<<<<<<< HEAD
		formatComponents(doc.getComponentDefinitions(), topLevelDoc);  
		formatStructures(doc.getSequences(), topLevelDoc); 
		
		try {
			writeRdf(new OutputStreamWriter(out), DocumentRoot(TopLevelDocuments(topLevelDoc)));
//			writeJson(new OutputStreamWriter(out), DocumentRoot(TopLevelDocuments(topLevelDoc)));
//			writeTurtle(new OutputStreamWriter(out), DocumentRoot(TopLevelDocuments(topLevelDoc)));
		} 
		catch(Exception e) { e.printStackTrace();} 
		
=======
		formatComponents(doc.getComponents(), topLevelDoc);  
		formatStructures(doc.getStructures(), topLevelDoc); 
		return topLevelDoc;
>>>>>>> 7dac9772
	}
	
	public static void writeRdf(Writer stream, DocumentRoot<QName> document) throws XMLStreamException, FactoryConfigurationError, CoreIoException
	{
		
		XMLStreamWriter xmlWriter = new IndentingXMLStreamWriter(XMLOutputFactory.newInstance().createXMLStreamWriter(stream));
		RdfIo rdfIo = new RdfIo();
		rdfIo.createIoWriter(xmlWriter).write(document);
		xmlWriter.flush();
		xmlWriter.close();
	}
	
	public static void writeJson(Writer stream, DocumentRoot<QName> document) throws Exception
	{
		Map<String, Object> config = new HashMap<>();
		config.put(JsonGenerator.PRETTY_PRINTING, true);
		JsonGenerator writer = Json.createGeneratorFactory(config).createGenerator(stream);
		JsonIo jsonIo = new JsonIo();
		jsonIo.createIoWriter(writer).write(StringifyQName.qname2string.mapDR(document));
		writer.flush();
		writer.close();
	}
	
	public static void writeTurtle(Writer stream, DocumentRoot<QName> document) throws Exception
	{
		PrintWriter printWriter = new PrintWriter(stream);
		TurtleIo turtleIo = new TurtleIo();
		turtleIo.createIoWriter(printWriter).write(document);
		printWriter.flush();
	}
	
	private static void getCommonIdentifiedData (List<NamedProperty<QName>> list, Identified t)
	{
		//TODO: suppress getPersistentIdentity() & getVersion() for now. 
//		if(t.getPersistentIdentity() != null)
//			list.add(NamedProperty(Sbol2Terms.Documented.persistentIdentity, t.getPersistentIdentity()));
//		if(t.getVersion() != null)
//			list.add(NamedProperty(Sbol2Terms.Documented.version, t.getVersion()));
		if(t.getTimeStamp() != null)
			list.add(NamedProperty(Sbol2Terms.Identified.timeStamp, t.getTimeStamp().toString()));
		
		if(t.getAnnotations() != null) 
		{
			List<NestedDocument> annotationList = getAnnotations(t.getAnnotations());

			for(NestedDocument annotation : annotationList)
			{
				list.add(NamedProperty(Sbol2Terms.Identified.hasAnnotations, annotation));
			}
		}
	}
	
	private static void getCommonDocumentedData (List<NamedProperty<QName>> list, Documented d)
	{
		getCommonIdentifiedData(list, d);
		//TODO: suppress getDisplayId() for now. 
//		if(d.getDisplayId() != null)
//			list.add(NamedProperty(Sbol2Terms.Documented.displayId, d.getDisplayId()));
		if(d.getName() != null)
			list.add(NamedProperty(Sbol2Terms.Documented.name, d.getName()));
		if(d.getDescription() != null)
			list.add(NamedProperty(Sbol2Terms.Documented.description, d.getDescription()));
	}
	
	private static void getCommonTopLevelData (List<NamedProperty<QName>> list, TopLevel t)
	{
		getCommonDocumentedData(list,t);
	}
	
	private static void formatCollections (List<Collection> collections, List<TopLevelDocument<QName>> topLevelDoc)
	{
		for(Collection c : collections)
		{	
			List<NamedProperty<QName>> list = new ArrayList<NamedProperty<QName>>();
			getCommonTopLevelData(list, c);
			if(c.getMembers() != null)
			{
				for (URI member : c.getMembers())
				{
					list.add(NamedProperty(Sbol2Terms.Collection.hasMembers, member)); 
				}
			}
	
			topLevelDoc.add(TopLevelDocument(Sbol2Terms.Collection.Collection, c.getIdentity(), NamedProperties(list)));
		}
	}
	
	private static void formatComponents (List<ComponentDefinition> components, List<TopLevelDocument<QName>> topLevelDoc)
	{
		for(ComponentDefinition c : components)
		{	
			List<NamedProperty<QName>> list = new ArrayList<NamedProperty<QName>>();

			getCommonTopLevelData(list,c);
			
			if(c.getRoles() != null)
			{
				for (URI roles : c.getRoles())
				{
					list.add(NamedProperty(Sbol2Terms.ComponentDefinition.roles, roles)); 
				}
			}
			if(c.getType() != null)
			{	
				for(URI types : c.getType())
				{
					list.add(NamedProperty(Sbol2Terms.ComponentDefinition.type, types));
				}
			}
		
<<<<<<< HEAD
			getStructuralInstantiations(c.getSubComponents(),list);
			getStructuralAnnotations(c.getSequenceAnnotations(),list);
			getStructuralConstraints(c.getSequenceConstraints(),list);
			if(c.getSequence() != null)
				getStructure(c.getSequence(), list); 
=======
			getStructuralInstantiations(c.getStructuralInstantiations(),list);
			getSequenceAnnotations(c.getStructuralAnnotations(),list);
			getStructuralConstraints(c.getStructuralConstraints(),list);
			if(c.getStructure() != null)
				getSequence(c.getStructure(), list); 
>>>>>>> 7dac9772
			
			topLevelDoc.add(TopLevelDocument(Sbol2Terms.ComponentDefinition.ComponentDefinition, c.getIdentity(), NamedProperties(list)));
		}
	}
	
	private static void formatModels (List<Model> models, List<TopLevelDocument<QName>> topLevelDoc)
	{
		for(Model m : models)
		{	
			List<NamedProperty<QName>> list = new ArrayList<NamedProperty<QName>>();
			
			getCommonTopLevelData(list,m);
			
			if(m.getSource() != null)
				list.add(NamedProperty(Sbol2Terms.Model.source, m.getSource()));
			if(m.getLanguage() != null)
				list.add(NamedProperty(Sbol2Terms.Model.language, m.getLanguage()));
			if(m.getFramework() != null)
				list.add(NamedProperty(Sbol2Terms.Model.framework, m.getFramework()));
			if(m.getRoles() != null)
			{
				for (URI role : m.getRoles())
				{
					list.add(NamedProperty(Sbol2Terms.Model.roles, role));
				}
			}
			
			topLevelDoc.add(TopLevelDocument(Sbol2Terms.Model.Model, m.getIdentity(), NamedProperties(list)));
		}
	}
	
	private static void formatModules(List<ModuleDefinition> module, List<TopLevelDocument<QName>> topLevelDoc)
	{
		for (ModuleDefinition m : module)
		{	
			List<NamedProperty<QName>> list = new ArrayList<NamedProperty<QName>>();
			
			getCommonTopLevelData(list,m);

			if(m.getRoles() != null)
			{
				for (URI role : m.getRoles())
				{
					list.add(NamedProperty(Sbol2Terms.ModuleDefinition.roles, role));
				}
			}
			
			getFunctionalInstantiations(m.getFunctionalInstantiations(),list);	
			getInteractions(m.getInteractions(),list); 
			getModels(m.getModels(),list); 
			getModuleInstantiation(m.getModuleInstantiations(),list);
			
			topLevelDoc.add(TopLevelDocument(Sbol2Terms.ModuleDefinition.ModuleDefinition, m.getIdentity(), NamedProperties(list)));
		}	
	}
	
	private static void formatStructures (List<Sequence> structures, List<TopLevelDocument<QName>> topLevelDoc)
	{
		for(Sequence s : structures)
		{	
			List<NamedProperty<QName>> list = new ArrayList<NamedProperty<QName>>();
	
			getCommonTopLevelData(list, s);
			if(s.getElements() != null)
				list.add(NamedProperty(Sbol2Terms.Sequence.elements, s.getElements()));
			if(s.getEncoding() != null)
				list.add(NamedProperty(Sbol2Terms.Sequence.encoding, s.getEncoding()));
			
			topLevelDoc.add(TopLevelDocument(Sbol2Terms.Sequence.Sequence, s.getIdentity(), NamedProperties(list)));
		}
		
	}
	
	private static List<NestedDocument> getAnnotations(List<Annotation> annotations)//, List<NamedProperty<QName>> list)
	{
		List<NestedDocument> nestedDoc = new ArrayList<NestedDocument>(); 
		for(Annotation a : annotations)
		{
			List<NamedProperty<QName>> list = new ArrayList<NamedProperty<QName>>();
			if(a.getRelation() != null)
				list.add(NamedProperty(Sbol2Terms.Annotation.relation, a.getRelation()));
			if(a.getLiteral() != null)
				list.add(NamedProperty(Sbol2Terms.Annotation.value, a.getLiteral().getTurtleStr()));
			
			//TODO: annotation does not have identity. Should I use getRelation() instead?
			nestedDoc.add(NestedDocument(Sbol2Terms.Annotation.Annotation, a.getRelation(), NamedProperties(list)));
		}
		return nestedDoc;
	}
	
	/**
	 * getFunctionalInstantiations for Module
	 * @param functionalInstantiation
	 * @param properties
	 */
	private static void getFunctionalInstantiations(List<FunctionalComponent> functionalInstantiation,
			List<NamedProperty<QName>> properties)
	{
		for(FunctionalComponent f : functionalInstantiation)
		{	
			List<NamedProperty<QName>> list = new ArrayList<NamedProperty<QName>>();
		
			getCommonDocumentedData(list, f);
			
<<<<<<< HEAD
			if(f.getDefinition() != null)
				list.add(NamedProperty(Sbol2Terms.ComponentInstantiation.hasInstantiatedComponent, f.getDefinition()));
=======
			if(f.getInstantiatedComponent() != null)
				list.add(NamedProperty(Sbol2Terms.ComponentInstance.hasInstantiatedComponent, f.getInstantiatedComponent()));
>>>>>>> 7dac9772
			if(f.getAccess() != null)
				list.add(NamedProperty(Sbol2Terms.ComponentInstance.access, f.getAccess().getAccessTypeAlias()));
			if(f.getDirection() != null)
				list.add(NamedProperty(Sbol2Terms.FunctionalComponent.direction, f.getDirection().name()));	
				
			properties.add(NamedProperty(Sbol2Terms.ModuleDefinition.hasFunctionalComponent, 
					NestedDocument( Sbol2Terms.FunctionalComponent.FunctionalComponent, 
					f.getIdentity(), NamedProperties(list))));
		}
	}
	
	/**
	 * getInteractions for Module
	 * @param interactions
	 * @param properties
	 */
	private static void getInteractions (List<Interaction> interactions,
			List<NamedProperty<QName>> properties)
	{
		
		for(Interaction i : interactions)
		{
			List<NamedProperty<QName>> list = new ArrayList<NamedProperty<QName>>();
			getCommonDocumentedData(list, i);
			
			if(i.getType() != null)
			{	
				for(URI type : i.getType())
				{
					list.add(NamedProperty(Sbol2Terms.Interaction.type, type));
				}
			}
			
			if(i.getParticipations() != null)
			{
				List<NestedDocument> participantList = getParticipations(i.getParticipations());

				for(NestedDocument n : participantList)
				{
					list.add(NamedProperty(Sbol2Terms.Interaction.hasParticipations, n));
				}
			}
			
			properties.add(NamedProperty(Sbol2Terms.ModuleDefinition.hasInteractions, 
					NestedDocument( Sbol2Terms.Interaction.Interaction, 
					i.getIdentity(), NamedProperties(list))));
		}
	}
	
	private static List<NestedDocument> getParticipations(List<Participation> participations)
	{
		List<NestedDocument> nestedDoc = new ArrayList<NestedDocument>(); 
		
			for(Participation p : participations)
			{
				List<NamedProperty<QName>> list = new ArrayList<NamedProperty<QName>>();
				if(p.getRoles() != null)
					for(URI r : p.getRoles())
						list.add(NamedProperty(Sbol2Terms.Participation.role, r));
				if(p.getParticipant() != null)
					list.add(NamedProperty(Sbol2Terms.Participation.hasParticipant, p.getParticipant())); 
				
				nestedDoc.add(NestedDocument(Sbol2Terms.Participation.Participation, p.getIdentity(), NamedProperties(list)));
			}
		
		return nestedDoc; 
	}
	
	private static void getModels(Set<URI> models, List<NamedProperty<QName>> list)
	{
		for(URI m : models)
		{
			list.add(NamedProperty(Sbol2Terms.ModuleDefinition.hasModels, m));
		}
	}
	
	/**
	 * getModuleInstantiation for Module
	 * @param moduleInstantiation
	 * @param properties
	 */
	private static void getModuleInstantiation (List<Module> moduleInstantiation, 
			List<NamedProperty<QName>> properties)
	{
		for(Module m : moduleInstantiation)
		{	
			List<NamedProperty<QName>> list = new ArrayList<NamedProperty<QName>>();

			getCommonDocumentedData(list, m);

			if(m.getInstantiatedModule() != null)
				list.add(NamedProperty(Sbol2Terms.Module.hasInstantiatedModule, m.getInstantiatedModule()));	

			if(m.getMappings() != null)	
			{
				List<NestedDocument> referenceList = getReferences(m.getMappings());

				for(NestedDocument n : referenceList)
				{
					list.add(NamedProperty(Sbol2Terms.Module.hasMappings, n));
				}
			}

			properties.add(NamedProperty(Sbol2Terms.ModuleDefinition.hasSubModule, 
					NestedDocument( Sbol2Terms.Module.Module, 
							m.getIdentity(), NamedProperties(list))));
		}
	}

	private static List<NestedDocument> getReferences(List<MapsTo> references)
	{
		List<NestedDocument> nestedDoc = new ArrayList<NestedDocument>(); 

		for(MapsTo m : references)
		{
			List<NamedProperty<QName>> list = new ArrayList<NamedProperty<QName>>(); 
			//TODO: should mapsTo need to retreive identity? 
			if(m.getRefinement() != null)
				list.add(NamedProperty(Sbol2Terms.MapsTo.refinement, m.getRefinement().name()));
			if(m.getRemote() != null)
				list.add(NamedProperty(Sbol2Terms.MapsTo.hasRemote, m.getRemote())); 
			if(m.getLocal() != null)
				list.add(NamedProperty(Sbol2Terms.MapsTo.hasLocal, m.getLocal())); 

			nestedDoc.add(NestedDocument(Sbol2Terms.MapsTo.MapsTo, m.getIdentity(), NamedProperties(list)));
		}

		return nestedDoc; 
	}
	
	private static void getSequence(URI structure, List<NamedProperty<QName>> list)
	{
			list.add(NamedProperty(Sbol2Terms.ComponentDefinition.hasSequence, structure));
	}
	
<<<<<<< HEAD
	private static void getStructuralAnnotations(List<SequenceAnnotation> structuralAnnotations,
=======
	private static void getSequenceAnnotations(List<StructuralAnnotation> structuralAnnotations,
>>>>>>> 7dac9772
			List<NamedProperty<QName>> properties)
	{
		for(SequenceAnnotation s : structuralAnnotations)
		{	
			List<NamedProperty<QName>> list = new ArrayList<NamedProperty<QName>>();

			getCommonDocumentedData(list, s);
			if(s.getLocation() != null)
			{
				list.add(getLocation(s.getLocation())); 
			}

			properties.add(NamedProperty(Sbol2Terms.ComponentDefinition.hasSequenceAnnotations, 
					NestedDocument( Sbol2Terms.SequenceAnnotation.SequenceAnnotation, 
					s.getIdentity(), NamedProperties(list))));
		}

	}
	
	private static NamedProperty<QName> getLocation(Location location)
	{
		List<NamedProperty<QName>> property = new ArrayList<NamedProperty<QName>>();
		if(location instanceof Range)
		{
			Range range = (Range) location; 
			property.add(NamedProperty(Sbol2Terms.Range.start, range.start)); 
			property.add(NamedProperty(Sbol2Terms.Range.end, range.end)); 
		}
		return NamedProperty(Sbol2Terms.Location.Location, 
				NestedDocument(Sbol2Terms.Range.Range, location.getIdentity(), NamedProperties(property))); 
		
	}
	
//	private static void getRefStructuralInstantiation(s.getStructuralInstantiation())
//	{
//		
//	}
	
	private static void getStructuralConstraints(List<SequenceConstraint> structuralConstraint,
			List<NamedProperty<QName>> properties)
	{
		for(SequenceConstraint s : structuralConstraint)
		{	
			List<NamedProperty<QName>> list = new ArrayList<NamedProperty<QName>>();
			
			if(s.getPersistentIdentity() != null)
				list.add(NamedProperty(Sbol2Terms.Identified.persistentIdentity, s.getPersistentIdentity()));
			if(s.getVersion() != null)
				list.add(NamedProperty(Sbol2Terms.Identified.version, s.getVersion()));
			if(s.getRestriction() != null)
				list.add(NamedProperty(Sbol2Terms.SequenceConstraint.restriction, s.getRestriction()));
			if(s.getSubject() != null)
				list.add(NamedProperty(Sbol2Terms.SequenceConstraint.hasSubject, s.getSubject()));
			if(s.getObject() != null)
				list.add(NamedProperty(Sbol2Terms.SequenceConstraint.hasObject, s.getObject()));
			
			properties.add(NamedProperty(Sbol2Terms.ComponentDefinition.hasSequenceConstraints, 
					NestedDocument( Sbol2Terms.SequenceConstraint.SequenceConstraint, 
					s.getIdentity(), NamedProperties(list))));
		}

	}
	
	private static void getStructuralInstantiations(List<Component> structuralInstantiations,
			List<NamedProperty<QName>> properties)
	{
		for(Component s : structuralInstantiations)
		{	
			List<NamedProperty<QName>> list = new ArrayList<NamedProperty<QName>>();

			getCommonDocumentedData(list, s);
<<<<<<< HEAD
			if(s.getDefinition() != null)
				list.add(NamedProperty(Sbol2Terms.ComponentInstantiation.ComponentInstantiation, s.getDefinition()));
=======
			if(s.getInstantiatedComponent() != null)
				list.add(NamedProperty(Sbol2Terms.ComponentInstance.ComponentInstance, s.getInstantiatedComponent()));
>>>>>>> 7dac9772

			properties.add(NamedProperty(Sbol2Terms.ComponentDefinition.hasSubComponents, 
					NestedDocument( Sbol2Terms.Component.Component, 
					s.getIdentity(), NamedProperties(list))));
		}
	}

}<|MERGE_RESOLUTION|>--- conflicted
+++ resolved
@@ -1,575 +1,575 @@
-package org.sbolstandard.core2;
-
-import java.io.*;
-import java.net.URI;
-import java.util.ArrayList;
-import java.util.Set;
-import java.util.List;
-import java.util.HashMap;
-import java.util.Map;
-
-import static uk.ac.ncl.intbio.core.datatree.Datatree.*;
-import uk.ac.ncl.intbio.core.datatree.DocumentRoot;
-import uk.ac.ncl.intbio.core.datatree.NamedProperty;
-import uk.ac.ncl.intbio.core.datatree.NestedDocument;
-import uk.ac.ncl.intbio.core.datatree.TopLevelDocument;
-import uk.ac.ncl.intbio.core.io.CoreIoException;
-import uk.ac.ncl.intbio.core.io.rdf.RdfIo;
-import uk.ac.ncl.intbio.core.io.json.JsonIo;
-import uk.ac.ncl.intbio.core.io.json.StringifyQName;
-import uk.ac.intbio.core.io.turtle.TurtleIo;
-
-import javax.json.*;
-import javax.json.stream.JsonGenerator;
-
-import javanet.staxutils.IndentingXMLStreamWriter;
-
-import javax.xml.namespace.QName; 
-import javax.xml.stream.FactoryConfigurationError;
-import javax.xml.stream.XMLOutputFactory;
-import javax.xml.stream.XMLStreamException;
-import javax.xml.stream.XMLStreamWriter;
-
-import org.sbolstandard.core2.abstract_classes.Documented;
-import org.sbolstandard.core2.abstract_classes.Identified;
-import org.sbolstandard.core2.abstract_classes.Location;
-
-/**
- * @author Tramy Nguyen
- * @version 2.0
- *
- */
-public class SBOLWriter {
-	  
-	/*
-	 * Note: 
-	 * all checks for != null will be change to isSet()
-	 * 
-	 * TODO:
-	 * Make sure Range, Cut...etc should be included in the correct method. 
-	 * fix URI for those that are not referencing. 
-	 * url(authority)/id/major.vr/minor.vr
-	 */
-	
-	/**
-	 * Serializes a given SBOLDocument and outputs the data from the serialization to the given output stream
-	 * @param doc
-	 * @param out
-	 * @throws CoreIoException 
-	 * @throws FactoryConfigurationError 
-	 * @throws XMLStreamException 
-	 */
-	public static void write(SBOLDocument doc, OutputStream out) throws XMLStreamException, FactoryConfigurationError, CoreIoException {
-		
-			writeRdf(new OutputStreamWriter(out), 
-					DocumentRoot( NamespaceBindings(NamespaceBinding("http://sbols.org/v2#","sbol2")),
-							TopLevelDocuments(getTopLevelDocument(doc))));
-//			writeJson(new OutputStreamWriter(out), DocumentRoot(TopLevelDocuments(topLevelDoc)));
-//			writeTurtle(new OutputStreamWriter(out), DocumentRoot(TopLevelDocuments(topLevelDoc)));
-
-	}
-	
-	public static void write(SBOLDocument doc, String filename) throws FileNotFoundException {
-		write(doc, new File(filename));
-	}
-	
-	public static void write(SBOLDocument doc, File file) throws FileNotFoundException{
-		FileOutputStream stream = new FileOutputStream(file);
-	    BufferedOutputStream buffer = new BufferedOutputStream(stream);
-	    try {
-			write(doc, buffer);
-	    } catch (XMLStreamException | FactoryConfigurationError | CoreIoException e) {
-	      
-	    } finally {
-	      try {
-	        try {
-	          stream.close();
-	        } finally {
-	          buffer.close();
-	        }
-	      } catch (IOException e) {
-	      }
-	    }
-	}
-	
-	private static List<TopLevelDocument<QName>> getTopLevelDocument(SBOLDocument doc) {
-		List<TopLevelDocument<QName>> topLevelDoc = new ArrayList<TopLevelDocument<QName>>();
-		formatCollections(doc.getCollections(), topLevelDoc);
-		formatModules(doc.getModuleDefinitions(), topLevelDoc); 		
-		formatModels(doc.getModels(), topLevelDoc); 			
-<<<<<<< HEAD
-		formatComponents(doc.getComponentDefinitions(), topLevelDoc);  
-		formatStructures(doc.getSequences(), topLevelDoc); 
-		
-		try {
-			writeRdf(new OutputStreamWriter(out), DocumentRoot(TopLevelDocuments(topLevelDoc)));
-//			writeJson(new OutputStreamWriter(out), DocumentRoot(TopLevelDocuments(topLevelDoc)));
-//			writeTurtle(new OutputStreamWriter(out), DocumentRoot(TopLevelDocuments(topLevelDoc)));
-		} 
-		catch(Exception e) { e.printStackTrace();} 
-		
-=======
-		formatComponents(doc.getComponents(), topLevelDoc);  
-		formatStructures(doc.getStructures(), topLevelDoc); 
-		return topLevelDoc;
->>>>>>> 7dac9772
-	}
-	
-	public static void writeRdf(Writer stream, DocumentRoot<QName> document) throws XMLStreamException, FactoryConfigurationError, CoreIoException
-	{
-		
-		XMLStreamWriter xmlWriter = new IndentingXMLStreamWriter(XMLOutputFactory.newInstance().createXMLStreamWriter(stream));
-		RdfIo rdfIo = new RdfIo();
-		rdfIo.createIoWriter(xmlWriter).write(document);
-		xmlWriter.flush();
-		xmlWriter.close();
-	}
-	
-	public static void writeJson(Writer stream, DocumentRoot<QName> document) throws Exception
-	{
-		Map<String, Object> config = new HashMap<>();
-		config.put(JsonGenerator.PRETTY_PRINTING, true);
-		JsonGenerator writer = Json.createGeneratorFactory(config).createGenerator(stream);
-		JsonIo jsonIo = new JsonIo();
-		jsonIo.createIoWriter(writer).write(StringifyQName.qname2string.mapDR(document));
-		writer.flush();
-		writer.close();
-	}
-	
-	public static void writeTurtle(Writer stream, DocumentRoot<QName> document) throws Exception
-	{
-		PrintWriter printWriter = new PrintWriter(stream);
-		TurtleIo turtleIo = new TurtleIo();
-		turtleIo.createIoWriter(printWriter).write(document);
-		printWriter.flush();
-	}
-	
-	private static void getCommonIdentifiedData (List<NamedProperty<QName>> list, Identified t)
-	{
-		//TODO: suppress getPersistentIdentity() & getVersion() for now. 
-//		if(t.getPersistentIdentity() != null)
-//			list.add(NamedProperty(Sbol2Terms.Documented.persistentIdentity, t.getPersistentIdentity()));
-//		if(t.getVersion() != null)
-//			list.add(NamedProperty(Sbol2Terms.Documented.version, t.getVersion()));
-		if(t.getTimeStamp() != null)
-			list.add(NamedProperty(Sbol2Terms.Identified.timeStamp, t.getTimeStamp().toString()));
-		
-		if(t.getAnnotations() != null) 
-		{
-			List<NestedDocument> annotationList = getAnnotations(t.getAnnotations());
-
-			for(NestedDocument annotation : annotationList)
-			{
-				list.add(NamedProperty(Sbol2Terms.Identified.hasAnnotations, annotation));
-			}
-		}
-	}
-	
-	private static void getCommonDocumentedData (List<NamedProperty<QName>> list, Documented d)
-	{
-		getCommonIdentifiedData(list, d);
-		//TODO: suppress getDisplayId() for now. 
-//		if(d.getDisplayId() != null)
-//			list.add(NamedProperty(Sbol2Terms.Documented.displayId, d.getDisplayId()));
-		if(d.getName() != null)
-			list.add(NamedProperty(Sbol2Terms.Documented.name, d.getName()));
-		if(d.getDescription() != null)
-			list.add(NamedProperty(Sbol2Terms.Documented.description, d.getDescription()));
-	}
-	
-	private static void getCommonTopLevelData (List<NamedProperty<QName>> list, TopLevel t)
-	{
-		getCommonDocumentedData(list,t);
-	}
-	
-	private static void formatCollections (List<Collection> collections, List<TopLevelDocument<QName>> topLevelDoc)
-	{
-		for(Collection c : collections)
-		{	
-			List<NamedProperty<QName>> list = new ArrayList<NamedProperty<QName>>();
-			getCommonTopLevelData(list, c);
-			if(c.getMembers() != null)
-			{
-				for (URI member : c.getMembers())
-				{
-					list.add(NamedProperty(Sbol2Terms.Collection.hasMembers, member)); 
-				}
-			}
-	
-			topLevelDoc.add(TopLevelDocument(Sbol2Terms.Collection.Collection, c.getIdentity(), NamedProperties(list)));
-		}
-	}
-	
-	private static void formatComponents (List<ComponentDefinition> components, List<TopLevelDocument<QName>> topLevelDoc)
-	{
-		for(ComponentDefinition c : components)
-		{	
-			List<NamedProperty<QName>> list = new ArrayList<NamedProperty<QName>>();
-
-			getCommonTopLevelData(list,c);
-			
-			if(c.getRoles() != null)
-			{
-				for (URI roles : c.getRoles())
-				{
-					list.add(NamedProperty(Sbol2Terms.ComponentDefinition.roles, roles)); 
-				}
-			}
-			if(c.getType() != null)
-			{	
-				for(URI types : c.getType())
-				{
-					list.add(NamedProperty(Sbol2Terms.ComponentDefinition.type, types));
-				}
-			}
-		
-<<<<<<< HEAD
-			getStructuralInstantiations(c.getSubComponents(),list);
-			getStructuralAnnotations(c.getSequenceAnnotations(),list);
-			getStructuralConstraints(c.getSequenceConstraints(),list);
-			if(c.getSequence() != null)
-				getStructure(c.getSequence(), list); 
-=======
-			getStructuralInstantiations(c.getStructuralInstantiations(),list);
-			getSequenceAnnotations(c.getStructuralAnnotations(),list);
-			getStructuralConstraints(c.getStructuralConstraints(),list);
-			if(c.getStructure() != null)
-				getSequence(c.getStructure(), list); 
->>>>>>> 7dac9772
-			
-			topLevelDoc.add(TopLevelDocument(Sbol2Terms.ComponentDefinition.ComponentDefinition, c.getIdentity(), NamedProperties(list)));
-		}
-	}
-	
-	private static void formatModels (List<Model> models, List<TopLevelDocument<QName>> topLevelDoc)
-	{
-		for(Model m : models)
-		{	
-			List<NamedProperty<QName>> list = new ArrayList<NamedProperty<QName>>();
-			
-			getCommonTopLevelData(list,m);
-			
-			if(m.getSource() != null)
-				list.add(NamedProperty(Sbol2Terms.Model.source, m.getSource()));
-			if(m.getLanguage() != null)
-				list.add(NamedProperty(Sbol2Terms.Model.language, m.getLanguage()));
-			if(m.getFramework() != null)
-				list.add(NamedProperty(Sbol2Terms.Model.framework, m.getFramework()));
-			if(m.getRoles() != null)
-			{
-				for (URI role : m.getRoles())
-				{
-					list.add(NamedProperty(Sbol2Terms.Model.roles, role));
-				}
-			}
-			
-			topLevelDoc.add(TopLevelDocument(Sbol2Terms.Model.Model, m.getIdentity(), NamedProperties(list)));
-		}
-	}
-	
-	private static void formatModules(List<ModuleDefinition> module, List<TopLevelDocument<QName>> topLevelDoc)
-	{
-		for (ModuleDefinition m : module)
-		{	
-			List<NamedProperty<QName>> list = new ArrayList<NamedProperty<QName>>();
-			
-			getCommonTopLevelData(list,m);
-
-			if(m.getRoles() != null)
-			{
-				for (URI role : m.getRoles())
-				{
-					list.add(NamedProperty(Sbol2Terms.ModuleDefinition.roles, role));
-				}
-			}
-			
-			getFunctionalInstantiations(m.getFunctionalInstantiations(),list);	
-			getInteractions(m.getInteractions(),list); 
-			getModels(m.getModels(),list); 
-			getModuleInstantiation(m.getModuleInstantiations(),list);
-			
-			topLevelDoc.add(TopLevelDocument(Sbol2Terms.ModuleDefinition.ModuleDefinition, m.getIdentity(), NamedProperties(list)));
-		}	
-	}
-	
-	private static void formatStructures (List<Sequence> structures, List<TopLevelDocument<QName>> topLevelDoc)
-	{
-		for(Sequence s : structures)
-		{	
-			List<NamedProperty<QName>> list = new ArrayList<NamedProperty<QName>>();
-	
-			getCommonTopLevelData(list, s);
-			if(s.getElements() != null)
-				list.add(NamedProperty(Sbol2Terms.Sequence.elements, s.getElements()));
-			if(s.getEncoding() != null)
-				list.add(NamedProperty(Sbol2Terms.Sequence.encoding, s.getEncoding()));
-			
-			topLevelDoc.add(TopLevelDocument(Sbol2Terms.Sequence.Sequence, s.getIdentity(), NamedProperties(list)));
-		}
-		
-	}
-	
-	private static List<NestedDocument> getAnnotations(List<Annotation> annotations)//, List<NamedProperty<QName>> list)
-	{
-		List<NestedDocument> nestedDoc = new ArrayList<NestedDocument>(); 
-		for(Annotation a : annotations)
-		{
-			List<NamedProperty<QName>> list = new ArrayList<NamedProperty<QName>>();
-			if(a.getRelation() != null)
-				list.add(NamedProperty(Sbol2Terms.Annotation.relation, a.getRelation()));
-			if(a.getLiteral() != null)
-				list.add(NamedProperty(Sbol2Terms.Annotation.value, a.getLiteral().getTurtleStr()));
-			
-			//TODO: annotation does not have identity. Should I use getRelation() instead?
-			nestedDoc.add(NestedDocument(Sbol2Terms.Annotation.Annotation, a.getRelation(), NamedProperties(list)));
-		}
-		return nestedDoc;
-	}
-	
-	/**
-	 * getFunctionalInstantiations for Module
-	 * @param functionalInstantiation
-	 * @param properties
-	 */
-	private static void getFunctionalInstantiations(List<FunctionalComponent> functionalInstantiation,
-			List<NamedProperty<QName>> properties)
-	{
-		for(FunctionalComponent f : functionalInstantiation)
-		{	
-			List<NamedProperty<QName>> list = new ArrayList<NamedProperty<QName>>();
-		
-			getCommonDocumentedData(list, f);
-			
-<<<<<<< HEAD
-			if(f.getDefinition() != null)
-				list.add(NamedProperty(Sbol2Terms.ComponentInstantiation.hasInstantiatedComponent, f.getDefinition()));
-=======
-			if(f.getInstantiatedComponent() != null)
-				list.add(NamedProperty(Sbol2Terms.ComponentInstance.hasInstantiatedComponent, f.getInstantiatedComponent()));
->>>>>>> 7dac9772
-			if(f.getAccess() != null)
-				list.add(NamedProperty(Sbol2Terms.ComponentInstance.access, f.getAccess().getAccessTypeAlias()));
-			if(f.getDirection() != null)
-				list.add(NamedProperty(Sbol2Terms.FunctionalComponent.direction, f.getDirection().name()));	
-				
-			properties.add(NamedProperty(Sbol2Terms.ModuleDefinition.hasFunctionalComponent, 
-					NestedDocument( Sbol2Terms.FunctionalComponent.FunctionalComponent, 
-					f.getIdentity(), NamedProperties(list))));
-		}
-	}
-	
-	/**
-	 * getInteractions for Module
-	 * @param interactions
-	 * @param properties
-	 */
-	private static void getInteractions (List<Interaction> interactions,
-			List<NamedProperty<QName>> properties)
-	{
-		
-		for(Interaction i : interactions)
-		{
-			List<NamedProperty<QName>> list = new ArrayList<NamedProperty<QName>>();
-			getCommonDocumentedData(list, i);
-			
-			if(i.getType() != null)
-			{	
-				for(URI type : i.getType())
-				{
-					list.add(NamedProperty(Sbol2Terms.Interaction.type, type));
-				}
-			}
-			
-			if(i.getParticipations() != null)
-			{
-				List<NestedDocument> participantList = getParticipations(i.getParticipations());
-
-				for(NestedDocument n : participantList)
-				{
-					list.add(NamedProperty(Sbol2Terms.Interaction.hasParticipations, n));
-				}
-			}
-			
-			properties.add(NamedProperty(Sbol2Terms.ModuleDefinition.hasInteractions, 
-					NestedDocument( Sbol2Terms.Interaction.Interaction, 
-					i.getIdentity(), NamedProperties(list))));
-		}
-	}
-	
-	private static List<NestedDocument> getParticipations(List<Participation> participations)
-	{
-		List<NestedDocument> nestedDoc = new ArrayList<NestedDocument>(); 
-		
-			for(Participation p : participations)
-			{
-				List<NamedProperty<QName>> list = new ArrayList<NamedProperty<QName>>();
-				if(p.getRoles() != null)
-					for(URI r : p.getRoles())
-						list.add(NamedProperty(Sbol2Terms.Participation.role, r));
-				if(p.getParticipant() != null)
-					list.add(NamedProperty(Sbol2Terms.Participation.hasParticipant, p.getParticipant())); 
-				
-				nestedDoc.add(NestedDocument(Sbol2Terms.Participation.Participation, p.getIdentity(), NamedProperties(list)));
-			}
-		
-		return nestedDoc; 
-	}
-	
-	private static void getModels(Set<URI> models, List<NamedProperty<QName>> list)
-	{
-		for(URI m : models)
-		{
-			list.add(NamedProperty(Sbol2Terms.ModuleDefinition.hasModels, m));
-		}
-	}
-	
-	/**
-	 * getModuleInstantiation for Module
-	 * @param moduleInstantiation
-	 * @param properties
-	 */
-	private static void getModuleInstantiation (List<Module> moduleInstantiation, 
-			List<NamedProperty<QName>> properties)
-	{
-		for(Module m : moduleInstantiation)
-		{	
-			List<NamedProperty<QName>> list = new ArrayList<NamedProperty<QName>>();
-
-			getCommonDocumentedData(list, m);
-
-			if(m.getInstantiatedModule() != null)
-				list.add(NamedProperty(Sbol2Terms.Module.hasInstantiatedModule, m.getInstantiatedModule()));	
-
-			if(m.getMappings() != null)	
-			{
-				List<NestedDocument> referenceList = getReferences(m.getMappings());
-
-				for(NestedDocument n : referenceList)
-				{
-					list.add(NamedProperty(Sbol2Terms.Module.hasMappings, n));
-				}
-			}
-
-			properties.add(NamedProperty(Sbol2Terms.ModuleDefinition.hasSubModule, 
-					NestedDocument( Sbol2Terms.Module.Module, 
-							m.getIdentity(), NamedProperties(list))));
-		}
-	}
-
-	private static List<NestedDocument> getReferences(List<MapsTo> references)
-	{
-		List<NestedDocument> nestedDoc = new ArrayList<NestedDocument>(); 
-
-		for(MapsTo m : references)
-		{
-			List<NamedProperty<QName>> list = new ArrayList<NamedProperty<QName>>(); 
-			//TODO: should mapsTo need to retreive identity? 
-			if(m.getRefinement() != null)
-				list.add(NamedProperty(Sbol2Terms.MapsTo.refinement, m.getRefinement().name()));
-			if(m.getRemote() != null)
-				list.add(NamedProperty(Sbol2Terms.MapsTo.hasRemote, m.getRemote())); 
-			if(m.getLocal() != null)
-				list.add(NamedProperty(Sbol2Terms.MapsTo.hasLocal, m.getLocal())); 
-
-			nestedDoc.add(NestedDocument(Sbol2Terms.MapsTo.MapsTo, m.getIdentity(), NamedProperties(list)));
-		}
-
-		return nestedDoc; 
-	}
-	
-	private static void getSequence(URI structure, List<NamedProperty<QName>> list)
-	{
-			list.add(NamedProperty(Sbol2Terms.ComponentDefinition.hasSequence, structure));
-	}
-	
-<<<<<<< HEAD
-	private static void getStructuralAnnotations(List<SequenceAnnotation> structuralAnnotations,
-=======
-	private static void getSequenceAnnotations(List<StructuralAnnotation> structuralAnnotations,
->>>>>>> 7dac9772
-			List<NamedProperty<QName>> properties)
-	{
-		for(SequenceAnnotation s : structuralAnnotations)
-		{	
-			List<NamedProperty<QName>> list = new ArrayList<NamedProperty<QName>>();
-
-			getCommonDocumentedData(list, s);
-			if(s.getLocation() != null)
-			{
-				list.add(getLocation(s.getLocation())); 
-			}
-
-			properties.add(NamedProperty(Sbol2Terms.ComponentDefinition.hasSequenceAnnotations, 
-					NestedDocument( Sbol2Terms.SequenceAnnotation.SequenceAnnotation, 
-					s.getIdentity(), NamedProperties(list))));
-		}
-
-	}
-	
-	private static NamedProperty<QName> getLocation(Location location)
-	{
-		List<NamedProperty<QName>> property = new ArrayList<NamedProperty<QName>>();
-		if(location instanceof Range)
-		{
-			Range range = (Range) location; 
-			property.add(NamedProperty(Sbol2Terms.Range.start, range.start)); 
-			property.add(NamedProperty(Sbol2Terms.Range.end, range.end)); 
-		}
-		return NamedProperty(Sbol2Terms.Location.Location, 
-				NestedDocument(Sbol2Terms.Range.Range, location.getIdentity(), NamedProperties(property))); 
-		
-	}
-	
-//	private static void getRefStructuralInstantiation(s.getStructuralInstantiation())
-//	{
-//		
-//	}
-	
-	private static void getStructuralConstraints(List<SequenceConstraint> structuralConstraint,
-			List<NamedProperty<QName>> properties)
-	{
-		for(SequenceConstraint s : structuralConstraint)
-		{	
-			List<NamedProperty<QName>> list = new ArrayList<NamedProperty<QName>>();
-			
-			if(s.getPersistentIdentity() != null)
-				list.add(NamedProperty(Sbol2Terms.Identified.persistentIdentity, s.getPersistentIdentity()));
-			if(s.getVersion() != null)
-				list.add(NamedProperty(Sbol2Terms.Identified.version, s.getVersion()));
-			if(s.getRestriction() != null)
-				list.add(NamedProperty(Sbol2Terms.SequenceConstraint.restriction, s.getRestriction()));
-			if(s.getSubject() != null)
-				list.add(NamedProperty(Sbol2Terms.SequenceConstraint.hasSubject, s.getSubject()));
-			if(s.getObject() != null)
-				list.add(NamedProperty(Sbol2Terms.SequenceConstraint.hasObject, s.getObject()));
-			
-			properties.add(NamedProperty(Sbol2Terms.ComponentDefinition.hasSequenceConstraints, 
-					NestedDocument( Sbol2Terms.SequenceConstraint.SequenceConstraint, 
-					s.getIdentity(), NamedProperties(list))));
-		}
-
-	}
-	
-	private static void getStructuralInstantiations(List<Component> structuralInstantiations,
-			List<NamedProperty<QName>> properties)
-	{
-		for(Component s : structuralInstantiations)
-		{	
-			List<NamedProperty<QName>> list = new ArrayList<NamedProperty<QName>>();
-
-			getCommonDocumentedData(list, s);
-<<<<<<< HEAD
-			if(s.getDefinition() != null)
-				list.add(NamedProperty(Sbol2Terms.ComponentInstantiation.ComponentInstantiation, s.getDefinition()));
-=======
-			if(s.getInstantiatedComponent() != null)
-				list.add(NamedProperty(Sbol2Terms.ComponentInstance.ComponentInstance, s.getInstantiatedComponent()));
->>>>>>> 7dac9772
-
-			properties.add(NamedProperty(Sbol2Terms.ComponentDefinition.hasSubComponents, 
-					NestedDocument( Sbol2Terms.Component.Component, 
-					s.getIdentity(), NamedProperties(list))));
-		}
-	}
-
-}+//package org.sbolstandard.core2;
+//
+//import java.io.*;
+//import java.net.URI;
+//import java.util.ArrayList;
+//import java.util.Set;
+//import java.util.List;
+//import java.util.HashMap;
+//import java.util.Map;
+//
+//import static uk.ac.ncl.intbio.core.datatree.Datatree.*;
+//import uk.ac.ncl.intbio.core.datatree.DocumentRoot;
+//import uk.ac.ncl.intbio.core.datatree.NamedProperty;
+//import uk.ac.ncl.intbio.core.datatree.NestedDocument;
+//import uk.ac.ncl.intbio.core.datatree.TopLevelDocument;
+//import uk.ac.ncl.intbio.core.io.CoreIoException;
+//import uk.ac.ncl.intbio.core.io.rdf.RdfIo;
+//import uk.ac.ncl.intbio.core.io.json.JsonIo;
+//import uk.ac.ncl.intbio.core.io.json.StringifyQName;
+//import uk.ac.intbio.core.io.turtle.TurtleIo;
+//
+//import javax.json.*;
+//import javax.json.stream.JsonGenerator;
+//
+//import javanet.staxutils.IndentingXMLStreamWriter;
+//
+//import javax.xml.namespace.QName; 
+//import javax.xml.stream.FactoryConfigurationError;
+//import javax.xml.stream.XMLOutputFactory;
+//import javax.xml.stream.XMLStreamException;
+//import javax.xml.stream.XMLStreamWriter;
+//
+//import org.sbolstandard.core2.abstract_classes.Documented;
+//import org.sbolstandard.core2.abstract_classes.Identified;
+//import org.sbolstandard.core2.abstract_classes.Location;
+//
+///**
+// * @author Tramy Nguyen
+// * @version 2.0
+// *
+// */
+//public class SBOLWriter {
+//	  
+//	/*
+//	 * Note: 
+//	 * all checks for != null will be change to isSet()
+//	 * 
+//	 * TODO:
+//	 * Make sure Range, Cut...etc should be included in the correct method. 
+//	 * fix URI for those that are not referencing. 
+//	 * url(authority)/id/major.vr/minor.vr
+//	 */
+//	
+//	/**
+//	 * Serializes a given SBOLDocument and outputs the data from the serialization to the given output stream
+//	 * @param doc
+//	 * @param out
+//	 * @throws CoreIoException 
+//	 * @throws FactoryConfigurationError 
+//	 * @throws XMLStreamException 
+//	 */
+//	public static void write(SBOLDocument doc, OutputStream out) throws XMLStreamException, FactoryConfigurationError, CoreIoException {
+//		
+//			writeRdf(new OutputStreamWriter(out), 
+//					DocumentRoot( NamespaceBindings(NamespaceBinding("http://sbols.org/v2#","sbol2")),
+//							TopLevelDocuments(getTopLevelDocument(doc))));
+////			writeJson(new OutputStreamWriter(out), DocumentRoot(TopLevelDocuments(topLevelDoc)));
+////			writeTurtle(new OutputStreamWriter(out), DocumentRoot(TopLevelDocuments(topLevelDoc)));
+//
+//	}
+//	
+//	public static void write(SBOLDocument doc, String filename) throws FileNotFoundException {
+//		write(doc, new File(filename));
+//	}
+//	
+//	public static void write(SBOLDocument doc, File file) throws FileNotFoundException{
+//		FileOutputStream stream = new FileOutputStream(file);
+//	    BufferedOutputStream buffer = new BufferedOutputStream(stream);
+//	    try {
+//			write(doc, buffer);
+//	    } catch (XMLStreamException | FactoryConfigurationError | CoreIoException e) {
+//	      
+//	    } finally {
+//	      try {
+//	        try {
+//	          stream.close();
+//	        } finally {
+//	          buffer.close();
+//	        }
+//	      } catch (IOException e) {
+//	      }
+//	    }
+//	}
+//	
+//	private static List<TopLevelDocument<QName>> getTopLevelDocument(SBOLDocument doc) {
+//		List<TopLevelDocument<QName>> topLevelDoc = new ArrayList<TopLevelDocument<QName>>();
+//		formatCollections(doc.getCollections(), topLevelDoc);
+//		formatModules(doc.getModuleDefinitions(), topLevelDoc); 		
+//		formatModels(doc.getModels(), topLevelDoc); 			
+//<<<<<<< HEAD
+//		formatComponents(doc.getComponentDefinitions(), topLevelDoc);  
+//		formatStructures(doc.getSequences(), topLevelDoc); 
+//		
+//		try {
+//			writeRdf(new OutputStreamWriter(out), DocumentRoot(TopLevelDocuments(topLevelDoc)));
+////			writeJson(new OutputStreamWriter(out), DocumentRoot(TopLevelDocuments(topLevelDoc)));
+////			writeTurtle(new OutputStreamWriter(out), DocumentRoot(TopLevelDocuments(topLevelDoc)));
+//		} 
+//		catch(Exception e) { e.printStackTrace();} 
+//		
+//=======
+//		formatComponents(doc.getComponents(), topLevelDoc);  
+//		formatStructures(doc.getStructures(), topLevelDoc); 
+//		return topLevelDoc;
+//>>>>>>> refs/remotes/origin/sbol2
+//	}
+//	
+//	public static void writeRdf(Writer stream, DocumentRoot<QName> document) throws XMLStreamException, FactoryConfigurationError, CoreIoException
+//	{
+//		
+//		XMLStreamWriter xmlWriter = new IndentingXMLStreamWriter(XMLOutputFactory.newInstance().createXMLStreamWriter(stream));
+//		RdfIo rdfIo = new RdfIo();
+//		rdfIo.createIoWriter(xmlWriter).write(document);
+//		xmlWriter.flush();
+//		xmlWriter.close();
+//	}
+//	
+//	public static void writeJson(Writer stream, DocumentRoot<QName> document) throws Exception
+//	{
+//		Map<String, Object> config = new HashMap<>();
+//		config.put(JsonGenerator.PRETTY_PRINTING, true);
+//		JsonGenerator writer = Json.createGeneratorFactory(config).createGenerator(stream);
+//		JsonIo jsonIo = new JsonIo();
+//		jsonIo.createIoWriter(writer).write(StringifyQName.qname2string.mapDR(document));
+//		writer.flush();
+//		writer.close();
+//	}
+//	
+//	public static void writeTurtle(Writer stream, DocumentRoot<QName> document) throws Exception
+//	{
+//		PrintWriter printWriter = new PrintWriter(stream);
+//		TurtleIo turtleIo = new TurtleIo();
+//		turtleIo.createIoWriter(printWriter).write(document);
+//		printWriter.flush();
+//	}
+//	
+//	private static void getCommonIdentifiedData (List<NamedProperty<QName>> list, Identified t)
+//	{
+//		//TODO: suppress getPersistentIdentity() & getVersion() for now. 
+////		if(t.getPersistentIdentity() != null)
+////			list.add(NamedProperty(Sbol2Terms.Documented.persistentIdentity, t.getPersistentIdentity()));
+////		if(t.getVersion() != null)
+////			list.add(NamedProperty(Sbol2Terms.Documented.version, t.getVersion()));
+//		if(t.getTimeStamp() != null)
+//			list.add(NamedProperty(Sbol2Terms.Identified.timeStamp, t.getTimeStamp().toString()));
+//		
+//		if(t.getAnnotations() != null) 
+//		{
+//			List<NestedDocument> annotationList = getAnnotations(t.getAnnotations());
+//
+//			for(NestedDocument annotation : annotationList)
+//			{
+//				list.add(NamedProperty(Sbol2Terms.Identified.hasAnnotations, annotation));
+//			}
+//		}
+//	}
+//	
+//	private static void getCommonDocumentedData (List<NamedProperty<QName>> list, Documented d)
+//	{
+//		getCommonIdentifiedData(list, d);
+//		//TODO: suppress getDisplayId() for now. 
+////		if(d.getDisplayId() != null)
+////			list.add(NamedProperty(Sbol2Terms.Documented.displayId, d.getDisplayId()));
+//		if(d.getName() != null)
+//			list.add(NamedProperty(Sbol2Terms.Documented.name, d.getName()));
+//		if(d.getDescription() != null)
+//			list.add(NamedProperty(Sbol2Terms.Documented.description, d.getDescription()));
+//	}
+//	
+//	private static void getCommonTopLevelData (List<NamedProperty<QName>> list, TopLevel t)
+//	{
+//		getCommonDocumentedData(list,t);
+//	}
+//	
+//	private static void formatCollections (List<Collection> collections, List<TopLevelDocument<QName>> topLevelDoc)
+//	{
+//		for(Collection c : collections)
+//		{	
+//			List<NamedProperty<QName>> list = new ArrayList<NamedProperty<QName>>();
+//			getCommonTopLevelData(list, c);
+//			if(c.getMembers() != null)
+//			{
+//				for (URI member : c.getMembers())
+//				{
+//					list.add(NamedProperty(Sbol2Terms.Collection.hasMembers, member)); 
+//				}
+//			}
+//	
+//			topLevelDoc.add(TopLevelDocument(Sbol2Terms.Collection.Collection, c.getIdentity(), NamedProperties(list)));
+//		}
+//	}
+//	
+//	private static void formatComponents (List<ComponentDefinition> components, List<TopLevelDocument<QName>> topLevelDoc)
+//	{
+//		for(ComponentDefinition c : components)
+//		{	
+//			List<NamedProperty<QName>> list = new ArrayList<NamedProperty<QName>>();
+//
+//			getCommonTopLevelData(list,c);
+//			
+//			if(c.getRoles() != null)
+//			{
+//				for (URI roles : c.getRoles())
+//				{
+//					list.add(NamedProperty(Sbol2Terms.ComponentDefinition.roles, roles)); 
+//				}
+//			}
+//			if(c.getType() != null)
+//			{	
+//				for(URI types : c.getType())
+//				{
+//					list.add(NamedProperty(Sbol2Terms.ComponentDefinition.type, types));
+//				}
+//			}
+//		
+//<<<<<<< HEAD
+//			getStructuralInstantiations(c.getSubComponents(),list);
+//			getStructuralAnnotations(c.getSequenceAnnotations(),list);
+//			getStructuralConstraints(c.getSequenceConstraints(),list);
+//			if(c.getSequence() != null)
+//				getStructure(c.getSequence(), list); 
+//=======
+//			getStructuralInstantiations(c.getStructuralInstantiations(),list);
+//			getSequenceAnnotations(c.getStructuralAnnotations(),list);
+//			getStructuralConstraints(c.getStructuralConstraints(),list);
+//			if(c.getStructure() != null)
+//				getSequence(c.getStructure(), list); 
+//>>>>>>> refs/remotes/origin/sbol2
+//			
+//			topLevelDoc.add(TopLevelDocument(Sbol2Terms.ComponentDefinition.ComponentDefinition, c.getIdentity(), NamedProperties(list)));
+//		}
+//	}
+//	
+//	private static void formatModels (List<Model> models, List<TopLevelDocument<QName>> topLevelDoc)
+//	{
+//		for(Model m : models)
+//		{	
+//			List<NamedProperty<QName>> list = new ArrayList<NamedProperty<QName>>();
+//			
+//			getCommonTopLevelData(list,m);
+//			
+//			if(m.getSource() != null)
+//				list.add(NamedProperty(Sbol2Terms.Model.source, m.getSource()));
+//			if(m.getLanguage() != null)
+//				list.add(NamedProperty(Sbol2Terms.Model.language, m.getLanguage()));
+//			if(m.getFramework() != null)
+//				list.add(NamedProperty(Sbol2Terms.Model.framework, m.getFramework()));
+//			if(m.getRoles() != null)
+//			{
+//				for (URI role : m.getRoles())
+//				{
+//					list.add(NamedProperty(Sbol2Terms.Model.roles, role));
+//				}
+//			}
+//			
+//			topLevelDoc.add(TopLevelDocument(Sbol2Terms.Model.Model, m.getIdentity(), NamedProperties(list)));
+//		}
+//	}
+//	
+//	private static void formatModules(List<ModuleDefinition> module, List<TopLevelDocument<QName>> topLevelDoc)
+//	{
+//		for (ModuleDefinition m : module)
+//		{	
+//			List<NamedProperty<QName>> list = new ArrayList<NamedProperty<QName>>();
+//			
+//			getCommonTopLevelData(list,m);
+//
+//			if(m.getRoles() != null)
+//			{
+//				for (URI role : m.getRoles())
+//				{
+//					list.add(NamedProperty(Sbol2Terms.ModuleDefinition.roles, role));
+//				}
+//			}
+//			
+//			getFunctionalInstantiations(m.getFunctionalInstantiations(),list);	
+//			getInteractions(m.getInteractions(),list); 
+//			getModels(m.getModels(),list); 
+//			getModuleInstantiation(m.getModuleInstantiations(),list);
+//			
+//			topLevelDoc.add(TopLevelDocument(Sbol2Terms.ModuleDefinition.ModuleDefinition, m.getIdentity(), NamedProperties(list)));
+//		}	
+//	}
+//	
+//	private static void formatStructures (List<Sequence> structures, List<TopLevelDocument<QName>> topLevelDoc)
+//	{
+//		for(Sequence s : structures)
+//		{	
+//			List<NamedProperty<QName>> list = new ArrayList<NamedProperty<QName>>();
+//	
+//			getCommonTopLevelData(list, s);
+//			if(s.getElements() != null)
+//				list.add(NamedProperty(Sbol2Terms.Sequence.elements, s.getElements()));
+//			if(s.getEncoding() != null)
+//				list.add(NamedProperty(Sbol2Terms.Sequence.encoding, s.getEncoding()));
+//			
+//			topLevelDoc.add(TopLevelDocument(Sbol2Terms.Sequence.Sequence, s.getIdentity(), NamedProperties(list)));
+//		}
+//		
+//	}
+//	
+//	private static List<NestedDocument> getAnnotations(List<Annotation> annotations)//, List<NamedProperty<QName>> list)
+//	{
+//		List<NestedDocument> nestedDoc = new ArrayList<NestedDocument>(); 
+//		for(Annotation a : annotations)
+//		{
+//			List<NamedProperty<QName>> list = new ArrayList<NamedProperty<QName>>();
+//			if(a.getRelation() != null)
+//				list.add(NamedProperty(Sbol2Terms.Annotation.relation, a.getRelation()));
+//			if(a.getLiteral() != null)
+//				list.add(NamedProperty(Sbol2Terms.Annotation.value, a.getLiteral().getTurtleStr()));
+//			
+//			//TODO: annotation does not have identity. Should I use getRelation() instead?
+//			nestedDoc.add(NestedDocument(Sbol2Terms.Annotation.Annotation, a.getRelation(), NamedProperties(list)));
+//		}
+//		return nestedDoc;
+//	}
+//	
+//	/**
+//	 * getFunctionalInstantiations for Module
+//	 * @param functionalInstantiation
+//	 * @param properties
+//	 */
+//	private static void getFunctionalInstantiations(List<FunctionalComponent> functionalInstantiation,
+//			List<NamedProperty<QName>> properties)
+//	{
+//		for(FunctionalComponent f : functionalInstantiation)
+//		{	
+//			List<NamedProperty<QName>> list = new ArrayList<NamedProperty<QName>>();
+//		
+//			getCommonDocumentedData(list, f);
+//			
+//<<<<<<< HEAD
+//			if(f.getDefinition() != null)
+//				list.add(NamedProperty(Sbol2Terms.ComponentInstantiation.hasInstantiatedComponent, f.getDefinition()));
+//=======
+//			if(f.getInstantiatedComponent() != null)
+//				list.add(NamedProperty(Sbol2Terms.ComponentInstance.hasInstantiatedComponent, f.getInstantiatedComponent()));
+//>>>>>>> refs/remotes/origin/sbol2
+//			if(f.getAccess() != null)
+//				list.add(NamedProperty(Sbol2Terms.ComponentInstance.access, f.getAccess().getAccessTypeAlias()));
+//			if(f.getDirection() != null)
+//				list.add(NamedProperty(Sbol2Terms.FunctionalComponent.direction, f.getDirection().name()));	
+//				
+//			properties.add(NamedProperty(Sbol2Terms.ModuleDefinition.hasFunctionalComponent, 
+//					NestedDocument( Sbol2Terms.FunctionalComponent.FunctionalComponent, 
+//					f.getIdentity(), NamedProperties(list))));
+//		}
+//	}
+//	
+//	/**
+//	 * getInteractions for Module
+//	 * @param interactions
+//	 * @param properties
+//	 */
+//	private static void getInteractions (List<Interaction> interactions,
+//			List<NamedProperty<QName>> properties)
+//	{
+//		
+//		for(Interaction i : interactions)
+//		{
+//			List<NamedProperty<QName>> list = new ArrayList<NamedProperty<QName>>();
+//			getCommonDocumentedData(list, i);
+//			
+//			if(i.getType() != null)
+//			{	
+//				for(URI type : i.getType())
+//				{
+//					list.add(NamedProperty(Sbol2Terms.Interaction.type, type));
+//				}
+//			}
+//			
+//			if(i.getParticipations() != null)
+//			{
+//				List<NestedDocument> participantList = getParticipations(i.getParticipations());
+//
+//				for(NestedDocument n : participantList)
+//				{
+//					list.add(NamedProperty(Sbol2Terms.Interaction.hasParticipations, n));
+//				}
+//			}
+//			
+//			properties.add(NamedProperty(Sbol2Terms.ModuleDefinition.hasInteractions, 
+//					NestedDocument( Sbol2Terms.Interaction.Interaction, 
+//					i.getIdentity(), NamedProperties(list))));
+//		}
+//	}
+//	
+//	private static List<NestedDocument> getParticipations(List<Participation> participations)
+//	{
+//		List<NestedDocument> nestedDoc = new ArrayList<NestedDocument>(); 
+//		
+//			for(Participation p : participations)
+//			{
+//				List<NamedProperty<QName>> list = new ArrayList<NamedProperty<QName>>();
+//				if(p.getRoles() != null)
+//					for(URI r : p.getRoles())
+//						list.add(NamedProperty(Sbol2Terms.Participation.role, r));
+//				if(p.getParticipant() != null)
+//					list.add(NamedProperty(Sbol2Terms.Participation.hasParticipant, p.getParticipant())); 
+//				
+//				nestedDoc.add(NestedDocument(Sbol2Terms.Participation.Participation, p.getIdentity(), NamedProperties(list)));
+//			}
+//		
+//		return nestedDoc; 
+//	}
+//	
+//	private static void getModels(Set<URI> models, List<NamedProperty<QName>> list)
+//	{
+//		for(URI m : models)
+//		{
+//			list.add(NamedProperty(Sbol2Terms.ModuleDefinition.hasModels, m));
+//		}
+//	}
+//	
+//	/**
+//	 * getModuleInstantiation for Module
+//	 * @param moduleInstantiation
+//	 * @param properties
+//	 */
+//	private static void getModuleInstantiation (List<Module> moduleInstantiation, 
+//			List<NamedProperty<QName>> properties)
+//	{
+//		for(Module m : moduleInstantiation)
+//		{	
+//			List<NamedProperty<QName>> list = new ArrayList<NamedProperty<QName>>();
+//
+//			getCommonDocumentedData(list, m);
+//
+//			if(m.getInstantiatedModule() != null)
+//				list.add(NamedProperty(Sbol2Terms.Module.hasInstantiatedModule, m.getInstantiatedModule()));	
+//
+//			if(m.getMappings() != null)	
+//			{
+//				List<NestedDocument> referenceList = getReferences(m.getMappings());
+//
+//				for(NestedDocument n : referenceList)
+//				{
+//					list.add(NamedProperty(Sbol2Terms.Module.hasMappings, n));
+//				}
+//			}
+//
+//			properties.add(NamedProperty(Sbol2Terms.ModuleDefinition.hasSubModule, 
+//					NestedDocument( Sbol2Terms.Module.Module, 
+//							m.getIdentity(), NamedProperties(list))));
+//		}
+//	}
+//
+//	private static List<NestedDocument> getReferences(List<MapsTo> references)
+//	{
+//		List<NestedDocument> nestedDoc = new ArrayList<NestedDocument>(); 
+//
+//		for(MapsTo m : references)
+//		{
+//			List<NamedProperty<QName>> list = new ArrayList<NamedProperty<QName>>(); 
+//			//TODO: should mapsTo need to retreive identity? 
+//			if(m.getRefinement() != null)
+//				list.add(NamedProperty(Sbol2Terms.MapsTo.refinement, m.getRefinement().name()));
+//			if(m.getRemote() != null)
+//				list.add(NamedProperty(Sbol2Terms.MapsTo.hasRemote, m.getRemote())); 
+//			if(m.getLocal() != null)
+//				list.add(NamedProperty(Sbol2Terms.MapsTo.hasLocal, m.getLocal())); 
+//
+//			nestedDoc.add(NestedDocument(Sbol2Terms.MapsTo.MapsTo, m.getIdentity(), NamedProperties(list)));
+//		}
+//
+//		return nestedDoc; 
+//	}
+//	
+//	private static void getSequence(URI structure, List<NamedProperty<QName>> list)
+//	{
+//			list.add(NamedProperty(Sbol2Terms.ComponentDefinition.hasSequence, structure));
+//	}
+//	
+//<<<<<<< HEAD
+//	private static void getStructuralAnnotations(List<SequenceAnnotation> structuralAnnotations,
+//=======
+//	private static void getSequenceAnnotations(List<StructuralAnnotation> structuralAnnotations,
+//>>>>>>> refs/remotes/origin/sbol2
+//			List<NamedProperty<QName>> properties)
+//	{
+//		for(SequenceAnnotation s : structuralAnnotations)
+//		{	
+//			List<NamedProperty<QName>> list = new ArrayList<NamedProperty<QName>>();
+//
+//			getCommonDocumentedData(list, s);
+//			if(s.getLocation() != null)
+//			{
+//				list.add(getLocation(s.getLocation())); 
+//			}
+//
+//			properties.add(NamedProperty(Sbol2Terms.ComponentDefinition.hasSequenceAnnotations, 
+//					NestedDocument( Sbol2Terms.SequenceAnnotation.SequenceAnnotation, 
+//					s.getIdentity(), NamedProperties(list))));
+//		}
+//
+//	}
+//	
+//	private static NamedProperty<QName> getLocation(Location location)
+//	{
+//		List<NamedProperty<QName>> property = new ArrayList<NamedProperty<QName>>();
+//		if(location instanceof Range)
+//		{
+//			Range range = (Range) location; 
+//			property.add(NamedProperty(Sbol2Terms.Range.start, range.start)); 
+//			property.add(NamedProperty(Sbol2Terms.Range.end, range.end)); 
+//		}
+//		return NamedProperty(Sbol2Terms.Location.Location, 
+//				NestedDocument(Sbol2Terms.Range.Range, location.getIdentity(), NamedProperties(property))); 
+//		
+//	}
+//	
+////	private static void getRefStructuralInstantiation(s.getStructuralInstantiation())
+////	{
+////		
+////	}
+//	
+//	private static void getStructuralConstraints(List<SequenceConstraint> structuralConstraint,
+//			List<NamedProperty<QName>> properties)
+//	{
+//		for(SequenceConstraint s : structuralConstraint)
+//		{	
+//			List<NamedProperty<QName>> list = new ArrayList<NamedProperty<QName>>();
+//			
+//			if(s.getPersistentIdentity() != null)
+//				list.add(NamedProperty(Sbol2Terms.Identified.persistentIdentity, s.getPersistentIdentity()));
+//			if(s.getVersion() != null)
+//				list.add(NamedProperty(Sbol2Terms.Identified.version, s.getVersion()));
+//			if(s.getRestriction() != null)
+//				list.add(NamedProperty(Sbol2Terms.SequenceConstraint.restriction, s.getRestriction()));
+//			if(s.getSubject() != null)
+//				list.add(NamedProperty(Sbol2Terms.SequenceConstraint.hasSubject, s.getSubject()));
+//			if(s.getObject() != null)
+//				list.add(NamedProperty(Sbol2Terms.SequenceConstraint.hasObject, s.getObject()));
+//			
+//			properties.add(NamedProperty(Sbol2Terms.ComponentDefinition.hasSequenceConstraints, 
+//					NestedDocument( Sbol2Terms.SequenceConstraint.SequenceConstraint, 
+//					s.getIdentity(), NamedProperties(list))));
+//		}
+//
+//	}
+//	
+//	private static void getStructuralInstantiations(List<Component> structuralInstantiations,
+//			List<NamedProperty<QName>> properties)
+//	{
+//		for(Component s : structuralInstantiations)
+//		{	
+//			List<NamedProperty<QName>> list = new ArrayList<NamedProperty<QName>>();
+//
+//			getCommonDocumentedData(list, s);
+//<<<<<<< HEAD
+//			if(s.getDefinition() != null)
+//				list.add(NamedProperty(Sbol2Terms.ComponentInstantiation.ComponentInstantiation, s.getDefinition()));
+//=======
+//			if(s.getInstantiatedComponent() != null)
+//				list.add(NamedProperty(Sbol2Terms.ComponentInstance.ComponentInstance, s.getInstantiatedComponent()));
+//>>>>>>> refs/remotes/origin/sbol2
+//
+//			properties.add(NamedProperty(Sbol2Terms.ComponentDefinition.hasSubComponents, 
+//					NestedDocument( Sbol2Terms.Component.Component, 
+//					s.getIdentity(), NamedProperties(list))));
+//		}
+//	}
+//
+//}