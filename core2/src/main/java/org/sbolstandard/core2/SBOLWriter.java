package org.sbolstandard.core2;

import static uk.ac.ncl.intbio.core.datatree.Datatree.DocumentRoot;
import static uk.ac.ncl.intbio.core.datatree.Datatree.NamedProperties;
import static uk.ac.ncl.intbio.core.datatree.Datatree.NamedProperty;
import static uk.ac.ncl.intbio.core.datatree.Datatree.NamespaceBinding;
import static uk.ac.ncl.intbio.core.datatree.Datatree.NamespaceBindings;
import static uk.ac.ncl.intbio.core.datatree.Datatree.NestedDocument;
import static uk.ac.ncl.intbio.core.datatree.Datatree.TopLevelDocument;
import static uk.ac.ncl.intbio.core.datatree.Datatree.TopLevelDocuments;

import java.io.BufferedOutputStream;
import java.io.File;
import java.io.FileOutputStream;
import java.io.IOException;
import java.io.OutputStream;
import java.io.OutputStreamWriter;
import java.io.PrintWriter;
import java.io.Writer;
import java.net.URI;
import java.util.ArrayList;
import java.util.HashMap;
import java.util.List;
import java.util.Set;

import javanet.staxutils.IndentingXMLStreamWriter;

import javax.json.Json;
import javax.json.stream.JsonGenerator;
import javax.xml.namespace.QName;
import javax.xml.stream.FactoryConfigurationError;
import javax.xml.stream.XMLOutputFactory;
import javax.xml.stream.XMLStreamException;
import javax.xml.stream.XMLStreamWriter;

import uk.ac.intbio.core.io.turtle.TurtleIo;
import uk.ac.ncl.intbio.core.datatree.DocumentRoot;
import uk.ac.ncl.intbio.core.datatree.NamedProperty;
import uk.ac.ncl.intbio.core.datatree.NamespaceBinding;
import uk.ac.ncl.intbio.core.datatree.NestedDocument;
import uk.ac.ncl.intbio.core.datatree.TopLevelDocument;
import uk.ac.ncl.intbio.core.io.CoreIoException;
import uk.ac.ncl.intbio.core.io.json.JsonIo;
import uk.ac.ncl.intbio.core.io.json.StringifyQName;
import uk.ac.ncl.intbio.core.io.rdf.RdfIo;

/**
 * @author Zhen Zhang
 * @author Tramy Nguyen
 * @author Nicholas Roehner
 * @author Matthew Pocock
 * @author Goksel Misirli
 * @author Chris Myers
 * @version 2.0-beta
 */

public class SBOLWriter
{

	/**
	 * Serializes a given SBOLDocument and outputs the data from the serialization to the given output file
	 * in RDF format.
	 * @param doc the given SBOLDocument object
	 * @param file the serialized output file
	 * @throws IOException see {@link IOException}
	 * @throws SBOLConversionException - problem found during serialization 
	 */
	public static void write(SBOLDocument doc, File file) throws IOException, SBOLConversionException {
		FileOutputStream stream = new FileOutputStream(file);
		BufferedOutputStream buffer = new BufferedOutputStream(stream);
		write(doc, buffer);
		stream.close();
		buffer.close();
	}
<<<<<<< HEAD

	/**
	 * Serializes a given SBOLDocument and outputs the data from the serialization to the given output file
	 * in SBOL 1.1 RDF format.
	 * @param doc the given SBOLDocument object
	 * @param file the serialized output file
	 * @throws IOException see {@link IOException}
	 * @throws SBOLConversionException - problem found during serialization 
	 */
	public static void writeV1(SBOLDocument doc, File file) throws IOException, SBOLConversionException{
		FileOutputStream stream = new FileOutputStream(file);
		BufferedOutputStream buffer = new BufferedOutputStream(stream);
		writeV1(doc, buffer);
		stream.close();
		buffer.close();
	}
=======
>>>>>>> 37efe2df
	
	/**
	 * Serializes a given SBOLDocument and outputs the data from the serialization to the given output file
	 * in the specified fileType format.
	 * @param doc the given SBOLDocument object
	 * @param file the serialized output file
	 * @param fileType the given file format, such as RDF/XML, JSON, or Turtle. 
	 * @throws IOException see {@link IOException}
	 * @throws SBOLConversionException - problem found during serialization 
	 */
	public static void write(SBOLDocument doc, File file, String fileType) throws IOException, SBOLConversionException
	{
		FileOutputStream stream = new FileOutputStream(file);
		BufferedOutputStream buffer = new BufferedOutputStream(stream);
		write(doc, buffer, fileType);
		stream.close();
		buffer.close();
	}

	/**
	 * Serializes a given SBOLDocument and outputs the data from the serialization to the given output stream
	 * in RDF format.
	 * @param doc the given SBOLDocument object
	 * @param out the serialized output stream
	 * @throws SBOLConversionException - problem found during serialization 
	 */
	public static void write(SBOLDocument doc, OutputStream out) throws SBOLConversionException
	{
		try {
			writeRDF(new OutputStreamWriter(out),
					DocumentRoot( NamespaceBindings(doc.getNamespaceBindings()),
							TopLevelDocuments(getTopLevelDocument(doc))));
		}
		catch (XMLStreamException e) {
			throw new SBOLConversionException(e.getMessage());
		}
		catch (FactoryConfigurationError e) {
			throw new SBOLConversionException(e.getMessage());
		}
		catch (CoreIoException e) {
			throw new SBOLConversionException(e.getMessage());
		}
	}
<<<<<<< HEAD
	

	/**
	 * Serializes a given SBOLDocument and outputs the data from the serialization to the given output stream
	 * in SBOL 1.1 RDF format.
	 * @param doc the given SBOLDocument object
	 * @param out the serialized output stream
	 * @throws SBOLConversionException - problem found during serialization 
	 */
	public static void writeV1(SBOLDocument doc, OutputStream out) throws SBOLConversionException
	{
		write(doc,out,SBOLReader.RDFV1);
	}
=======
>>>>>>> 37efe2df

	/**
	 * Serializes a given SBOLDocument and outputs the data from the serialization to the given output
	 * file name in RDF format
	 * @param doc the given SBOLDocument object
	 * @param filename the name of the serialized output file
	 * @throws IOException see {@link IOException}	 
	 * @throws SBOLConversionException - problem found during serialization 
	 */
	public static void write(SBOLDocument doc, String filename) throws IOException, SBOLConversionException
	{
		write(doc, new File(filename));
	}
<<<<<<< HEAD

	/**
	 * Serializes a given SBOLDocument and outputs the data from the serialization to the given output
	 * file name in SBOL 1.1 RDF format
	 * @param doc the given SBOLDocument object
	 * @param filename the name of the serialized output file
	 * @throws IOException see {@link IOException}
	 * @throws SBOLConversionException - problem found during serialization 
	 */
	public static void writeV1(SBOLDocument doc, String filename) throws IOException, SBOLConversionException
	{
		writeV1(doc, new File(filename));
	}
=======
>>>>>>> 37efe2df
	
	/**
	 * Serializes a given SBOLDocument and outputs the data from the serialization to the given output
	 * filename in specified fileType format
	 * @param doc the given SBOLDocument object
	 * @param filename the name of the serialized output file
	 * @param fileType the given file format, such as RDF/XML, JSON, or Turtle.
	 * @throws IOException see {@link IOException}
	 * @throws SBOLConversionException - problem found during serialization 
	 */
	public static void write(SBOLDocument doc, String filename, String fileType) throws IOException, SBOLConversionException
	{
		write(doc, new File(filename), fileType);
	}

	/**
	 * Serializes a given SBOLDocument and outputs the data from the serialization to the given output stream
	 * in the specified fileType format.
	 * @param doc the given SBOLDocument object
	 * @param out the serialized output stream
	 * @param fileType the given file format, such as RDF/XML, JSON, or Turtle.
	 * @throws SBOLConversionException - problem found during serialization
	 * @throws IOException 
	 */
	public static void write(SBOLDocument doc, OutputStream out, String fileType) throws SBOLConversionException, IOException
	{
		if (fileType.equals(SBOLDocument.FASTAformat)) {
			FASTA.write(doc, out);
		} else if (fileType.equals(SBOLDocument.GENBANK)) {
			GenBank.write(doc, out);
		} else if (fileType.equals(SBOLDocument.JSON)) {
			try {
				writeJSON(new OutputStreamWriter(out),
						DocumentRoot( NamespaceBindings(doc.getNamespaceBindings()),
								TopLevelDocuments(getTopLevelDocument(doc))));
			}
			catch (CoreIoException e) {
				throw new SBOLConversionException(e.getMessage());
			}
		} else if (fileType.equals(SBOLDocument.TURTLE)){
			try {
				writeTurtle(new OutputStreamWriter(out),
						DocumentRoot( NamespaceBindings(doc.getNamespaceBindings()),
								TopLevelDocuments(getTopLevelDocument(doc))));
			}
			catch (CoreIoException e) {
				throw new SBOLConversionException(e.getMessage());
			}
		} else if (fileType.equals(SBOLDocument.RDFV1)){
			try {
				writeRDF(new OutputStreamWriter(out),
						DocumentRoot( NamespaceBindings(getNamespaceBindingsV1()),
								TopLevelDocuments(convertToV1Document(doc))));
			}
			catch (XMLStreamException e) {
				throw new SBOLConversionException(e.getMessage());
			}
			catch (FactoryConfigurationError e) {
				throw new SBOLConversionException(e.getMessage());
			}
			catch (CoreIoException e) {
				throw new SBOLConversionException(e.getMessage());
			}
		} else {
			try {
				writeRDF(new OutputStreamWriter(out),
						DocumentRoot( NamespaceBindings(doc.getNamespaceBindings()),
								TopLevelDocuments(getTopLevelDocument(doc))));
			}
			catch (XMLStreamException e) {
				throw new SBOLConversionException(e.getMessage());
			}
			catch (FactoryConfigurationError e) {
				throw new SBOLConversionException(e.getMessage());
			}
			catch (CoreIoException e) {
				throw new SBOLConversionException(e.getMessage());
			}
		}
	}

	private static void writeJSON(Writer stream, DocumentRoot<QName> document) throws CoreIoException
	{
		HashMap<String, Object> config = new HashMap<>();
		config.put(JsonGenerator.PRETTY_PRINTING, true);
		JsonGenerator writer = Json.createGeneratorFactory(config).createGenerator(stream);
		JsonIo jsonIo = new JsonIo();
		jsonIo.createIoWriter(writer).write(StringifyQName.qname2string.mapDR(document));
		writer.flush();
		writer.close();
	}

	private static void writeRDF(Writer stream, DocumentRoot<QName> document) throws XMLStreamException, FactoryConfigurationError, CoreIoException
	{
		XMLStreamWriter xmlWriter = new IndentingXMLStreamWriter(XMLOutputFactory.newInstance().createXMLStreamWriter(stream));
		RdfIo rdfIo = new RdfIo();
		rdfIo.createIoWriter(xmlWriter).write(document);
		xmlWriter.flush();
		xmlWriter.close();
	}

	private static void writeTurtle(Writer stream, DocumentRoot<QName> document) throws CoreIoException
	{
		PrintWriter printWriter = new PrintWriter(stream);
		TurtleIo turtleIo = new TurtleIo();
		turtleIo.createIoWriter(printWriter).write(document);
		printWriter.flush();
	}

	private static void formatCollections (Set<Collection> collections, List<TopLevelDocument<QName>> topLevelDoc)
	{
		for(Collection c : collections)
		{
			List<NamedProperty<QName>> list = new ArrayList<>();
			formatCommonTopLevelData(list, c);
			for (URI member : c.getMemberURIs())
			{
				list.add(NamedProperty(Sbol2Terms.Collection.hasMembers, member));
			}
			topLevelDoc.add(TopLevelDocument(Sbol2Terms.Collection.Collection, c.getIdentity(), NamedProperties(list)));
		}
	}

	private static void formatCommonIdentifiedData (List<NamedProperty<QName>> list, Identified t)
	{
		if(t.isSetPersistentIdentity())
			list.add(NamedProperty(Sbol2Terms.Identified.persistentIdentity, t.getPersistentIdentity()));
		if(t.isSetDisplayId())
			list.add(NamedProperty(Sbol2Terms.Identified.displayId, t.getDisplayId()));
		if(t.isSetVersion())
			list.add(NamedProperty(Sbol2Terms.Identified.version, t.getVersion()));
		if(t.isSetWasDerivedFrom())
			list.add(NamedProperty(Sbol2Terms.Identified.wasDerivedFrom, t.getWasDerivedFrom()));
		if(t.isSetName())
			list.add(NamedProperty(Sbol2Terms.Identified.title, t.getName()));
		if(t.isSetDescription())
			list.add(NamedProperty(Sbol2Terms.Identified.description, t.getDescription()));
		for(Annotation annotation : t.getAnnotations())
		{
			if (!annotation.getValue().getName().getPrefix().equals("sbol"))
				list.add(annotation.getValue());
		}
	}

	private static void formatCommonTopLevelData (List<NamedProperty<QName>> list, TopLevel t)
	{
		formatCommonIdentifiedData(list,t);
	}

	private static void formatComponentDefinitions (Set<ComponentDefinition> componentDefinitions, List<TopLevelDocument<QName>> topLevelDoc)
	{

		for(ComponentDefinition c : componentDefinitions)
		{
			List<NamedProperty<QName>> list = new ArrayList<>();

			formatCommonTopLevelData(list,c);
			for(URI types : c.getTypes())
			{
				list.add(NamedProperty(Sbol2Terms.ComponentDefinition.type, types));
			}
			for (URI roles : c.getRoles())
			{
				list.add(NamedProperty(Sbol2Terms.ComponentDefinition.roles, roles));
			}
			formatComponents(c.getComponents(),list);
			formatSequenceAnnotations(c.getSequenceAnnotations(),list);
			formatSequenceConstraints(c.getSequenceConstraints(),list);
			for(URI sUri: c.getSequenceURIs())
				formatSequence(sUri, list);

			topLevelDoc.add(TopLevelDocument(Sbol2Terms.ComponentDefinition.ComponentDefinition, c.getIdentity(), NamedProperties(list)));
		}
	}

	/**
	 * formatFunctionalComponents for Module
	 * @param functionalInstantiation
	 * @param properties
	 */
	private static void formatFunctionalComponents(Set<FunctionalComponent> functionalInstantiation,
			List<NamedProperty<QName>> properties)
	{
		for(FunctionalComponent f : functionalInstantiation)
		{
			List<NamedProperty<QName>> list = new ArrayList<>();

			formatCommonIdentifiedData(list, f);

			list.add(NamedProperty(Sbol2Terms.ComponentInstance.hasComponentDefinition, f.getDefinitionURI()));
			list.add(NamedProperty(Sbol2Terms.ComponentInstance.access, AccessType.convertToURI(f.getAccess())));
			list.add(NamedProperty(Sbol2Terms.FunctionalComponent.direction, DirectionType.convertToURI(f.getDirection())));
			List<NestedDocument<QName>> referenceList = getMapsTo(f.getMapsTos());
			for(NestedDocument<QName> n : referenceList)
			{
				list.add(NamedProperty(Sbol2Terms.ComponentInstance.hasMapsTo, n));
			}

			properties.add(NamedProperty(Sbol2Terms.ModuleDefinition.hasfunctionalComponent,
					NestedDocument( Sbol2Terms.FunctionalComponent.FunctionalComponent,
							f.getIdentity(), NamedProperties(list))));
		}
	}

	/**
	 * formatInteractions for Module
	 * @param interactions
	 * @param properties
	 */
	private static void formatInteractions (Set<Interaction> interactions,
			List<NamedProperty<QName>> properties)
	{
		for(Interaction i : interactions)
		{
			List<NamedProperty<QName>> list = new ArrayList<>();
			formatCommonIdentifiedData(list, i);
			for(URI type : i.getTypes())
			{
				list.add(NamedProperty(Sbol2Terms.Interaction.type, type));
			}
			List<NestedDocument<QName>> participantList = formatParticipations(i.getParticipations());
			for(NestedDocument<QName> n : participantList)
			{
				list.add(NamedProperty(Sbol2Terms.Interaction.hasParticipations, n));
			}

			properties.add(NamedProperty(Sbol2Terms.ModuleDefinition.hasInteractions,
					NestedDocument( Sbol2Terms.Interaction.Interaction,
							i.getIdentity(), NamedProperties(list))));
		}
	}

	private static void formatModels (Set<Model> models, List<TopLevelDocument<QName>> topLevelDoc)
	{
		for(Model m : models)
		{
			List<NamedProperty<QName>> list = new ArrayList<>();
			formatCommonTopLevelData(list,m);
			list.add(NamedProperty(Sbol2Terms.Model.source, m.getSource()));
			list.add(NamedProperty(Sbol2Terms.Model.language, m.getLanguage()));
			list.add(NamedProperty(Sbol2Terms.Model.framework, m.getFramework()));
			topLevelDoc.add(TopLevelDocument(Sbol2Terms.Model.Model, m.getIdentity(), NamedProperties(list)));
		}
	}

	private static void formatModelProperties(Set<URI> models, List<NamedProperty<QName>> list)
	{
		for(URI m : models)
		{
			list.add(NamedProperty(Sbol2Terms.ModuleDefinition.hasModels, m));
		}
	}

	/**
	 * getModule for Module
	 * @param module
	 * @param properties
	 */
	private static void formatModule (Set<Module> module,
			List<NamedProperty<QName>> properties)
	{
		for(Module m : module)
		{
			List<NamedProperty<QName>> list = new ArrayList<>();
			formatCommonIdentifiedData(list, m);
			list.add(NamedProperty(Sbol2Terms.Module.hasDefinition, m.getDefinitionURI()));
			List<NestedDocument<QName>> referenceList = getMapsTo(m.getMapsTos());
			for(NestedDocument<QName> n : referenceList)
			{
				list.add(NamedProperty(Sbol2Terms.Module.hasMapsTo, n));
			}
			properties.add(NamedProperty(Sbol2Terms.ModuleDefinition.hasModule,
					NestedDocument( Sbol2Terms.Module.Module,
							m.getIdentity(), NamedProperties(list))));
		}
	}

	private static void formatModuleDefinitions(Set<ModuleDefinition> module, List<TopLevelDocument<QName>> topLevelDoc)
	{
		for (ModuleDefinition m : module)
		{
			List<NamedProperty<QName>> list = new ArrayList<>();
			formatCommonTopLevelData(list,m);
			for (URI role : m.getRoles())
			{
				list.add(NamedProperty(Sbol2Terms.ModuleDefinition.roles, role));
			}
			formatFunctionalComponents(m.getFunctionalComponents(),list);
			formatInteractions(m.getInteractions(),list);
			formatModelProperties(m.getModelURIs(),list);
			formatModule(m.getModules(),list);
			topLevelDoc.add(TopLevelDocument(Sbol2Terms.ModuleDefinition.ModuleDefinition, m.getIdentity(), NamedProperties(list)));
		}
	}

	private static List<NestedDocument<QName>> formatParticipations(Set<Participation> participations)
	{
		List<NestedDocument<QName>> nestedDoc = new ArrayList<>();
		for(Participation p : participations)
		{
			List<NamedProperty<QName>> list = new ArrayList<>();
			formatCommonIdentifiedData(list, p);
			for(URI r : p.getRoles())
				list.add(NamedProperty(Sbol2Terms.Participation.role, r));
			list.add(NamedProperty(Sbol2Terms.Participation.hasParticipant, p.getParticipantURI()));
			nestedDoc.add(NestedDocument(Sbol2Terms.Participation.Participation, p.getIdentity(), NamedProperties(list)));
		}
		return nestedDoc;
	}

	private static void formatSequence(URI sequence, List<NamedProperty<QName>> list)
	{
		list.add(NamedProperty(Sbol2Terms.ComponentDefinition.hasSequence, sequence));
	}


	private static void formatSequenceAnnotations(Set<SequenceAnnotation> sequenceAnnotations,
			List<NamedProperty<QName>> properties)
	{
		for(SequenceAnnotation s : sequenceAnnotations)
		{
			List<NamedProperty<QName>> list = new ArrayList<>();
			formatCommonIdentifiedData(list, s);
			for (Location location : s.getLocations()) {
				list.add(getLocation(location));
			}
			if(s.isSetComponent())
				list.add(NamedProperty(Sbol2Terms.SequenceAnnotation.hasComponent, s.getComponentURI()));
			properties.add(NamedProperty(Sbol2Terms.ComponentDefinition.hasSequenceAnnotations,
					NestedDocument( Sbol2Terms.SequenceAnnotation.SequenceAnnotation,
							s.getIdentity(), NamedProperties(list))));
		}

	}

	private static void formatSequenceConstraints(Set<SequenceConstraint> sequenceConstraint,
			List<NamedProperty<QName>> properties)
	{
		for(SequenceConstraint s : sequenceConstraint)
		{
			List<NamedProperty<QName>> list = new ArrayList<>();
			formatCommonIdentifiedData(list, s);
			list.add(NamedProperty(Sbol2Terms.SequenceConstraint.restriction, s.getRestrictionURI()));
			list.add(NamedProperty(Sbol2Terms.SequenceConstraint.hasSubject, s.getSubjectURI()));
			list.add(NamedProperty(Sbol2Terms.SequenceConstraint.hasObject, s.getObjectURI()));
			properties.add(NamedProperty(Sbol2Terms.ComponentDefinition.hasSequenceConstraints,
					NestedDocument( Sbol2Terms.SequenceConstraint.SequenceConstraint,
							s.getIdentity(), NamedProperties(list))));
		}

	}

	private static void formatSequences (Set<Sequence> sequences, List<TopLevelDocument<QName>> topLevelDoc)
	{
		for(Sequence s : sequences)
		{
			List<NamedProperty<QName>> list = new ArrayList<>();
			formatCommonTopLevelData(list, s);
			list.add(NamedProperty(Sbol2Terms.Sequence.elements, s.getElements()));
			list.add(NamedProperty(Sbol2Terms.Sequence.encoding, s.getEncoding()));
			topLevelDoc.add(TopLevelDocument(Sbol2Terms.Sequence.Sequence, s.getIdentity(), NamedProperties(list)));
		}
	}

	private static void formatComponents(Set<Component> components,
			List<NamedProperty<QName>> properties)
	{
		for(Component s : components)
		{
			List<NamedProperty<QName>> list = new ArrayList<>();
			formatCommonIdentifiedData(list, s);
			list.add(NamedProperty(Sbol2Terms.ComponentInstance.access, AccessType.convertToURI(s.getAccess())));
			list.add(NamedProperty(Sbol2Terms.ComponentInstance.hasComponentDefinition, s.getDefinitionURI()));
			List<NestedDocument<QName>> referenceList = getMapsTo(s.getMapsTos());
			for(NestedDocument<QName> n : referenceList)
			{
				list.add(NamedProperty(Sbol2Terms.ComponentInstance.hasMapsTo, n));
			}
			properties.add(NamedProperty(Sbol2Terms.ComponentDefinition.hasComponent,
					NestedDocument( Sbol2Terms.Component.Component,
							s.getIdentity(), NamedProperties(list))));
		}
	}

	private static void formatGenericTopLevel(Set<GenericTopLevel> topLevels, List<TopLevelDocument<QName>> topLevelDoc)
	{
		for(GenericTopLevel t : topLevels)
		{
			List<NamedProperty<QName>> list = new ArrayList<>();
			formatCommonTopLevelData(list, t);
			topLevelDoc.add(TopLevelDocument(t.getRDFType(), t.getIdentity(), NamedProperties(list)));
		}
	}

	private static NamedProperty<QName> getLocation(Location location)
	{
		List<NamedProperty<QName>> property = new ArrayList<>();
		formatCommonIdentifiedData(property, location);

		if(location instanceof Range)
		{
			Range range = (Range) location;
			property.add(NamedProperty(Sbol2Terms.Range.start, range.getStart()));
			property.add(NamedProperty(Sbol2Terms.Range.end, range.getEnd()));
			if(range.isSetOrientation())
				property.add(NamedProperty(Sbol2Terms.Range.orientation, OrientationType.convertToURI(range.getOrientation())));
			return NamedProperty(Sbol2Terms.Location.Location,
					NestedDocument(Sbol2Terms.Range.Range, range.getIdentity(), NamedProperties(property)));
		}
		else if(location instanceof Cut)
		{
			Cut cut = (Cut) location;
			property.add(NamedProperty(Sbol2Terms.Cut.at, cut.getAt()));
			if (cut.isSetOrientation())
				property.add(NamedProperty(Sbol2Terms.Cut.orientation, OrientationType.convertToURI(cut.getOrientation())));
			return NamedProperty(Sbol2Terms.Location.Location,
					NestedDocument(Sbol2Terms.Cut.Cut, cut.getIdentity(), NamedProperties(property)));
		}
		else 
		{
			GenericLocation genericLocation = (GenericLocation) location;
			if (genericLocation.isSetOrientation())
				property.add(NamedProperty(Sbol2Terms.GenericLocation.orientation, OrientationType.convertToURI(genericLocation.getOrientation())));
			return NamedProperty(Sbol2Terms.Location.Location,
					NestedDocument(Sbol2Terms.GenericLocation.GenericLocation, genericLocation.getIdentity(), NamedProperties(property)));
		}
	}

	private static List<NestedDocument<QName>> getMapsTo(Set<MapsTo> references)
	{
		List<NestedDocument<QName>> nestedDoc = new ArrayList<>();
		for(MapsTo m : references)
		{
			List<NamedProperty<QName>> list = new ArrayList<>();
			formatCommonIdentifiedData(list, m);
			list.add(NamedProperty(Sbol2Terms.MapsTo.refinement, RefinementType.convertToURI(m.getRefinement())));
			list.add(NamedProperty(Sbol2Terms.MapsTo.hasRemote, m.getRemoteURI()));
			list.add(NamedProperty(Sbol2Terms.MapsTo.hasLocal, m.getLocalURI()));
			nestedDoc.add(NestedDocument(Sbol2Terms.MapsTo.MapsTo, m.getIdentity(), NamedProperties(list)));
		}
		return nestedDoc;
	}
	
	private static NestedDocument<QName> getSequenceV1(Sequence sequence)
	{
		List<NamedProperty<QName>> list = new ArrayList<>();
		list.add(NamedProperty(Sbol1Terms.DNASequence.nucleotides, sequence.getElements()));
		return NestedDocument(Sbol1Terms.DNASequence.DNASequence, sequence.getIdentity(), NamedProperties(list));
	}
	
	private static NestedDocument<QName> getSequenceAnnotationV1(SequenceAnnotation sequenceAnnotation, 
			ComponentDefinition componentDefinition)
	{
		List<NamedProperty<QName>> list = new ArrayList<>();
		for (SequenceConstraint sequenceConstraint : componentDefinition.getSequenceConstraints()) {
			if (sequenceConstraint.getRestriction().equals(RestrictionType.PRECEDES)) {
				if (sequenceConstraint.getSubjectURI().equals(sequenceAnnotation.getComponentURI())) {
					for (SequenceAnnotation annotation : componentDefinition.getSequenceAnnotations()) {
						if (sequenceConstraint.getObjectURI().equals(annotation.getComponentURI())) {
							list.add(NamedProperty(Sbol1Terms.SequenceAnnotations.precedes,annotation.getIdentity()));
						}
					}
				}
			}
		}
		for (Location location : sequenceAnnotation.getLocations()) {
			if (location instanceof Range) {
				Range range = (Range)location;
				list.add(NamedProperty(Sbol1Terms.SequenceAnnotations.bioStart, range.getStart()));
				list.add(NamedProperty(Sbol1Terms.SequenceAnnotations.bioEnd, range.getEnd()));
				if (range.isSetOrientation()) {
					if (range.getOrientation()==OrientationType.INLINE) {
						list.add(NamedProperty(Sbol1Terms.SequenceAnnotations.strand, "+"));
					} else if (range.getOrientation()==OrientationType.REVERSECOMPLEMENT) {
						list.add(NamedProperty(Sbol1Terms.SequenceAnnotations.strand, "-"));
					} 
				} 
			}  if (location instanceof GenericLocation) {
				GenericLocation genericLocation = (GenericLocation)location;
				if (genericLocation.isSetOrientation()) {
					if (genericLocation.getOrientation()==OrientationType.INLINE) {
						list.add(NamedProperty(Sbol1Terms.SequenceAnnotations.strand, "+"));
					} else if (genericLocation.getOrientation()==OrientationType.REVERSECOMPLEMENT) {
						list.add(NamedProperty(Sbol1Terms.SequenceAnnotations.strand, "-"));
					} 
				} 
			}
			// TODO: only output first range
		}
		if (sequenceAnnotation.isSetComponent()) {
			list.add(NamedProperty(Sbol1Terms.SequenceAnnotations.subComponent, 
					getSubComponent(sequenceAnnotation.getComponent().getDefinition())));
		}
		return NestedDocument(Sbol1Terms.SequenceAnnotations.SequenceAnnotation, 
				sequenceAnnotation.getIdentity(), NamedProperties(list));
	}
	
	private static NestedDocument<QName> getSubComponent(ComponentDefinition componentDefinition) {
		// TODO: should check of CD is null and error out in this case
		// TODO: should make sure is DNA type
		List<NamedProperty<QName>> list = new ArrayList<>();

		if(componentDefinition.isSetDisplayId())
			list.add(NamedProperty(Sbol1Terms.DNAComponent.displayId, componentDefinition.getDisplayId()));
		if(componentDefinition.isSetName())
			list.add(NamedProperty(Sbol1Terms.DNAComponent.name, componentDefinition.getName()));
		if(componentDefinition.isSetDescription())
			list.add(NamedProperty(Sbol1Terms.DNAComponent.description, componentDefinition.getDescription()));
		// TODO: Dropping fields not supported by V1
		for(Annotation annotation : componentDefinition.getAnnotations())
		{
			if (!annotation.getValue().getName().getPrefix().equals("sbol"))
				list.add(annotation.getValue());
		}
		for (URI role : componentDefinition.getRoles())
		{
			// TODO: likely need to update role terms to use old namespace
			URI purlRole = URI.create(role.toString().replace("http://identifiers.org/so/SO:", "http://purl.obolibrary.org/obo/SO_"));
			list.add(NamedProperty(Sbol1Terms.DNAComponent.type, purlRole));
		}
		for (Sequence sequence : componentDefinition.getSequences()) {
			if (sequence.getEncoding().equals(Sequence.IUPAC_DNA)) {
				list.add(NamedProperty(Sbol1Terms.DNAComponent.dnaSequence, getSequenceV1(sequence)));
				break;
			}
			// TODO: only output first IUPAC_DNA sequence, skip all others
		}
		//formatSequenceConstraints(c.getSequenceConstraints(),list);
		for (SequenceAnnotation sequenceAnnotation : componentDefinition.getSequenceAnnotations()) {
			list.add(NamedProperty(Sbol1Terms.DNAComponent.annotations, getSequenceAnnotationV1(sequenceAnnotation,componentDefinition)));
		}

		return NestedDocument(Sbol1Terms.DNAComponent.DNAComponent, 
				componentDefinition.getIdentity(), NamedProperties(list));		
	}
	
	private static void formatDNAComponent(ComponentDefinition componentDefinition, List<TopLevelDocument<QName>> topLevelDoc) {
		List<NamedProperty<QName>> list = new ArrayList<>();

		if(componentDefinition.isSetDisplayId())
			list.add(NamedProperty(Sbol1Terms.DNAComponent.displayId, componentDefinition.getDisplayId()));
		if(componentDefinition.isSetName())
			list.add(NamedProperty(Sbol1Terms.DNAComponent.name, componentDefinition.getName()));
		if(componentDefinition.isSetDescription())
			list.add(NamedProperty(Sbol1Terms.DNAComponent.description, componentDefinition.getDescription()));
		// TODO: Dropping fields not supported by V1
		for(Annotation annotation : componentDefinition.getAnnotations())
		{
			if (!annotation.getValue().getName().getPrefix().equals("sbol"))
				list.add(annotation.getValue());
		}
		for (URI role : componentDefinition.getRoles())
		{
			// TODO: likely need to update role terms to use old namespace
			URI purlRole = URI.create(role.toString().replace("http://identifiers.org/so/SO:", "http://purl.obolibrary.org/obo/SO_"));
			list.add(NamedProperty(Sbol1Terms.DNAComponent.type, purlRole));
		}
		for (Sequence sequence : componentDefinition.getSequences()) {
			if (sequence.getEncoding().equals(Sequence.IUPAC_DNA)) {
				list.add(NamedProperty(Sbol1Terms.DNAComponent.dnaSequence, getSequenceV1(sequence)));
				break;
			}
			// TODO: only output first IUPAC_DNA sequence, skip all others
		}
		//formatSequenceConstraints(c.getSequenceConstraints(),list);
		for (SequenceAnnotation sequenceAnnotation : componentDefinition.getSequenceAnnotations()) {
			list.add(NamedProperty(Sbol1Terms.DNAComponent.annotations, getSequenceAnnotationV1(sequenceAnnotation,componentDefinition)));
		}

		topLevelDoc.add(TopLevelDocument(Sbol1Terms.DNAComponent.DNAComponent, 
				componentDefinition.getIdentity(), NamedProperties(list)));
	}
	
	
	private static void formatCollectionV1(Collection collection, List<TopLevelDocument<QName>> topLevelDoc) {
		List<NamedProperty<QName>> list = new ArrayList<>();

		if(collection.isSetDisplayId())
			list.add(NamedProperty(Sbol1Terms.Collection.displayId, collection.getDisplayId()));
		if(collection.isSetName())
			list.add(NamedProperty(Sbol1Terms.Collection.name, collection.getName()));
		if(collection.isSetDescription())
			list.add(NamedProperty(Sbol1Terms.Collection.description, collection.getDescription()));
		// TODO: Dropping fields not supported by V1
		for(Annotation annotation : collection.getAnnotations())
		{
			if (!annotation.getValue().getName().getPrefix().equals("sbol"))
				list.add(annotation.getValue());
		}
		for (TopLevel topLevel : collection.getMembers()) {
			if (topLevel instanceof ComponentDefinition) {
				ComponentDefinition componentDefinition = (ComponentDefinition) topLevel;
				list.add(NamedProperty(Sbol1Terms.Collection.component, getSubComponent(componentDefinition)));
			}
			// TODO: skipping all other members
		}

		topLevelDoc.add(TopLevelDocument(Sbol1Terms.Collection.Collection, 
				collection.getIdentity(), NamedProperties(list)));
	}
	
	private static List<NamespaceBinding> getNamespaceBindingsV1() {
		List<NamespaceBinding> bindings = new ArrayList<>();
		bindings.add(NamespaceBinding("http://sbols.org/v1#",""));
		bindings.add(NamespaceBinding("http://www.w3.org/1999/02/22-rdf-syntax-ns#","rdf"));
		return bindings;
	}

	private static List<TopLevelDocument<QName>> convertToV1Document(SBOLDocument doc) {
		List<TopLevelDocument<QName>> topLevelDoc = new ArrayList<>();
		if (doc.getCollections().size()>0) {
			// TODO: assuming if any collections all components within them
			for (Collection collection : doc.getCollections()) {
				formatCollectionV1(collection, topLevelDoc);
			}
		} else {
			for (ComponentDefinition componentDefinition : doc.getRootComponentDefinitions()) {
				if (componentDefinition.getTypes().contains(ComponentDefinition.DNA)) {
					formatDNAComponent(componentDefinition, topLevelDoc);
				}
				// TODO: Skipping not DNA CDs
			}
		}
		return topLevelDoc;
	}

	private static List<TopLevelDocument<QName>> getTopLevelDocument(SBOLDocument doc) {
		List<TopLevelDocument<QName>> topLevelDoc = new ArrayList<>();
		formatCollections(doc.getCollections(), topLevelDoc);
		formatModuleDefinitions(doc.getModuleDefinitions(), topLevelDoc);
		formatModels(doc.getModels(), topLevelDoc);
		formatComponentDefinitions(doc.getComponentDefinitions(), topLevelDoc);
		formatSequences(doc.getSequences(), topLevelDoc);
		formatGenericTopLevel(doc.getGenericTopLevels(), topLevelDoc);
		return topLevelDoc;
	}

}<|MERGE_RESOLUTION|>--- conflicted
+++ resolved
@@ -72,25 +72,6 @@
 		stream.close();
 		buffer.close();
 	}
-<<<<<<< HEAD
-
-	/**
-	 * Serializes a given SBOLDocument and outputs the data from the serialization to the given output file
-	 * in SBOL 1.1 RDF format.
-	 * @param doc the given SBOLDocument object
-	 * @param file the serialized output file
-	 * @throws IOException see {@link IOException}
-	 * @throws SBOLConversionException - problem found during serialization 
-	 */
-	public static void writeV1(SBOLDocument doc, File file) throws IOException, SBOLConversionException{
-		FileOutputStream stream = new FileOutputStream(file);
-		BufferedOutputStream buffer = new BufferedOutputStream(stream);
-		writeV1(doc, buffer);
-		stream.close();
-		buffer.close();
-	}
-=======
->>>>>>> 37efe2df
 	
 	/**
 	 * Serializes a given SBOLDocument and outputs the data from the serialization to the given output file
@@ -134,22 +115,6 @@
 			throw new SBOLConversionException(e.getMessage());
 		}
 	}
-<<<<<<< HEAD
-	
-
-	/**
-	 * Serializes a given SBOLDocument and outputs the data from the serialization to the given output stream
-	 * in SBOL 1.1 RDF format.
-	 * @param doc the given SBOLDocument object
-	 * @param out the serialized output stream
-	 * @throws SBOLConversionException - problem found during serialization 
-	 */
-	public static void writeV1(SBOLDocument doc, OutputStream out) throws SBOLConversionException
-	{
-		write(doc,out,SBOLReader.RDFV1);
-	}
-=======
->>>>>>> 37efe2df
 
 	/**
 	 * Serializes a given SBOLDocument and outputs the data from the serialization to the given output
@@ -163,22 +128,6 @@
 	{
 		write(doc, new File(filename));
 	}
-<<<<<<< HEAD
-
-	/**
-	 * Serializes a given SBOLDocument and outputs the data from the serialization to the given output
-	 * file name in SBOL 1.1 RDF format
-	 * @param doc the given SBOLDocument object
-	 * @param filename the name of the serialized output file
-	 * @throws IOException see {@link IOException}
-	 * @throws SBOLConversionException - problem found during serialization 
-	 */
-	public static void writeV1(SBOLDocument doc, String filename) throws IOException, SBOLConversionException
-	{
-		writeV1(doc, new File(filename));
-	}
-=======
->>>>>>> 37efe2df
 	
 	/**
 	 * Serializes a given SBOLDocument and outputs the data from the serialization to the given output
@@ -201,7 +150,7 @@
 	 * @param out the serialized output stream
 	 * @param fileType the given file format, such as RDF/XML, JSON, or Turtle.
 	 * @throws SBOLConversionException - problem found during serialization
-	 * @throws IOException 
+	 * @throws IOException see {@link IOException}
 	 */
 	public static void write(SBOLDocument doc, OutputStream out, String fileType) throws SBOLConversionException, IOException
 	{
