--- conflicted
+++ resolved
@@ -168,23 +168,9 @@
 		formatCollections(doc.getCollections(), topLevelDoc);
 		formatModuleDefinitions(doc.getModuleDefinitions(), topLevelDoc); 		
 		formatModels(doc.getModels(), topLevelDoc); 			
-<<<<<<< HEAD
-		formatComponents(doc.getComponents(), topLevelDoc);  
-		formatStructures(doc.getStructures(), topLevelDoc); 
-		
-		try {
-			//GM: Added the namespace bindings 
-			writeRdf(new OutputStreamWriter(out), DocumentRoot( NamespaceBindings(doc.getNameSpaceBindings()),TopLevelDocuments(topLevelDoc)));
-//			writeJson(new OutputStreamWriter(out), DocumentRoot(TopLevelDocuments(topLevelDoc)));
-//			writeTurtle(new OutputStreamWriter(out), DocumentRoot(TopLevelDocuments(topLevelDoc)));
-		} 
-		catch(Exception e) { e.printStackTrace();} 
-		
-=======
 		formatComponentDefinitions(doc.getComponentDefinitions(), topLevelDoc);  
 		formatSequences(doc.getSequences(), topLevelDoc); 
 		return topLevelDoc;
->>>>>>> 255e6770
 	}
 
 	private static void writeRdf(Writer stream, DocumentRoot<QName> document) throws XMLStreamException, FactoryConfigurationError, CoreIoException
@@ -274,13 +260,9 @@
 
 	private static void formatComponentDefinitions (List<ComponentDefinition> componentDefinitions, List<TopLevelDocument<QName>> topLevelDoc)
 	{
-<<<<<<< HEAD
-		for(Component c : components)
-		{		
-=======
+
 		for(ComponentDefinition c : componentDefinitions)
 		{	
->>>>>>> 255e6770
 			List<NamedProperty<QName>> list = new ArrayList<NamedProperty<QName>>();
 
 			getCommonTopLevelData(list,c);
@@ -299,8 +281,6 @@
 					list.add(NamedProperty(Sbol2Terms.ComponentDefinition.type, types));
 				}
 			}
-<<<<<<< HEAD
-			
 			//GM: Added the annotations as NamedProperties for now. Annotations should be added through the interfaces.
 			if(c.getAnnotations() != null)
 			{	
@@ -309,20 +289,7 @@
 					list.add(NamedProperty(annotation.getRelation(), annotation.getLiteral().getTurtleStr()));
 				}
 			}
-		
-			getStructuralInstantiations(c.getStructuralInstantiations(),list);
-			getStructuralAnnotations(c.getStructuralAnnotations(),list);
-			getStructuralConstraints(c.getStructuralConstraints(),list);
-			if(c.getStructure() != null)
-				getStructure(c.getStructure(), list); 
-			
-			topLevelDoc.add(TopLevelDocument(Sbol2Terms.Component.Component, c.getIdentity(), NamedProperties(list)));			
-		}
-	}
 	
-	
-=======
-
 			getSubComponents(c.getSubComponents(),list);
 			getSequenceAnnotations(c.getSequenceAnnotations(),list);
 			getSequenceConstraints(c.getSequenceConstraints(),list);
@@ -333,7 +300,6 @@
 		}
 	}
 
->>>>>>> 255e6770
 	private static void formatModels (List<Model> models, List<TopLevelDocument<QName>> topLevelDoc)
 	{
 		for(Model m : models)
@@ -407,17 +373,7 @@
 		List<NestedDocument> nestedDoc = new ArrayList<NestedDocument>(); 
 		for(Annotation a : annotations)
 		{
-<<<<<<< HEAD
-//			List<NamedProperty<QName>> list = new ArrayList<NamedProperty<QName>>();
-			/* GM: Commented for now
-			 * if(a.getRelation() != null)
-				list.add(NamedProperty(Sbol2Terms.Annotation.relation, a.getRelation()));
-			if(a.getLiteral() != null)
-				list.add(NamedProperty(Sbol2Terms.Annotation.value, a.getLiteral().toString()));
-			*/
-			//TODO: annotation does not have identity
-//			nestedDoc.add(NestedDocument(Sbol2Terms.Annotation.Annotation, a.getIdentity(), NamedProperties(list)));
-=======
+			/* GM: TODO: Commented for now
 			List<NamedProperty<QName>> list = new ArrayList<NamedProperty<QName>>();
 			if(a.getRelation() != null)
 				list.add(NamedProperty(Sbol2Terms.Annotation.relation, a.getRelation()));
@@ -426,7 +382,7 @@
 
 			//TODO: annotation does not have identity. Should I use getRelation() instead?
 			nestedDoc.add(NestedDocument(Sbol2Terms.Annotation.Annotation, a.getRelation(), NamedProperties(list)));
->>>>>>> 255e6770
+			*/
 		}
 		return nestedDoc;
 	}
