--- conflicted
+++ resolved
@@ -57,12 +57,7 @@
 		
 		document.setDefaultURIprefix("http://www.async.ece.utah.edu");
 		ComponentDefinition componentDefinition = document.createComponentDefinition(
-<<<<<<< HEAD
-				id, "1/0",
-=======
-				"http://www.async.ece.utah.edu", id, "1.0",
->>>>>>> b26305dc
-				type, role);
+				id, "1.0",type, role);
 
 		//		componentDefinition.setName(id);
 		//		componentDefinition.setDescription(id);
