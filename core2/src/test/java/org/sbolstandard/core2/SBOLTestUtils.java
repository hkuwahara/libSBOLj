--- conflicted
+++ resolved
@@ -19,6 +19,8 @@
 import org.sbolstandard.core2.MapsTo.RefinementType;
 import org.sbolstandard.core2.SequenceConstraint.RestrictionType;
 import org.sbolstandard.core2.abstract_classes.ComponentInstance.AccessType;
+import org.sbolstandard.core2.abstract_classes.Documented;
+import org.sbolstandard.core2.abstract_classes.Identified;
 import org.sbolstandard.core2.abstract_classes.Location;
 import org.sbolstandard.core2.abstract_classes.TopLevel;
 
@@ -35,13 +37,8 @@
 
 	public static Sequence createSequence(SBOLDocument document,String id)
 	{
-<<<<<<< HEAD
-		//TODO: encoding was set to URI.create("http://encodings.org/encoding") but in old tester,
-		//it was set to http://some.ontology.org
-		Sequence sequence = document.createSequence("http://www.async.ece.utah.edu", id, id + "_element", URI.create("http://some.ontology.org/" + id));
-=======
 		Sequence sequence = document.createSequence("http://www.async.ece.utah.edu", id, "1/0", id + "_element", URI.create("http://encodings.org/encoding"));
->>>>>>> ef0e7069
+
 		sequence.setName(id);
 		sequence.setDescription(id);
 		return sequence;
@@ -272,9 +269,7 @@
 		return new ArrayList<MapsTo>(Arrays.asList(maps));
 	}
 
-<<<<<<< HEAD
-	//TODO: see if this is ever called
-=======
+
 	//	public static Collection createCollection(int id, DnaComponent... components) {
 	//		Collection coll1 = SBOLFactory.createCollection();
 	//		coll1.setURI(uri("http://example.com/collection" + id));
@@ -315,15 +310,14 @@
 			i.setIdentity(identity);
 		if(persistentIdentity != null)
 			i.setPersistentIdentity(persistentIdentity);
-//		if(majorVersion != null)
-//			i.setMajorVersion(majorVersion);
-//		if(minorVersion != null)
-//			i.setMinorVersion(minorVersion);
+		//		if(majorVersion != null)
+		//			i.setMajorVersion(majorVersion);
+		//		if(minorVersion != null)
+		//			i.setMinorVersion(minorVersion);
 		// TODO: Insert version here.
 		//		i.setTimeStamp(timeStamp); //TODO: is timeStamp provided by user?
 	}
 
->>>>>>> ef0e7069
 	public static SBOLDocument createDocument(TopLevel... contents) {
 		SBOLDocument document = new SBOLDocument();
 		document.addNameSpaceBinding(URI.create("http://myannotation.org"), "annot");
