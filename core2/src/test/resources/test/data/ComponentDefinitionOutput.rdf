--- conflicted
+++ resolved
@@ -1,9 +1,5 @@
 <?xml version="1.0" ?>
-<<<<<<< HEAD
-<rdf:RDF xmlns:pr="http://partsregistry.org" xmlns:rdf="http://www.w3.org/1999/02/22-rdf-syntax-ns#" xmlns:dcterms="http://purl.org/dc/terms/" xmlns:prov="http://www.w3.org/ns/prov#" xmlns:sbol="http://sbols.org/v2#">
-=======
 <rdf:RDF xmlns:prov="http://www.w3.org/ns/prov#" xmlns:rdf="http://www.w3.org/1999/02/22-rdf-syntax-ns#" xmlns:pr="http://partsregistry.org" xmlns:sbol="http://sbols.org/v2#" xmlns:dcterms="http://purl.org/dc/terms/">
->>>>>>> d81c6eac
   <sbol:ComponentDefinition rdf:about="http://partsregistry.org/cd/BBa_F2620">
     <sbol:persistentIdentity rdf:resource="http://partsregistry.org/cd/BBa_F2620"/>
     <sbol:displayId>BBa_F2620</sbol:displayId>
@@ -51,25 +47,6 @@
         <sbol:definition rdf:resource="http://partsregistry.org/cd/BBa_C0062"/>
       </sbol:Component>
     </sbol:component>
-<<<<<<< HEAD
-    <sbol:sequenceAnnotation>
-      <sbol:SequenceAnnotation rdf:about="http://partsregistry.org/cd/BBa_F2620/anno3">
-        <sbol:persistentIdentity rdf:resource="http://partsregistry.org/cd/BBa_F2620/anno3"/>
-        <sbol:displayId>anno3</sbol:displayId>
-        <sbol:location>
-          <sbol:Range rdf:about="http://partsregistry.org/cd/BBa_F2620/anno3/range">
-            <sbol:persistentIdentity rdf:resource="http://partsregistry.org/cd/BBa_F2620/anno3/range"/>
-            <sbol:displayId>range</sbol:displayId>
-            <sbol:start>69</sbol:start>
-            <sbol:end>770</sbol:end>
-            <sbol:orientation rdf:resource="http://sbols.org/v2#inline"/>
-          </sbol:Range>
-        </sbol:location>
-        <sbol:component rdf:resource="http://partsregistry.org/cd/BBa_F2620/luxR"/>
-      </sbol:SequenceAnnotation>
-    </sbol:sequenceAnnotation>
-=======
->>>>>>> d81c6eac
     <sbol:sequenceAnnotation>
       <sbol:SequenceAnnotation rdf:about="http://partsregistry.org/cd/BBa_F2620/anno2">
         <sbol:persistentIdentity rdf:resource="http://partsregistry.org/cd/BBa_F2620/anno2"/>
@@ -90,8 +67,22 @@
       <sbol:SequenceAnnotation rdf:about="http://partsregistry.org/cd/BBa_F2620/anno4">
         <sbol:persistentIdentity rdf:resource="http://partsregistry.org/cd/BBa_F2620/anno4"/>
         <sbol:displayId>anno4</sbol:displayId>
-<<<<<<< HEAD
-=======
+        <sbol:location>
+          <sbol:Range rdf:about="http://partsregistry.org/cd/BBa_F2620/anno4/range">
+            <sbol:persistentIdentity rdf:resource="http://partsregistry.org/cd/BBa_F2620/anno4/range"/>
+            <sbol:displayId>range</sbol:displayId>
+            <sbol:start>771</sbol:start>
+            <sbol:end>900</sbol:end>
+            <sbol:orientation rdf:resource="http://sbols.org/v2#inline"/>
+          </sbol:Range>
+        </sbol:location>
+        <sbol:component rdf:resource="http://partsregistry.org/cd/BBa_F2620/ter"/>
+      </sbol:SequenceAnnotation>
+    </sbol:sequenceAnnotation>
+    <sbol:sequenceAnnotation>
+      <sbol:SequenceAnnotation rdf:about="http://partsregistry.org/cd/BBa_F2620/anno4">
+        <sbol:persistentIdentity rdf:resource="http://partsregistry.org/cd/BBa_F2620/anno4"/>
+        <sbol:displayId>anno4</sbol:displayId>
         <sbol:location>
           <sbol:Range rdf:about="http://partsregistry.org/cd/BBa_F2620/anno4/range">
             <sbol:persistentIdentity rdf:resource="http://partsregistry.org/cd/BBa_F2620/anno4/range"/>
@@ -108,23 +99,6 @@
       <sbol:SequenceAnnotation rdf:about="http://partsregistry.org/cd/BBa_F2620/anno5">
         <sbol:persistentIdentity rdf:resource="http://partsregistry.org/cd/BBa_F2620/anno5"/>
         <sbol:displayId>anno5</sbol:displayId>
->>>>>>> d81c6eac
-        <sbol:location>
-          <sbol:Range rdf:about="http://partsregistry.org/cd/BBa_F2620/anno4/range">
-            <sbol:persistentIdentity rdf:resource="http://partsregistry.org/cd/BBa_F2620/anno4/range"/>
-            <sbol:displayId>range</sbol:displayId>
-            <sbol:start>771</sbol:start>
-            <sbol:end>900</sbol:end>
-            <sbol:orientation rdf:resource="http://sbols.org/v2#inline"/>
-          </sbol:Range>
-        </sbol:location>
-        <sbol:component rdf:resource="http://partsregistry.org/cd/BBa_F2620/ter"/>
-      </sbol:SequenceAnnotation>
-    </sbol:sequenceAnnotation>
-    <sbol:sequenceAnnotation>
-      <sbol:SequenceAnnotation rdf:about="http://partsregistry.org/cd/BBa_F2620/anno5">
-        <sbol:persistentIdentity rdf:resource="http://partsregistry.org/cd/BBa_F2620/anno5"/>
-        <sbol:displayId>anno5</sbol:displayId>
         <sbol:location>
           <sbol:Range rdf:about="http://partsregistry.org/cd/BBa_F2620/anno5/range">
             <sbol:persistentIdentity rdf:resource="http://partsregistry.org/cd/BBa_F2620/anno5/range"/>
@@ -135,6 +109,22 @@
           </sbol:Range>
         </sbol:location>
         <sbol:component rdf:resource="http://partsregistry.org/cd/BBa_F2620/pLuxR"/>
+      </sbol:SequenceAnnotation>
+    </sbol:sequenceAnnotation>
+    <sbol:sequenceAnnotation>
+      <sbol:SequenceAnnotation rdf:about="http://partsregistry.org/cd/BBa_F2620/anno1">
+        <sbol:persistentIdentity rdf:resource="http://partsregistry.org/cd/BBa_F2620/anno1"/>
+        <sbol:displayId>anno1</sbol:displayId>
+        <sbol:location>
+          <sbol:Range rdf:about="http://partsregistry.org/cd/BBa_F2620/anno1/range">
+            <sbol:persistentIdentity rdf:resource="http://partsregistry.org/cd/BBa_F2620/anno1/range"/>
+            <sbol:displayId>range</sbol:displayId>
+            <sbol:start>1</sbol:start>
+            <sbol:end>55</sbol:end>
+            <sbol:orientation rdf:resource="http://sbols.org/v2#inline"/>
+          </sbol:Range>
+        </sbol:location>
+        <sbol:component rdf:resource="http://partsregistry.org/cd/BBa_F2620/luxR"/>
       </sbol:SequenceAnnotation>
     </sbol:sequenceAnnotation>
     <sbol:sequenceAnnotation>
