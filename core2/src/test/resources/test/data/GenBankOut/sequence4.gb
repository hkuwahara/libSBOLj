--- conflicted
+++ resolved
@@ -37,56 +37,35 @@
                      /gene="Mt-PK"
      mRNA            join(1310..2135,2391..2474,2554..2649,3272..3420,3693..378
                      6,4040..4246,4322..4585,5901..5986,8184..8295,9008..9165,9
-                     271..9368,10296..11188)
-<<<<<<< HEAD
-                     /gene="Mt-PK"
-                     /product="alternatively spliced Form VIII mRNA"
-=======
-                     /gene="Mt-PK"
-                     /product="alternatively spliced Form VIII mRNA"
-     mRNA            join(1310..2135,2391..2474,2554..2649,3272..3420,3693..378
-                     6,4040..4246,4322..4585,5901..5986,8184..8295,9008..9165,9
-                     271..9368,9540..9586,10296..11188)
-                     /gene="Mt-PK"
-                     /product="alternatively spliced Form VII mRNA"
->>>>>>> b0f84363
-     mRNA            join(1310..2135,2391..2474,2554..2649,3272..3420,3693..378
-                     6,4040..4246,4322..4570,5901..5986,8184..8295,9008..9165,9
                      271..9368,9540..9586,9876..9965,10296..11188)
-                     /gene="Mt-PK"
-                     /product="alternatively spliced Form VI mRNA"
-     mRNA            join(1310..2135,2391..2474,2554..2649,3272..3420,3693..378
-                     6,4190..4246,4322..4585,5901..5986,8184..8295,9008..9165,9
-                     271..9368,9540..9586,9876..9965,10296..11188)
-                     /gene="Mt-PK"
-                     /product="alternatively spliced Form V mRNA"
-     exon            1310..2135
-                     /gene="Mt-PK"
-                     /note="Form I,V,VI,VII,VIII mRNA"
-     mRNA            join(1310..2135,2391..2474,2554..2649,3272..3420,3693..378
-                     6,4040..4246,4322..4585,5901..5986,8184..8295,9008..9165,9
-                     271..9368,9540..9586,9876..9965,10296..11188)
-<<<<<<< HEAD
                      /gene="Mt-PK"
                      /note="alternatively spliced Form I mRNA; exons 
                      werepositioned according to M87312; I and III are the 
                      majorforms in most tissues except fetal and newborn muscle"
                      "
      mRNA            join(1310..2135,2391..2474,2554..2649,3272..3420,3693..378
+                     6,4040..4246,4322..4570,5901..5986,8184..8295,9008..9165,9
+                     271..9368,9540..9586,9876..9965,10296..11188)
+                     /gene="Mt-PK"
+                     /product="alternatively spliced Form VI mRNA"
+     exon            1310..2135
+                     /gene="Mt-PK"
+                     /note="Form I,V,VI,VII,VIII mRNA"
+     mRNA            join(1310..2135,2391..2474,2554..2649,3272..3420,3693..378
+                     6,4040..4246,4322..4585,5901..5986,8184..8295,9008..9165,9
+                     271..9368,10296..11188)
+                     /gene="Mt-PK"
+                     /product="alternatively spliced Form VIII mRNA"
+     mRNA            join(1310..2135,2391..2474,2554..2649,3272..3420,3693..378
                      6,4190..4246,4322..4585,5901..5986,8184..8295,9008..9165,9
                      271..9368,9540..9586,9876..9965,10296..11188)
                      /gene="Mt-PK"
                      /product="alternatively spliced Form V mRNA"
-     exon            1310..2135
-                     /gene="Mt-PK"
-                     /note="Form I,V,VI,VII,VIII mRNA"
-=======
-                     /gene="Mt-PK"
-                     /note="alternatively spliced Form I mRNA; exons 
-                     werepositioned according to M87312; I and III are the 
-                     majorforms in most tissues except fetal and newborn muscle"
-                     "
->>>>>>> b0f84363
+     mRNA            join(1310..2135,2391..2474,2554..2649,3272..3420,3693..378
+                     6,4040..4246,4322..4585,5901..5986,8184..8295,9008..9165,9
+                     271..9368,9540..9586,10296..11188)
+                     /gene="Mt-PK"
+                     /product="alternatively spliced Form VII mRNA"
      mRNA            join(1310..1699,2044..2135,2391..2474,2554..2649,3272..342
                      0,3693..3786,4040..4246,4322..4585,5901..5986,8184..8295,9
                      008..9165,9271..9368,9540..9586,9876..9965,10296..11188)
@@ -103,6 +82,9 @@
      exon            1310..1590
                      /gene="Mt-PK"
                      /note="Form III mRNA"
+     exon            1310..1418
+                     /gene="Mt-PK"
+                     /note="Form IV mRNA"
      mRNA            join(1310..1418,1532..1590,2044..2135,2391..2474,2554..264
                      9,3272..3420,3693..3786,4040..4246,4322..4585,5901..5986,8
                      184..8295,9008..9165,9271..9368,9540..9586,9876..9965,1029
@@ -110,57 +92,18 @@
                      /gene="Mt-PK"
                      /note="alternatively spliced Form IV mRNA, the major 
                      formin fetal and newborn muscle"
-     exon            1310..1418
-                     /gene="Mt-PK"
-                     /note="Form IV mRNA"
      exon            1532..1590
                      /gene="Mt-PK"
                      /note="Form IV mRNA"
      CDS             join(1854..2135,2391..2474,2554..2649,3272..3420,3693..378
-<<<<<<< HEAD
-                     6,4040..4246,4322..4570,5901..5986,8184..8295,9008..9165,9
+                     6,4040..4246,4322..4585,5901..5986,8184..8295,9008..9165,9
                      271..9368,9540..9586,9876..9965,10296..10448)
                      /gene="Mt-PK"
-                     /note="The Form VI mRNA product has a 5 residue 
-                     deletioncompared to Form I"
+                     /note="Form I mRNA"
                      /codon_start=1
-                     /product="myotonin-protein kinase, Form VI"
-                     /protein_id="AAA75239.1"
-                     /db_xref="GI:976147"
-=======
-                     6,4190..4246,4322..4585,5901..5986,8184..8295,9008..9165,9
-                     271..9368,9540..9586,9876..9965,10296..10448)
-                     /gene="Mt-PK"
-                     /note="The Form V mRNA product has a 50 residue 
-                     deletioncompared to Form I"
-                     /codon_start=1
-                     /product="myotonin-protein kinase, Form V"
-                     /protein_id="AAA75235.1"
-                     /db_xref="GI:976143"
->>>>>>> b0f84363
-                     /translation="MGGHFWPPEPYTVFMWGSPWEADSPRVKLRGREKGRQTEGGAFP
-                     LVSSALSGDPRFFSPTTPPAEPIVVRLKEVRLQRDDFEILKVIGRGAFSEVAVVKMKQ
-                     TGQVYAMKIMNKWDMLKRGEVSCFREERDVLVNGDRRWITQLHFAFQDENYLYLVMEY
-                     YVGGDLLTLLSKFGERIPAEMARFYLAEIVMAIDSVHRLGYVHRDIKPDNILLDRCGH
-<<<<<<< HEAD
-                     IRLADFGSCLKLRADGTVRSLVAVGTPDYLSPEILQAVGGGPGTGSYGPECDWWALGV
-                     FAYEMFYGQTPFYADSTAETYGKIVHYKEHLSLPLVDEGVPEEARDFIQRLLCPPETR
-                     LGRGGAGDFRTHPFFFGLDWDGLRDSVPPFTPDFEGATDTCNFDLVEDGLTAMETLSD
-                     IREGAPLGVHLPFVGYSYSCMALRDSEVPGPTPMEVEAEQLLEPHVQAPSLEPSVSPQ
-                     DETAEVAVPAAVPAAEAEAEVTLRELQEALEEEVLTRQSLSREMEAIRTDNQNFASQL
-                     REAEARNRDLEAHVRQLQERMELLQAEGATAVTGVPSPRATDPPSHLDGPPAVAVGQC
-                     PLVGPGPMHRRHLLLPARVPRPGLSEALSLLLFAVVLSRAAALGCIGLVAHAGQLTAV
-                     WRRPGAARAP"
-     CDS             join(1854..2135,2391..2474,2554..2649,3272..3420,3693..378
-                     6,4040..4246,4322..4585,5901..5986,8184..8295,9008..9165,9
-                     271..9368,9540..9586,10296..10448)
-                     /gene="Mt-PK"
-                     /note="The Form VII mRNA product has a 30 residue 
-                     deletioncompared to Form I"
-                     /codon_start=1
-                     /product="myotonin-protein kinase, Form VII"
-                     /protein_id="AAA75238.1"
-                     /db_xref="GI:976146"
+                     /product="myotonin-protein kinase, Form I"
+                     /protein_id="AAA75236.1"
+                     /db_xref="GI:976144"
                      /translation="MGGHFWPPEPYTVFMWGSPWEADSPRVKLRGREKGRQTEGGAFP
                      LVSSALSGDPRFFSPTTPPAEPIVVRLKEVRLQRDDFEILKVIGRGAFSEVAVVKMKQ
                      TGQVYAMKIMNKWDMLKRGEVSCFREERDVLVNGDRRWITQLHFAFQDENYLYLVMEY
@@ -170,9 +113,23 @@
                      LGRGGAGDFRTHPFFFGLDWDGLRDSVPPFTPDFEGATDTCNFDLVEDGLTAMVSGGG
                      ETLSDIREGAPLGVHLPFVGYSYSCMALRDSEVPGPTPMEVEAEQLLEPHVQAPSLEP
                      SVSPQDETAEVAVPAAVPAAEAEAEVTLRELQEALEEEVLTRQSLSREMEAIRTDNQN
-                     FASQLREAEARNRDLEAHVRQLQERMELLQAEGATAVTGVPSPRATDPPSHVPRPGLS
-                     EALSLLLFAVVLSRAAALGCIGLVAHAGQLTAVWRRPGAARAP"
-=======
+                     FASQLREAEARNRDLEAHVRQLQERMELLQAEGATAVTGVPSPRATDPPSHLDGPPAV
+                     AVGQCPLVGPGPMHRRHLLLPARVPRPGLSEALSLLLFAVVLSRAAALGCIGLVAHAG
+                     QLTAVWRRPGAARAP"
+     CDS             join(1854..2135,2391..2474,2554..2649,3272..3420,3693..378
+                     6,4190..4246,4322..4585,5901..5986,8184..8295,9008..9165,9
+                     271..9368,9540..9586,9876..9965,10296..10448)
+                     /gene="Mt-PK"
+                     /note="The Form V mRNA product has a 50 residue 
+                     deletioncompared to Form I"
+                     /codon_start=1
+                     /product="myotonin-protein kinase, Form V"
+                     /protein_id="AAA75235.1"
+                     /db_xref="GI:976143"
+                     /translation="MGGHFWPPEPYTVFMWGSPWEADSPRVKLRGREKGRQTEGGAFP
+                     LVSSALSGDPRFFSPTTPPAEPIVVRLKEVRLQRDDFEILKVIGRGAFSEVAVVKMKQ
+                     TGQVYAMKIMNKWDMLKRGEVSCFREERDVLVNGDRRWITQLHFAFQDENYLYLVMEY
+                     YVGGDLLTLLSKFGERIPAEMARFYLAEIVMAIDSVHRLGYVHRDIKPDNILLDRCGH
                      IRLADFGSCLKLRADGTTPFYADSTAETYGKIVHYKEHLSLPLVDEGVPEEARDFIQR
                      LLCPPETRLGRGGAGDFRTHPFFFGLDWDGLRDSVPPFTPDFEGATDTCNFDLVEDGL
                      TAMVSGGGETLSDIREGAPLGVHLPFVGYSYSCMALRDSEVPGPTPMEVEAEQLLEPH
@@ -180,7 +137,6 @@
                      AIRTDNQNFASQLREAEARNRDLEAHVRQLQERMELLQAEGATAVTGVPSPRATDPPS
                      HLDGPPAVAVGQCPLVGPGPMHRRHLLLPARVPRPGLSEALSLLLFAVVLSRAAALGC
                      IGLVAHAGQLTAVWRRPGAARAP"
->>>>>>> b0f84363
      CDS             join(1854..2135,2391..2474,2554..2649,3272..3420,3693..378
                      6,4040..4246,4322..4585,5901..5986,8184..8295,9008..9165,9
                      271..9368,10296..10303)
@@ -203,6 +159,27 @@
                      SVSPQDETAEVAVPAAVPAAEAEAEVTLRELQEALEEEVLTRQSLSREMEAIRTDNQN
                      FASQLREAEARNRDLEAHVRQLQERMELLQAEGATGP"
      CDS             join(1854..2135,2391..2474,2554..2649,3272..3420,3693..378
+                     6,4040..4246,4322..4585,5901..5986,8184..8295,9008..9165,9
+                     271..9368,9540..9586,10296..10448)
+                     /gene="Mt-PK"
+                     /note="The Form VII mRNA product has a 30 residue 
+                     deletioncompared to Form I"
+                     /codon_start=1
+                     /product="myotonin-protein kinase, Form VII"
+                     /protein_id="AAA75238.1"
+                     /db_xref="GI:976146"
+                     /translation="MGGHFWPPEPYTVFMWGSPWEADSPRVKLRGREKGRQTEGGAFP
+                     LVSSALSGDPRFFSPTTPPAEPIVVRLKEVRLQRDDFEILKVIGRGAFSEVAVVKMKQ
+                     TGQVYAMKIMNKWDMLKRGEVSCFREERDVLVNGDRRWITQLHFAFQDENYLYLVMEY
+                     YVGGDLLTLLSKFGERIPAEMARFYLAEIVMAIDSVHRLGYVHRDIKPDNILLDRCGH
+                     IRLADFGSCLKLRADGTVRSLVAVGTPDYLSPEILQAVGGGPGTGSYGPECDWWALGV
+                     FAYEMFYGQTPFYADSTAETYGKIVHYKEHLSLPLVDEGVPEEARDFIQRLLCPPETR
+                     LGRGGAGDFRTHPFFFGLDWDGLRDSVPPFTPDFEGATDTCNFDLVEDGLTAMVSGGG
+                     ETLSDIREGAPLGVHLPFVGYSYSCMALRDSEVPGPTPMEVEAEQLLEPHVQAPSLEP
+                     SVSPQDETAEVAVPAAVPAAEAEAEVTLRELQEALEEEVLTRQSLSREMEAIRTDNQN
+                     FASQLREAEARNRDLEAHVRQLQERMELLQAEGATAVTGVPSPRATDPPSHVPRPGLS
+                     EALSLLLFAVVLSRAAALGCIGLVAHAGQLTAVWRRPGAARAP"
+     CDS             join(1854..2135,2391..2474,2554..2649,3272..3420,3693..378
                      6,4040..4246,4322..4570,5901..5986,8184..8295,9008..9165,9
                      271..9368,9540..9586,9876..9965,10296..10448)
                      /gene="Mt-PK"
@@ -224,51 +201,6 @@
                      REAEARNRDLEAHVRQLQERMELLQAEGATAVTGVPSPRATDPPSHLDGPPAVAVGQC
                      PLVGPGPMHRRHLLLPARVPRPGLSEALSLLLFAVVLSRAAALGCIGLVAHAGQLTAV
                      WRRPGAARAP"
-     CDS             join(1854..2135,2391..2474,2554..2649,3272..3420,3693..378
-                     6,4040..4246,4322..4585,5901..5986,8184..8295,9008..9165,9
-                     271..9368,9540..9586,9876..9965,10296..10448)
-                     /gene="Mt-PK"
-                     /note="Form I mRNA"
-                     /codon_start=1
-                     /product="myotonin-protein kinase, Form I"
-                     /protein_id="AAA75236.1"
-                     /db_xref="GI:976144"
-                     /translation="MGGHFWPPEPYTVFMWGSPWEADSPRVKLRGREKGRQTEGGAFP
-                     LVSSALSGDPRFFSPTTPPAEPIVVRLKEVRLQRDDFEILKVIGRGAFSEVAVVKMKQ
-                     TGQVYAMKIMNKWDMLKRGEVSCFREERDVLVNGDRRWITQLHFAFQDENYLYLVMEY
-                     YVGGDLLTLLSKFGERIPAEMARFYLAEIVMAIDSVHRLGYVHRDIKPDNILLDRCGH
-                     IRLADFGSCLKLRADGTVRSLVAVGTPDYLSPEILQAVGGGPGTGSYGPECDWWALGV
-                     FAYEMFYGQTPFYADSTAETYGKIVHYKEHLSLPLVDEGVPEEARDFIQRLLCPPETR
-                     LGRGGAGDFRTHPFFFGLDWDGLRDSVPPFTPDFEGATDTCNFDLVEDGLTAMVSGGG
-                     ETLSDIREGAPLGVHLPFVGYSYSCMALRDSEVPGPTPMEVEAEQLLEPHVQAPSLEP
-                     SVSPQDETAEVAVPAAVPAAEAEAEVTLRELQEALEEEVLTRQSLSREMEAIRTDNQN
-                     FASQLREAEARNRDLEAHVRQLQERMELLQAEGATAVTGVPSPRATDPPSHLDGPPAV
-                     AVGQCPLVGPGPMHRRHLLLPARVPRPGLSEALSLLLFAVVLSRAAALGCIGLVAHAG
-                     QLTAVWRRPGAARAP"
-<<<<<<< HEAD
-=======
-     CDS             join(1854..2135,2391..2474,2554..2649,3272..3420,3693..378
-                     6,4040..4246,4322..4585,5901..5986,8184..8295,9008..9165,9
-                     271..9368,9540..9586,10296..10448)
-                     /gene="Mt-PK"
-                     /note="The Form VII mRNA product has a 30 residue 
-                     deletioncompared to Form I"
-                     /codon_start=1
-                     /product="myotonin-protein kinase, Form VII"
-                     /protein_id="AAA75238.1"
-                     /db_xref="GI:976146"
-                     /translation="MGGHFWPPEPYTVFMWGSPWEADSPRVKLRGREKGRQTEGGAFP
-                     LVSSALSGDPRFFSPTTPPAEPIVVRLKEVRLQRDDFEILKVIGRGAFSEVAVVKMKQ
-                     TGQVYAMKIMNKWDMLKRGEVSCFREERDVLVNGDRRWITQLHFAFQDENYLYLVMEY
-                     YVGGDLLTLLSKFGERIPAEMARFYLAEIVMAIDSVHRLGYVHRDIKPDNILLDRCGH
-                     IRLADFGSCLKLRADGTVRSLVAVGTPDYLSPEILQAVGGGPGTGSYGPECDWWALGV
-                     FAYEMFYGQTPFYADSTAETYGKIVHYKEHLSLPLVDEGVPEEARDFIQRLLCPPETR
-                     LGRGGAGDFRTHPFFFGLDWDGLRDSVPPFTPDFEGATDTCNFDLVEDGLTAMVSGGG
-                     ETLSDIREGAPLGVHLPFVGYSYSCMALRDSEVPGPTPMEVEAEQLLEPHVQAPSLEP
-                     SVSPQDETAEVAVPAAVPAAEAEAEVTLRELQEALEEEVLTRQSLSREMEAIRTDNQN
-                     FASQLREAEARNRDLEAHVRQLQERMELLQAEGATAVTGVPSPRATDPPSHVPRPGLS
-                     EALSLLLFAVVLSRAAALGCIGLVAHAGQLTAVWRRPGAARAP"
->>>>>>> b0f84363
      exon            2044..2135
                      /gene="Mt-PK"
                      /note="Form II,III,and IV mRNA"
