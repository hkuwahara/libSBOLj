<?xml version="1.0" ?>
<rdf:RDF xmlns:prov="http://www.w3.org/ns/prov#" xmlns:rdf="http://www.w3.org/1999/02/22-rdf-syntax-ns#" xmlns:sbol="http://sbols.org/v2#" xmlns:dcterms="http://purl.org/dc/terms/">
  <sbol:ModuleDefinition rdf:about="http://sbols.org/CRISPR_Example/CRISPR_Template/1.0">
    <sbol:persistentIdentity rdf:resource="http://sbols.org/CRISPR_Example/CRISPR_Template"/>
    <sbol:displayId>CRISPR_Template</sbol:displayId>
    <sbol:version>1.0</sbol:version>
    <prov:wasDerivedFrom rdf:resource="http://sbols.org/CRISPR_Example/CRISPR_Template/target/1.0"/>
    <sbol:functionalComponent>
      <sbol:FunctionalComponent rdf:about="http://sbols.org/CRISPR_Example/CRISPR_Template/target_gene/1.0">
        <sbol:persistentIdentity rdf:resource="http://sbols.org/CRISPR_Example/CRISPR_Template/target_gene"/>
        <sbol:displayId>target_gene</sbol:displayId>
<<<<<<< HEAD
=======
        <prov:wasDerivedFrom rdf:resource="http://sbols.org/CRISPR_Example/CRISPR_Template/target_gene/1.0"/>
>>>>>>> 8799baa5
        <sbol:version>1.0</sbol:version>
        <sbol:definition rdf:resource="http://sbols.org/CRISPR_Example/target_gene"/>
        <sbol:access rdf:resource="http://sbols.org/v2#public"/>
        <sbol:direction rdf:resource="http://sbols.org/v2#inout"/>
      </sbol:FunctionalComponent>
    </sbol:functionalComponent>
    <sbol:functionalComponent>
      <sbol:FunctionalComponent rdf:about="http://sbols.org/CRISPR_Example/CRISPR_Template/target/1.0">
        <sbol:persistentIdentity rdf:resource="http://sbols.org/CRISPR_Example/CRISPR_Template/target"/>
        <sbol:displayId>target</sbol:displayId>
<<<<<<< HEAD
=======
        <prov:wasDerivedFrom rdf:resource="http://sbols.org/CRISPR_Example/CRISPR_Template/target/1.0"/>
>>>>>>> 8799baa5
        <sbol:version>1.0</sbol:version>
        <sbol:definition rdf:resource="http://sbols.org/CRISPR_Example/target"/>
        <sbol:access rdf:resource="http://sbols.org/v2#public"/>
        <sbol:direction rdf:resource="http://sbols.org/v2#inout"/>
      </sbol:FunctionalComponent>
    </sbol:functionalComponent>
    <sbol:functionalComponent>
      <sbol:FunctionalComponent rdf:about="http://sbols.org/CRISPR_Example/CRISPR_Template/cas9_generic/1.0">
        <sbol:persistentIdentity rdf:resource="http://sbols.org/CRISPR_Example/CRISPR_Template/cas9_generic"/>
        <sbol:displayId>cas9_generic</sbol:displayId>
        <sbol:version>1.0</sbol:version>
        <sbol:definition rdf:resource="http://sbols.org/CRISPR_Example/cas9_generic"/>
        <sbol:access rdf:resource="http://sbols.org/v2#public"/>
        <sbol:direction rdf:resource="http://sbols.org/v2#inout"/>
      </sbol:FunctionalComponent>
    </sbol:functionalComponent>
    <sbol:functionalComponent>
      <sbol:FunctionalComponent rdf:about="http://sbols.org/CRISPR_Example/CRISPR_Template/gRNA_generic/1.0">
        <sbol:persistentIdentity rdf:resource="http://sbols.org/CRISPR_Example/CRISPR_Template/gRNA_generic"/>
        <sbol:displayId>gRNA_generic</sbol:displayId>
        <sbol:version>1.0</sbol:version>
        <sbol:definition rdf:resource="http://sbols.org/CRISPR_Example/gRNA_generic"/>
        <sbol:access rdf:resource="http://sbols.org/v2#public"/>
        <sbol:direction rdf:resource="http://sbols.org/v2#inout"/>
      </sbol:FunctionalComponent>
    </sbol:functionalComponent>
    <sbol:functionalComponent>
      <sbol:FunctionalComponent rdf:about="http://sbols.org/CRISPR_Example/CRISPR_Template/cas9_gRNA_complex/1.0">
        <sbol:persistentIdentity rdf:resource="http://sbols.org/CRISPR_Example/CRISPR_Template/cas9_gRNA_complex"/>
        <sbol:displayId>cas9_gRNA_complex</sbol:displayId>
        <sbol:version>1.0</sbol:version>
        <sbol:definition rdf:resource="http://sbols.org/CRISPR_Example/cas9_gRNA_complex"/>
        <sbol:access rdf:resource="http://sbols.org/v2#public"/>
        <sbol:direction rdf:resource="http://sbols.org/v2#inout"/>
      </sbol:FunctionalComponent>
    </sbol:functionalComponent>
    <sbol:interaction>
      <sbol:Interaction rdf:about="http://sbols.org/CRISPR_Example/CRISPR_Template/cas9_complex_formation/1.0">
        <sbol:persistentIdentity rdf:resource="http://sbols.org/CRISPR_Example/CRISPR_Template/cas9_complex_formation"/>
        <sbol:displayId>cas9_complex_formation</sbol:displayId>
        <sbol:version>1.0</sbol:version>
        <sbol:type rdf:resource="http://identifiers.org/biomodels.sbo/SBO:0000177"/>
        <sbol:participation>
          <sbol:Participation rdf:about="http://sbols.org/CRISPR_Example/CRISPR_Template/cas9_complex_formation/gRNA_generic/1.0">
            <sbol:persistentIdentity rdf:resource="http://sbols.org/CRISPR_Example/CRISPR_Template/cas9_complex_formation/gRNA_generic"/>
            <sbol:displayId>gRNA_generic</sbol:displayId>
            <sbol:version>1.0</sbol:version>
            <sbol:role rdf:resource="http://identifiers.org/biomodels.sbo/SBO:0000010"/>
            <sbol:participant rdf:resource="http://sbols.org/CRISPR_Example/CRISPR_Template/gRNA_generic/1.0"/>
          </sbol:Participation>
        </sbol:participation>
        <sbol:participation>
          <sbol:Participation rdf:about="http://sbols.org/CRISPR_Example/CRISPR_Template/cas9_complex_formation/cas9_gRNA_complex/1.0">
            <sbol:persistentIdentity rdf:resource="http://sbols.org/CRISPR_Example/CRISPR_Template/cas9_complex_formation/cas9_gRNA_complex"/>
            <sbol:displayId>cas9_gRNA_complex</sbol:displayId>
            <sbol:version>1.0</sbol:version>
            <sbol:role rdf:resource="http://identifiers.org/biomodels.sbo/SBO:0000011"/>
            <sbol:participant rdf:resource="http://sbols.org/CRISPR_Example/CRISPR_Template/cas9_gRNA_complex/1.0"/>
          </sbol:Participation>
        </sbol:participation>
        <sbol:participation>
          <sbol:Participation rdf:about="http://sbols.org/CRISPR_Example/CRISPR_Template/cas9_complex_formation/cas9_generic/1.0">
            <sbol:persistentIdentity rdf:resource="http://sbols.org/CRISPR_Example/CRISPR_Template/cas9_complex_formation/cas9_generic"/>
            <sbol:displayId>cas9_generic</sbol:displayId>
            <sbol:version>1.0</sbol:version>
            <sbol:role rdf:resource="http://identifiers.org/biomodels.sbo/SBO:0000010"/>
            <sbol:participant rdf:resource="http://sbols.org/CRISPR_Example/CRISPR_Template/cas9_generic/1.0"/>
          </sbol:Participation>
        </sbol:participation>
      </sbol:Interaction>
    </sbol:interaction>
    <sbol:interaction>
      <sbol:Interaction rdf:about="http://sbols.org/CRISPR_Example/CRISPR_Template/target_production/1.0">
        <sbol:persistentIdentity rdf:resource="http://sbols.org/CRISPR_Example/CRISPR_Template/target_production"/>
        <sbol:displayId>target_production</sbol:displayId>
        <sbol:version>1.0</sbol:version>
        <sbol:type rdf:resource="http://identifiers.org/biomodels.sbo/SBO:0000589"/>
        <sbol:participation>
          <sbol:Participation rdf:about="http://sbols.org/CRISPR_Example/CRISPR_Template/target_production/target_gene/1.0">
            <sbol:persistentIdentity rdf:resource="http://sbols.org/CRISPR_Example/CRISPR_Template/target_production/target_gene"/>
            <sbol:displayId>target_gene</sbol:displayId>
            <sbol:version>1.0</sbol:version>
            <sbol:role rdf:resource="http://identifiers.org/biomodels.sbo/SBO:0000598"/>
            <sbol:participant rdf:resource="http://sbols.org/CRISPR_Example/CRISPR_Template/target_gene/1.0"/>
          </sbol:Participation>
        </sbol:participation>
        <sbol:participation>
          <sbol:Participation rdf:about="http://sbols.org/CRISPR_Example/CRISPR_Template/target_production/target/1.0">
            <sbol:persistentIdentity rdf:resource="http://sbols.org/CRISPR_Example/CRISPR_Template/target_production/target"/>
            <sbol:displayId>target</sbol:displayId>
            <sbol:version>1.0</sbol:version>
            <sbol:role rdf:resource="http://identifiers.org/biomodels.sbo/SBO:0000011"/>
            <sbol:participant rdf:resource="http://sbols.org/CRISPR_Example/CRISPR_Template/target/1.0"/>
          </sbol:Participation>
        </sbol:participation>
      </sbol:Interaction>
    </sbol:interaction>
    <sbol:interaction>
      <sbol:Interaction rdf:about="http://sbols.org/CRISPR_Example/CRISPR_Template/target_gene_inhibition/1.0">
        <sbol:persistentIdentity rdf:resource="http://sbols.org/CRISPR_Example/CRISPR_Template/target_gene_inhibition"/>
        <sbol:displayId>target_gene_inhibition</sbol:displayId>
        <sbol:version>1.0</sbol:version>
        <sbol:type rdf:resource="http://identifiers.org/biomodels.sbo/SBO:0000169"/>
        <sbol:participation>
          <sbol:Participation rdf:about="http://sbols.org/CRISPR_Example/CRISPR_Template/target_gene_inhibition/target_gene/1.0">
            <sbol:persistentIdentity rdf:resource="http://sbols.org/CRISPR_Example/CRISPR_Template/target_gene_inhibition/target_gene"/>
            <sbol:displayId>target_gene</sbol:displayId>
            <sbol:version>1.0</sbol:version>
            <sbol:role rdf:resource="http://identifiers.org/biomodels.sbo/SBO:0000598"/>
            <sbol:participant rdf:resource="http://sbols.org/CRISPR_Example/CRISPR_Template/target_gene/1.0"/>
          </sbol:Participation>
        </sbol:participation>
        <sbol:participation>
          <sbol:Participation rdf:about="http://sbols.org/CRISPR_Example/CRISPR_Template/target_gene_inhibition/cas9_gRNA_complex/1.0">
            <sbol:persistentIdentity rdf:resource="http://sbols.org/CRISPR_Example/CRISPR_Template/target_gene_inhibition/cas9_gRNA_complex"/>
            <sbol:displayId>cas9_gRNA_complex</sbol:displayId>
            <sbol:version>1.0</sbol:version>
            <sbol:role rdf:resource="http://identifiers.org/biomodels.sbo/SBO:0000020"/>
            <sbol:participant rdf:resource="http://sbols.org/CRISPR_Example/CRISPR_Template/cas9_gRNA_complex/1.0"/>
          </sbol:Participation>
        </sbol:participation>
      </sbol:Interaction>
    </sbol:interaction>
  </sbol:ModuleDefinition>
  <sbol:ModuleDefinition rdf:about="http://sbols.org/CRISPR_Example/CRPb_characterization_Circuit/1.0">
    <sbol:persistentIdentity rdf:resource="http://sbols.org/CRISPR_Example/CRPb_characterization_Circuit"/>
    <sbol:displayId>CRPb_characterization_Circuit</sbol:displayId>
    <sbol:version>1.0</sbol:version>
    <sbol:functionalComponent>
      <sbol:FunctionalComponent rdf:about="http://sbols.org/CRISPR_Example/CRPb_characterization_Circuit/cas9m_BFP/1.0">
        <sbol:persistentIdentity rdf:resource="http://sbols.org/CRISPR_Example/CRPb_characterization_Circuit/cas9m_BFP"/>
        <sbol:displayId>cas9m_BFP</sbol:displayId>
        <sbol:version>1.0</sbol:version>
        <sbol:definition rdf:resource="http://sbols.org/CRISPR_Example/cas9m_BFP/1.0"/>
        <sbol:access rdf:resource="http://sbols.org/v2#private"/>
        <sbol:direction rdf:resource="http://sbols.org/v2#none"/>
      </sbol:FunctionalComponent>
    </sbol:functionalComponent>
    <sbol:functionalComponent>
      <sbol:FunctionalComponent rdf:about="http://sbols.org/CRISPR_Example/CRPb_characterization_Circuit/mKate/1.0">
        <sbol:persistentIdentity rdf:resource="http://sbols.org/CRISPR_Example/CRPb_characterization_Circuit/mKate"/>
        <sbol:displayId>mKate</sbol:displayId>
        <sbol:version>1.0</sbol:version>
        <sbol:definition rdf:resource="http://sbols.org/CRISPR_Example/mKate/1.0"/>
        <sbol:access rdf:resource="http://sbols.org/v2#private"/>
        <sbol:direction rdf:resource="http://sbols.org/v2#none"/>
      </sbol:FunctionalComponent>
    </sbol:functionalComponent>
    <sbol:functionalComponent>
      <sbol:FunctionalComponent rdf:about="http://sbols.org/CRISPR_Example/CRPb_characterization_Circuit/mKate_gene/1.0">
        <sbol:persistentIdentity rdf:resource="http://sbols.org/CRISPR_Example/CRPb_characterization_Circuit/mKate_gene"/>
        <sbol:displayId>mKate_gene</sbol:displayId>
        <sbol:version>1.0</sbol:version>
        <sbol:definition rdf:resource="http://sbols.org/CRISPR_Example/mKate_gene/1.0"/>
        <sbol:access rdf:resource="http://sbols.org/v2#private"/>
        <sbol:direction rdf:resource="http://sbols.org/v2#none"/>
      </sbol:FunctionalComponent>
    </sbol:functionalComponent>
    <sbol:functionalComponent>
      <sbol:FunctionalComponent rdf:about="http://sbols.org/CRISPR_Example/CRPb_characterization_Circuit/cas9m_BFP_gene/1.0">
        <sbol:persistentIdentity rdf:resource="http://sbols.org/CRISPR_Example/CRPb_characterization_Circuit/cas9m_BFP_gene"/>
        <sbol:displayId>cas9m_BFP_gene</sbol:displayId>
        <sbol:version>1.0</sbol:version>
        <sbol:definition rdf:resource="http://sbols.org/CRISPR_Example/cas9m_BFP_gene/1.0"/>
        <sbol:access rdf:resource="http://sbols.org/v2#private"/>
        <sbol:direction rdf:resource="http://sbols.org/v2#none"/>
      </sbol:FunctionalComponent>
    </sbol:functionalComponent>
    <sbol:functionalComponent>
      <sbol:FunctionalComponent rdf:about="http://sbols.org/CRISPR_Example/CRPb_characterization_Circuit/Gal4VP16/1.0">
        <sbol:persistentIdentity rdf:resource="http://sbols.org/CRISPR_Example/CRPb_characterization_Circuit/Gal4VP16"/>
        <sbol:displayId>Gal4VP16</sbol:displayId>
        <sbol:version>1.0</sbol:version>
        <sbol:definition rdf:resource="http://sbols.org/CRISPR_Example/Gal4VP16/1.0"/>
        <sbol:access rdf:resource="http://sbols.org/v2#private"/>
        <sbol:direction rdf:resource="http://sbols.org/v2#none"/>
      </sbol:FunctionalComponent>
    </sbol:functionalComponent>
    <sbol:functionalComponent>
      <sbol:FunctionalComponent rdf:about="http://sbols.org/CRISPR_Example/CRPb_characterization_Circuit/gRNA_b/1.0">
        <sbol:persistentIdentity rdf:resource="http://sbols.org/CRISPR_Example/CRPb_characterization_Circuit/gRNA_b"/>
        <sbol:displayId>gRNA_b</sbol:displayId>
        <sbol:version>1.0</sbol:version>
        <sbol:definition rdf:resource="http://sbols.org/CRISPR_Example/gRNA_b/1.0"/>
        <sbol:access rdf:resource="http://sbols.org/v2#private"/>
        <sbol:direction rdf:resource="http://sbols.org/v2#none"/>
      </sbol:FunctionalComponent>
    </sbol:functionalComponent>
    <sbol:functionalComponent>
      <sbol:FunctionalComponent rdf:about="http://sbols.org/CRISPR_Example/CRPb_characterization_Circuit/cas9m_BFP_gRNA_b/1.0">
        <sbol:persistentIdentity rdf:resource="http://sbols.org/CRISPR_Example/CRPb_characterization_Circuit/cas9m_BFP_gRNA_b"/>
        <sbol:displayId>cas9m_BFP_gRNA_b</sbol:displayId>
        <sbol:version>1.0</sbol:version>
        <sbol:definition rdf:resource="http://sbols.org/CRISPR_Example/cas9m_BFP_gRNA_b/1.0"/>
        <sbol:access rdf:resource="http://sbols.org/v2#private"/>
        <sbol:direction rdf:resource="http://sbols.org/v2#none"/>
      </sbol:FunctionalComponent>
    </sbol:functionalComponent>
    <sbol:functionalComponent>
      <sbol:FunctionalComponent rdf:about="http://sbols.org/CRISPR_Example/CRPb_characterization_Circuit/EYFP_gene/1.0">
        <sbol:persistentIdentity rdf:resource="http://sbols.org/CRISPR_Example/CRPb_characterization_Circuit/EYFP_gene"/>
        <sbol:displayId>EYFP_gene</sbol:displayId>
        <sbol:version>1.0</sbol:version>
        <sbol:definition rdf:resource="http://sbols.org/CRISPR_Example/EYFP_gene/1.0"/>
        <sbol:access rdf:resource="http://sbols.org/v2#private"/>
        <sbol:direction rdf:resource="http://sbols.org/v2#none"/>
      </sbol:FunctionalComponent>
    </sbol:functionalComponent>
    <sbol:functionalComponent>
      <sbol:FunctionalComponent rdf:about="http://sbols.org/CRISPR_Example/CRPb_characterization_Circuit/gRNA_b_gene/1.0">
        <sbol:persistentIdentity rdf:resource="http://sbols.org/CRISPR_Example/CRPb_characterization_Circuit/gRNA_b_gene"/>
        <sbol:displayId>gRNA_b_gene</sbol:displayId>
        <sbol:version>1.0</sbol:version>
        <sbol:definition rdf:resource="http://sbols.org/CRISPR_Example/gRNA_b_gene/1.0"/>
        <sbol:access rdf:resource="http://sbols.org/v2#private"/>
        <sbol:direction rdf:resource="http://sbols.org/v2#none"/>
      </sbol:FunctionalComponent>
    </sbol:functionalComponent>
    <sbol:functionalComponent>
      <sbol:FunctionalComponent rdf:about="http://sbols.org/CRISPR_Example/CRPb_characterization_Circuit/Gal4VP16_gene/1.0">
        <sbol:persistentIdentity rdf:resource="http://sbols.org/CRISPR_Example/CRPb_characterization_Circuit/Gal4VP16_gene"/>
        <sbol:displayId>Gal4VP16_gene</sbol:displayId>
        <sbol:version>1.0</sbol:version>
        <sbol:definition rdf:resource="http://sbols.org/CRISPR_Example/Gal4VP16_gene/1.0"/>
        <sbol:access rdf:resource="http://sbols.org/v2#private"/>
        <sbol:direction rdf:resource="http://sbols.org/v2#none"/>
      </sbol:FunctionalComponent>
    </sbol:functionalComponent>
    <sbol:functionalComponent>
      <sbol:FunctionalComponent rdf:about="http://sbols.org/CRISPR_Example/CRPb_characterization_Circuit/EYFP/1.0">
        <sbol:persistentIdentity rdf:resource="http://sbols.org/CRISPR_Example/CRPb_characterization_Circuit/EYFP"/>
        <sbol:displayId>EYFP</sbol:displayId>
        <sbol:version>1.0</sbol:version>
        <sbol:definition rdf:resource="http://sbols.org/CRISPR_Example/EYFP/1.0"/>
        <sbol:access rdf:resource="http://sbols.org/v2#private"/>
        <sbol:direction rdf:resource="http://sbols.org/v2#none"/>
      </sbol:FunctionalComponent>
    </sbol:functionalComponent>
    <sbol:interaction>
      <sbol:Interaction rdf:about="http://sbols.org/CRISPR_Example/CRPb_characterization_Circuit/EYFP_deg/1.0">
        <sbol:persistentIdentity rdf:resource="http://sbols.org/CRISPR_Example/CRPb_characterization_Circuit/EYFP_deg"/>
        <sbol:displayId>EYFP_deg</sbol:displayId>
        <sbol:version>1.0</sbol:version>
        <sbol:type rdf:resource="http://identifiers.org/biomodels.sbo/SBO:0000179"/>
        <sbol:participation>
          <sbol:Participation rdf:about="http://sbols.org/CRISPR_Example/CRPb_characterization_Circuit/EYFP_deg/EYFP/1.0">
            <sbol:persistentIdentity rdf:resource="http://sbols.org/CRISPR_Example/CRPb_characterization_Circuit/EYFP_deg/EYFP"/>
            <sbol:displayId>EYFP</sbol:displayId>
            <sbol:version>1.0</sbol:version>
            <sbol:role rdf:resource="http://identifiers.org/biomodels.sbo/SBO:0000010"/>
            <sbol:participant rdf:resource="http://sbols.org/CRISPR_Example/CRPb_characterization_Circuit/EYFP/1.0"/>
          </sbol:Participation>
        </sbol:participation>
      </sbol:Interaction>
    </sbol:interaction>
    <sbol:interaction>
      <sbol:Interaction rdf:about="http://sbols.org/CRISPR_Example/CRPb_characterization_Circuit/Gal4VP16_production/1.0">
        <sbol:persistentIdentity rdf:resource="http://sbols.org/CRISPR_Example/CRPb_characterization_Circuit/Gal4VP16_production"/>
        <sbol:displayId>Gal4VP16_production</sbol:displayId>
        <sbol:version>1.0</sbol:version>
        <sbol:type rdf:resource="http://identifiers.org/biomodels.sbo/SBO:0000589"/>
        <sbol:participation>
          <sbol:Participation rdf:about="http://sbols.org/CRISPR_Example/CRPb_characterization_Circuit/Gal4VP16_production/Gal4VP16/1.0">
            <sbol:persistentIdentity rdf:resource="http://sbols.org/CRISPR_Example/CRPb_characterization_Circuit/Gal4VP16_production/Gal4VP16"/>
            <sbol:displayId>Gal4VP16</sbol:displayId>
            <sbol:version>1.0</sbol:version>
            <sbol:role rdf:resource="http://identifiers.org/biomodels.sbo/SBO:0000011"/>
            <sbol:participant rdf:resource="http://sbols.org/CRISPR_Example/CRPb_characterization_Circuit/Gal4VP16/1.0"/>
          </sbol:Participation>
        </sbol:participation>
        <sbol:participation>
          <sbol:Participation rdf:about="http://sbols.org/CRISPR_Example/CRPb_characterization_Circuit/Gal4VP16_production/Gal4VP16_gene/1.0">
            <sbol:persistentIdentity rdf:resource="http://sbols.org/CRISPR_Example/CRPb_characterization_Circuit/Gal4VP16_production/Gal4VP16_gene"/>
            <sbol:displayId>Gal4VP16_gene</sbol:displayId>
            <sbol:version>1.0</sbol:version>
            <sbol:role rdf:resource="http://identifiers.org/biomodels.sbo/SBO:0000598"/>
            <sbol:participant rdf:resource="http://sbols.org/CRISPR_Example/CRPb_characterization_Circuit/Gal4VP16_gene/1.0"/>
          </sbol:Participation>
        </sbol:participation>
      </sbol:Interaction>
    </sbol:interaction>
    <sbol:interaction>
      <sbol:Interaction rdf:about="http://sbols.org/CRISPR_Example/CRPb_characterization_Circuit/mKate_deg/1.0">
        <sbol:persistentIdentity rdf:resource="http://sbols.org/CRISPR_Example/CRPb_characterization_Circuit/mKate_deg"/>
        <sbol:displayId>mKate_deg</sbol:displayId>
        <sbol:version>1.0</sbol:version>
        <sbol:type rdf:resource="http://identifiers.org/biomodels.sbo/SBO:0000179"/>
        <sbol:participation>
          <sbol:Participation rdf:about="http://sbols.org/CRISPR_Example/CRPb_characterization_Circuit/mKate_deg/mKate/1.0">
            <sbol:persistentIdentity rdf:resource="http://sbols.org/CRISPR_Example/CRPb_characterization_Circuit/mKate_deg/mKate"/>
            <sbol:displayId>mKate</sbol:displayId>
            <sbol:version>1.0</sbol:version>
            <sbol:role rdf:resource="http://identifiers.org/biomodels.sbo/SBO:0000010"/>
            <sbol:participant rdf:resource="http://sbols.org/CRISPR_Example/CRPb_characterization_Circuit/mKate/1.0"/>
          </sbol:Participation>
        </sbol:participation>
      </sbol:Interaction>
    </sbol:interaction>
    <sbol:interaction>
      <sbol:Interaction rdf:about="http://sbols.org/CRISPR_Example/CRPb_characterization_Circuit/gRNA_b_deg/1.0">
        <sbol:persistentIdentity rdf:resource="http://sbols.org/CRISPR_Example/CRPb_characterization_Circuit/gRNA_b_deg"/>
        <sbol:displayId>gRNA_b_deg</sbol:displayId>
        <sbol:version>1.0</sbol:version>
        <sbol:type rdf:resource="http://identifiers.org/biomodels.sbo/SBO:0000179"/>
        <sbol:participation>
          <sbol:Participation rdf:about="http://sbols.org/CRISPR_Example/CRPb_characterization_Circuit/gRNA_b_deg/gRNA_b/1.0">
            <sbol:persistentIdentity rdf:resource="http://sbols.org/CRISPR_Example/CRPb_characterization_Circuit/gRNA_b_deg/gRNA_b"/>
            <sbol:displayId>gRNA_b</sbol:displayId>
            <sbol:version>1.0</sbol:version>
            <sbol:role rdf:resource="http://identifiers.org/biomodels.sbo/SBO:0000010"/>
            <sbol:participant rdf:resource="http://sbols.org/CRISPR_Example/CRPb_characterization_Circuit/gRNA_b/1.0"/>
          </sbol:Participation>
        </sbol:participation>
      </sbol:Interaction>
    </sbol:interaction>
    <sbol:interaction>
      <sbol:Interaction rdf:about="http://sbols.org/CRISPR_Example/CRPb_characterization_Circuit/EYFP_Activation/1.0">
        <sbol:persistentIdentity rdf:resource="http://sbols.org/CRISPR_Example/CRPb_characterization_Circuit/EYFP_Activation"/>
        <sbol:displayId>EYFP_Activation</sbol:displayId>
        <sbol:version>1.0</sbol:version>
        <sbol:type rdf:resource="http://identifiers.org/biomodels.sbo/SBO:0000170"/>
        <sbol:participation>
          <sbol:Participation rdf:about="http://sbols.org/CRISPR_Example/CRPb_characterization_Circuit/EYFP_Activation/Gal4VP16/1.0">
            <sbol:persistentIdentity rdf:resource="http://sbols.org/CRISPR_Example/CRPb_characterization_Circuit/EYFP_Activation/Gal4VP16"/>
            <sbol:displayId>Gal4VP16</sbol:displayId>
            <sbol:version>1.0</sbol:version>
            <sbol:role rdf:resource="http://identifiers.org/biomodels.sbo/SBO:0000459"/>
            <sbol:participant rdf:resource="http://sbols.org/CRISPR_Example/CRPb_characterization_Circuit/Gal4VP16/1.0"/>
          </sbol:Participation>
        </sbol:participation>
        <sbol:participation>
          <sbol:Participation rdf:about="http://sbols.org/CRISPR_Example/CRPb_characterization_Circuit/EYFP_Activation/EYFP_gene/1.0">
            <sbol:persistentIdentity rdf:resource="http://sbols.org/CRISPR_Example/CRPb_characterization_Circuit/EYFP_Activation/EYFP_gene"/>
            <sbol:displayId>EYFP_gene</sbol:displayId>
            <sbol:version>1.0</sbol:version>
            <sbol:role rdf:resource="http://identifiers.org/biomodels.sbo/SBO:0000598"/>
            <sbol:participant rdf:resource="http://sbols.org/CRISPR_Example/CRPb_characterization_Circuit/EYFP_gene/1.0"/>
          </sbol:Participation>
        </sbol:participation>
      </sbol:Interaction>
    </sbol:interaction>
    <sbol:interaction>
      <sbol:Interaction rdf:about="http://sbols.org/CRISPR_Example/CRPb_characterization_Circuit/gRNA_b_production/1.0">
        <sbol:persistentIdentity rdf:resource="http://sbols.org/CRISPR_Example/CRPb_characterization_Circuit/gRNA_b_production"/>
        <sbol:displayId>gRNA_b_production</sbol:displayId>
        <sbol:version>1.0</sbol:version>
        <sbol:type rdf:resource="http://identifiers.org/biomodels.sbo/SBO:0000589"/>
        <sbol:participation>
          <sbol:Participation rdf:about="http://sbols.org/CRISPR_Example/CRPb_characterization_Circuit/gRNA_b_production/gRNA_b/1.0">
            <sbol:persistentIdentity rdf:resource="http://sbols.org/CRISPR_Example/CRPb_characterization_Circuit/gRNA_b_production/gRNA_b"/>
            <sbol:displayId>gRNA_b</sbol:displayId>
            <sbol:version>1.0</sbol:version>
            <sbol:role rdf:resource="http://identifiers.org/biomodels.sbo/SBO:0000011"/>
            <sbol:participant rdf:resource="http://sbols.org/CRISPR_Example/CRPb_characterization_Circuit/gRNA_b/1.0"/>
          </sbol:Participation>
        </sbol:participation>
        <sbol:participation>
          <sbol:Participation rdf:about="http://sbols.org/CRISPR_Example/CRPb_characterization_Circuit/gRNA_b_production/gRNA_b_gene/1.0">
            <sbol:persistentIdentity rdf:resource="http://sbols.org/CRISPR_Example/CRPb_characterization_Circuit/gRNA_b_production/gRNA_b_gene"/>
            <sbol:displayId>gRNA_b_gene</sbol:displayId>
            <sbol:version>1.0</sbol:version>
            <sbol:role rdf:resource="http://identifiers.org/biomodels.sbo/SBO:0000598"/>
            <sbol:participant rdf:resource="http://sbols.org/CRISPR_Example/CRPb_characterization_Circuit/gRNA_b_gene/1.0"/>
          </sbol:Participation>
        </sbol:participation>
      </sbol:Interaction>
    </sbol:interaction>
    <sbol:interaction>
      <sbol:Interaction rdf:about="http://sbols.org/CRISPR_Example/CRPb_characterization_Circuit/cas9m_BFP_gRNA_b_deg/1.0">
        <sbol:persistentIdentity rdf:resource="http://sbols.org/CRISPR_Example/CRPb_characterization_Circuit/cas9m_BFP_gRNA_b_deg"/>
        <sbol:displayId>cas9m_BFP_gRNA_b_deg</sbol:displayId>
        <sbol:version>1.0</sbol:version>
        <sbol:type rdf:resource="http://identifiers.org/biomodels.sbo/SBO:0000179"/>
        <sbol:participation>
          <sbol:Participation rdf:about="http://sbols.org/CRISPR_Example/CRPb_characterization_Circuit/cas9m_BFP_gRNA_b_deg/cas9m_BFP_gRNA_b/1.0">
            <sbol:persistentIdentity rdf:resource="http://sbols.org/CRISPR_Example/CRPb_characterization_Circuit/cas9m_BFP_gRNA_b_deg/cas9m_BFP_gRNA_b"/>
            <sbol:displayId>cas9m_BFP_gRNA_b</sbol:displayId>
            <sbol:version>1.0</sbol:version>
            <sbol:role rdf:resource="http://identifiers.org/biomodels.sbo/SBO:0000010"/>
            <sbol:participant rdf:resource="http://sbols.org/CRISPR_Example/CRPb_characterization_Circuit/cas9m_BFP_gRNA_b/1.0"/>
          </sbol:Participation>
        </sbol:participation>
      </sbol:Interaction>
    </sbol:interaction>
    <sbol:interaction>
      <sbol:Interaction rdf:about="http://sbols.org/CRISPR_Example/CRPb_characterization_Circuit/cas9m_BFP_production/1.0">
        <sbol:persistentIdentity rdf:resource="http://sbols.org/CRISPR_Example/CRPb_characterization_Circuit/cas9m_BFP_production"/>
        <sbol:displayId>cas9m_BFP_production</sbol:displayId>
        <sbol:version>1.0</sbol:version>
        <sbol:type rdf:resource="http://identifiers.org/biomodels.sbo/SBO:0000589"/>
        <sbol:participation>
          <sbol:Participation rdf:about="http://sbols.org/CRISPR_Example/CRPb_characterization_Circuit/cas9m_BFP_production/cas9m_BFP_gene/1.0">
            <sbol:persistentIdentity rdf:resource="http://sbols.org/CRISPR_Example/CRPb_characterization_Circuit/cas9m_BFP_production/cas9m_BFP_gene"/>
            <sbol:displayId>cas9m_BFP_gene</sbol:displayId>
            <sbol:version>1.0</sbol:version>
            <sbol:role rdf:resource="http://identifiers.org/biomodels.sbo/SBO:0000598"/>
            <sbol:participant rdf:resource="http://sbols.org/CRISPR_Example/CRPb_characterization_Circuit/cas9m_BFP_gene/1.0"/>
          </sbol:Participation>
        </sbol:participation>
        <sbol:participation>
          <sbol:Participation rdf:about="http://sbols.org/CRISPR_Example/CRPb_characterization_Circuit/cas9m_BFP_production/cas9m_BFP/1.0">
            <sbol:persistentIdentity rdf:resource="http://sbols.org/CRISPR_Example/CRPb_characterization_Circuit/cas9m_BFP_production/cas9m_BFP"/>
            <sbol:displayId>cas9m_BFP</sbol:displayId>
            <sbol:version>1.0</sbol:version>
            <sbol:role rdf:resource="http://identifiers.org/biomodels.sbo/SBO:0000011"/>
            <sbol:participant rdf:resource="http://sbols.org/CRISPR_Example/CRPb_characterization_Circuit/cas9m_BFP/1.0"/>
          </sbol:Participation>
        </sbol:participation>
      </sbol:Interaction>
    </sbol:interaction>
    <sbol:interaction>
      <sbol:Interaction rdf:about="http://sbols.org/CRISPR_Example/CRPb_characterization_Circuit/Gal4VP16_deg/1.0">
        <sbol:persistentIdentity rdf:resource="http://sbols.org/CRISPR_Example/CRPb_characterization_Circuit/Gal4VP16_deg"/>
        <sbol:displayId>Gal4VP16_deg</sbol:displayId>
        <sbol:version>1.0</sbol:version>
        <sbol:type rdf:resource="http://identifiers.org/biomodels.sbo/SBO:0000179"/>
        <sbol:participation>
          <sbol:Participation rdf:about="http://sbols.org/CRISPR_Example/CRPb_characterization_Circuit/Gal4VP16_deg/Gal4VP16/1.0">
            <sbol:persistentIdentity rdf:resource="http://sbols.org/CRISPR_Example/CRPb_characterization_Circuit/Gal4VP16_deg/Gal4VP16"/>
            <sbol:displayId>Gal4VP16</sbol:displayId>
            <sbol:version>1.0</sbol:version>
            <sbol:role rdf:resource="http://identifiers.org/biomodels.sbo/SBO:0000010"/>
            <sbol:participant rdf:resource="http://sbols.org/CRISPR_Example/CRPb_characterization_Circuit/Gal4VP16/1.0"/>
          </sbol:Participation>
        </sbol:participation>
      </sbol:Interaction>
    </sbol:interaction>
    <sbol:interaction>
      <sbol:Interaction rdf:about="http://sbols.org/CRISPR_Example/CRPb_characterization_Circuit/mKate_production/1.0">
        <sbol:persistentIdentity rdf:resource="http://sbols.org/CRISPR_Example/CRPb_characterization_Circuit/mKate_production"/>
        <sbol:displayId>mKate_production</sbol:displayId>
        <sbol:version>1.0</sbol:version>
        <sbol:type rdf:resource="http://identifiers.org/biomodels.sbo/SBO:0000589"/>
        <sbol:participation>
          <sbol:Participation rdf:about="http://sbols.org/CRISPR_Example/CRPb_characterization_Circuit/mKate_production/mKate_gene/1.0">
            <sbol:persistentIdentity rdf:resource="http://sbols.org/CRISPR_Example/CRPb_characterization_Circuit/mKate_production/mKate_gene"/>
            <sbol:displayId>mKate_gene</sbol:displayId>
            <sbol:version>1.0</sbol:version>
            <sbol:role rdf:resource="http://identifiers.org/biomodels.sbo/SBO:0000598"/>
            <sbol:participant rdf:resource="http://sbols.org/CRISPR_Example/CRPb_characterization_Circuit/mKate_gene/1.0"/>
          </sbol:Participation>
        </sbol:participation>
        <sbol:participation>
          <sbol:Participation rdf:about="http://sbols.org/CRISPR_Example/CRPb_characterization_Circuit/mKate_production/mKate/1.0">
            <sbol:persistentIdentity rdf:resource="http://sbols.org/CRISPR_Example/CRPb_characterization_Circuit/mKate_production/mKate"/>
            <sbol:displayId>mKate</sbol:displayId>
            <sbol:version>1.0</sbol:version>
            <sbol:role rdf:resource="http://identifiers.org/biomodels.sbo/SBO:0000011"/>
            <sbol:participant rdf:resource="http://sbols.org/CRISPR_Example/CRPb_characterization_Circuit/mKate/1.0"/>
          </sbol:Participation>
        </sbol:participation>
      </sbol:Interaction>
    </sbol:interaction>
    <sbol:interaction>
      <sbol:Interaction rdf:about="http://sbols.org/CRISPR_Example/CRPb_characterization_Circuit/cas9m_BFP_deg/1.0">
        <sbol:persistentIdentity rdf:resource="http://sbols.org/CRISPR_Example/CRPb_characterization_Circuit/cas9m_BFP_deg"/>
        <sbol:displayId>cas9m_BFP_deg</sbol:displayId>
        <sbol:version>1.0</sbol:version>
        <sbol:type rdf:resource="http://identifiers.org/biomodels.sbo/SBO:0000179"/>
        <sbol:participation>
          <sbol:Participation rdf:about="http://sbols.org/CRISPR_Example/CRPb_characterization_Circuit/cas9m_BFP_deg/cas9m_BFP/1.0">
            <sbol:persistentIdentity rdf:resource="http://sbols.org/CRISPR_Example/CRPb_characterization_Circuit/cas9m_BFP_deg/cas9m_BFP"/>
            <sbol:displayId>cas9m_BFP</sbol:displayId>
            <sbol:version>1.0</sbol:version>
            <sbol:role rdf:resource="http://identifiers.org/biomodels.sbo/SBO:0000010"/>
            <sbol:participant rdf:resource="http://sbols.org/CRISPR_Example/CRPb_characterization_Circuit/cas9m_BFP/1.0"/>
          </sbol:Participation>
        </sbol:participation>
      </sbol:Interaction>
    </sbol:interaction>
    <sbol:module>
      <sbol:Module rdf:about="http://sbols.org/CRISPR_Example/CRPb_characterization_Circuit/CRISPR_Template/1.0">
        <sbol:persistentIdentity rdf:resource="http://sbols.org/CRISPR_Example/CRPb_characterization_Circuit/CRISPR_Template"/>
        <sbol:displayId>CRISPR_Template</sbol:displayId>
        <sbol:version>1.0</sbol:version>
        <sbol:definition rdf:resource="http://sbols.org/CRISPR_Example/CRISPR_Template/1.0"/>
        <sbol:mapsTo>
          <sbol:MapsTo rdf:about="http://sbols.org/CRISPR_Example/CRPb_characterization_Circuit/CRISPR_Template/cas9m_BFP_map/1.0">
            <sbol:persistentIdentity rdf:resource="http://sbols.org/CRISPR_Example/CRPb_characterization_Circuit/CRISPR_Template/cas9m_BFP_map"/>
            <sbol:displayId>cas9m_BFP_map</sbol:displayId>
            <sbol:version>1.0</sbol:version>
            <sbol:refinement rdf:resource="http://sbols.org/v2#useLocal"/>
            <sbol:remote rdf:resource="http://sbols.org/CRISPR_Example/CRISPR_Template/cas9_generic/1.0"/>
            <sbol:local rdf:resource="http://sbols.org/CRISPR_Example/CRPb_characterization_Circuit/cas9m_BFP/1.0"/>
          </sbol:MapsTo>
        </sbol:mapsTo>
        <sbol:mapsTo>
          <sbol:MapsTo rdf:about="http://sbols.org/CRISPR_Example/CRPb_characterization_Circuit/CRISPR_Template/cas9m_BFP_gRNA_map/1.0">
            <sbol:persistentIdentity rdf:resource="http://sbols.org/CRISPR_Example/CRPb_characterization_Circuit/CRISPR_Template/cas9m_BFP_gRNA_map"/>
            <sbol:displayId>cas9m_BFP_gRNA_map</sbol:displayId>
            <sbol:version>1.0</sbol:version>
            <sbol:refinement rdf:resource="http://sbols.org/v2#useLocal"/>
            <sbol:remote rdf:resource="http://sbols.org/CRISPR_Example/CRISPR_Template/cas9_gRNA_complex/1.0"/>
            <sbol:local rdf:resource="http://sbols.org/CRISPR_Example/CRPb_characterization_Circuit/cas9m_BFP_gRNA_b/1.0"/>
          </sbol:MapsTo>
        </sbol:mapsTo>
        <sbol:mapsTo>
          <sbol:MapsTo rdf:about="http://sbols.org/CRISPR_Example/CRPb_characterization_Circuit/CRISPR_Template/EYFP_map/1.0">
            <sbol:persistentIdentity rdf:resource="http://sbols.org/CRISPR_Example/CRPb_characterization_Circuit/CRISPR_Template/EYFP_map"/>
            <sbol:displayId>EYFP_map</sbol:displayId>
            <sbol:version>1.0</sbol:version>
            <sbol:refinement rdf:resource="http://sbols.org/v2#useLocal"/>
            <sbol:remote rdf:resource="http://sbols.org/CRISPR_Example/CRISPR_Template/target/1.0"/>
            <sbol:local rdf:resource="http://sbols.org/CRISPR_Example/CRPb_characterization_Circuit/EYFP/1.0"/>
          </sbol:MapsTo>
        </sbol:mapsTo>
        <sbol:mapsTo>
          <sbol:MapsTo rdf:about="http://sbols.org/CRISPR_Example/CRPb_characterization_Circuit/CRISPR_Template/gRNA_b_map/1.0">
            <sbol:persistentIdentity rdf:resource="http://sbols.org/CRISPR_Example/CRPb_characterization_Circuit/CRISPR_Template/gRNA_b_map"/>
            <sbol:displayId>gRNA_b_map</sbol:displayId>
            <sbol:version>1.0</sbol:version>
            <sbol:refinement rdf:resource="http://sbols.org/v2#useLocal"/>
            <sbol:remote rdf:resource="http://sbols.org/CRISPR_Example/CRISPR_Template/gRNA_generic/1.0"/>
            <sbol:local rdf:resource="http://sbols.org/CRISPR_Example/CRPb_characterization_Circuit/gRNA_b/1.0"/>
          </sbol:MapsTo>
        </sbol:mapsTo>
        <sbol:mapsTo>
          <sbol:MapsTo rdf:about="http://sbols.org/CRISPR_Example/CRPb_characterization_Circuit/CRISPR_Template/EYFP_gene_map/1.0">
            <sbol:persistentIdentity rdf:resource="http://sbols.org/CRISPR_Example/CRPb_characterization_Circuit/CRISPR_Template/EYFP_gene_map"/>
            <sbol:displayId>EYFP_gene_map</sbol:displayId>
            <sbol:version>1.0</sbol:version>
            <sbol:refinement rdf:resource="http://sbols.org/v2#useLocal"/>
            <sbol:remote rdf:resource="http://sbols.org/CRISPR_Example/CRISPR_Template/target_gene/1.0"/>
            <sbol:local rdf:resource="http://sbols.org/CRISPR_Example/CRPb_characterization_Circuit/EYFP_gene/1.0"/>
          </sbol:MapsTo>
        </sbol:mapsTo>
      </sbol:Module>
    </sbol:module>
  </sbol:ModuleDefinition>
  <sbol:ComponentDefinition rdf:about="http://sbols.org/CRISPR_Example/EYFP_cds/1.0">
    <sbol:persistentIdentity rdf:resource="http://sbols.org/CRISPR_Example/EYFP_cds"/>
    <sbol:displayId>EYFP_cds</sbol:displayId>
    <sbol:version>1.0</sbol:version>
    <sbol:type rdf:resource="http://www.biopax.org/release/biopax-level3.owl#DnaRegion"/>
    <sbol:role rdf:resource="http://identifiers.org/so/SO:0000316"/>
  </sbol:ComponentDefinition>
  <sbol:ComponentDefinition rdf:about="http://sbols.org/CRISPR_Example/CRa_U6/1.0">
    <sbol:persistentIdentity rdf:resource="http://sbols.org/CRISPR_Example/CRa_U6"/>
    <sbol:displayId>CRa_U6</sbol:displayId>
    <sbol:version>1.0</sbol:version>
    <sbol:type rdf:resource="http://www.biopax.org/release/biopax-level3.owl#DnaRegion"/>
    <sbol:role rdf:resource="http://identifiers.org/so/SO:0000167"/>
    <sbol:sequence rdf:resource="http://sbols.org/CRISPR_Example/CRa_U6_seq"/>
  </sbol:ComponentDefinition>
  <sbol:ComponentDefinition rdf:about="http://sbols.org/CRISPR_Example/CRP_b/1.0">
    <sbol:persistentIdentity rdf:resource="http://sbols.org/CRISPR_Example/CRP_b"/>
    <sbol:displayId>CRP_b</sbol:displayId>
    <sbol:version>1.0</sbol:version>
    <sbol:type rdf:resource="http://www.biopax.org/release/biopax-level3.owl#DnaRegion"/>
    <sbol:role rdf:resource="http://identifiers.org/so/SO:0000167"/>
    <sbol:sequence rdf:resource="http://sbols.org/CRISPR_Example/CRP_b_seq"/>
  </sbol:ComponentDefinition>
  <sbol:ComponentDefinition rdf:about="http://sbols.org/CRISPR_Example/cas9m_BFP_cds/1.0">
    <sbol:persistentIdentity rdf:resource="http://sbols.org/CRISPR_Example/cas9m_BFP_cds"/>
    <sbol:displayId>cas9m_BFP_cds</sbol:displayId>
    <sbol:version>1.0</sbol:version>
    <sbol:type rdf:resource="http://www.biopax.org/release/biopax-level3.owl#DnaRegion"/>
    <sbol:role rdf:resource="http://identifiers.org/so/SO:0000316"/>
  </sbol:ComponentDefinition>
  <sbol:ComponentDefinition rdf:about="http://sbols.org/CRISPR_Example/EYFP_gene/1.0">
    <sbol:persistentIdentity rdf:resource="http://sbols.org/CRISPR_Example/EYFP_gene"/>
    <sbol:displayId>EYFP_gene</sbol:displayId>
    <sbol:version>1.0</sbol:version>
    <sbol:type rdf:resource="http://www.biopax.org/release/biopax-level3.owl#DnaRegion"/>
    <sbol:role rdf:resource="http://identifiers.org/so/SO:0000167"/>
    <sbol:component>
      <sbol:Component rdf:about="http://sbols.org/CRISPR_Example/EYFP_gene/CRP_b/1.0">
        <sbol:persistentIdentity rdf:resource="http://sbols.org/CRISPR_Example/EYFP_gene/CRP_b"/>
        <sbol:displayId>CRP_b</sbol:displayId>
        <sbol:version>1.0</sbol:version>
        <sbol:access rdf:resource="http://sbols.org/v2#public"/>
        <sbol:definition rdf:resource="http://sbols.org/CRISPR_Example/CRP_b"/>
      </sbol:Component>
    </sbol:component>
    <sbol:component>
      <sbol:Component rdf:about="http://sbols.org/CRISPR_Example/EYFP_gene/EYFP_cds/1.0">
        <sbol:persistentIdentity rdf:resource="http://sbols.org/CRISPR_Example/EYFP_gene/EYFP_cds"/>
        <sbol:displayId>EYFP_cds</sbol:displayId>
        <sbol:version>1.0</sbol:version>
        <sbol:access rdf:resource="http://sbols.org/v2#public"/>
        <sbol:definition rdf:resource="http://sbols.org/CRISPR_Example/EYFP_cds"/>
      </sbol:Component>
    </sbol:component>
    <sbol:sequenceConstraint>
      <sbol:SequenceConstraint rdf:about="http://sbols.org/CRISPR_Example/EYFP_gene/EYFP_gene_constraint/1.0">
        <sbol:persistentIdentity rdf:resource="http://sbols.org/CRISPR_Example/EYFP_gene/EYFP_gene_constraint"/>
        <sbol:displayId>EYFP_gene_constraint</sbol:displayId>
        <sbol:version>1.0</sbol:version>
        <sbol:restriction rdf:resource="http://sbols.org/v2#precedes"/>
        <sbol:subject rdf:resource="http://sbols.org/CRISPR_Example/EYFP_gene/CRP_b/1.0"/>
        <sbol:object rdf:resource="http://sbols.org/CRISPR_Example/EYFP_gene/EYFP_cds/1.0"/>
      </sbol:SequenceConstraint>
    </sbol:sequenceConstraint>
  </sbol:ComponentDefinition>
  <sbol:ComponentDefinition rdf:about="http://sbols.org/CRISPR_Example/target/1.0">
    <sbol:persistentIdentity rdf:resource="http://sbols.org/CRISPR_Example/target"/>
    <sbol:displayId>target</sbol:displayId>
    <sbol:version>1.0</sbol:version>
    <sbol:type rdf:resource="http://www.biopax.org/release/biopax-level3.owl#Protein"/>
  </sbol:ComponentDefinition>
  <sbol:ComponentDefinition rdf:about="http://sbols.org/CRISPR_Example/cas9m_BFP_gene/1.0">
    <sbol:persistentIdentity rdf:resource="http://sbols.org/CRISPR_Example/cas9m_BFP_gene"/>
    <sbol:displayId>cas9m_BFP_gene</sbol:displayId>
    <sbol:version>1.0</sbol:version>
    <sbol:type rdf:resource="http://www.biopax.org/release/biopax-level3.owl#DnaRegion"/>
    <sbol:role rdf:resource="http://identifiers.org/so/SO:0000167"/>
    <sbol:component>
      <sbol:Component rdf:about="http://sbols.org/CRISPR_Example/cas9m_BFP_gene/pConst/1.0">
        <sbol:persistentIdentity rdf:resource="http://sbols.org/CRISPR_Example/cas9m_BFP_gene/pConst"/>
        <sbol:displayId>pConst</sbol:displayId>
        <sbol:version>1.0</sbol:version>
        <sbol:access rdf:resource="http://sbols.org/v2#public"/>
        <sbol:definition rdf:resource="http://sbols.org/CRISPR_Example/pConst"/>
      </sbol:Component>
    </sbol:component>
    <sbol:component>
      <sbol:Component rdf:about="http://sbols.org/CRISPR_Example/cas9m_BFP_gene/cas9m_BFP_cds/1.0">
        <sbol:persistentIdentity rdf:resource="http://sbols.org/CRISPR_Example/cas9m_BFP_gene/cas9m_BFP_cds"/>
        <sbol:displayId>cas9m_BFP_cds</sbol:displayId>
        <sbol:version>1.0</sbol:version>
        <sbol:access rdf:resource="http://sbols.org/v2#public"/>
        <sbol:definition rdf:resource="http://sbols.org/CRISPR_Example/cas9m_BFP_cds"/>
      </sbol:Component>
    </sbol:component>
    <sbol:sequenceConstraint>
      <sbol:SequenceConstraint rdf:about="http://sbols.org/CRISPR_Example/cas9m_BFP_gene/cas9m_BFP_gene_constraint/1.0">
        <sbol:persistentIdentity rdf:resource="http://sbols.org/CRISPR_Example/cas9m_BFP_gene/cas9m_BFP_gene_constraint"/>
        <sbol:displayId>cas9m_BFP_gene_constraint</sbol:displayId>
        <sbol:version>1.0</sbol:version>
        <sbol:restriction rdf:resource="http://sbols.org/v2#precedes"/>
        <sbol:subject rdf:resource="http://sbols.org/CRISPR_Example/cas9m_BFP_gene/pConst/1.0"/>
        <sbol:object rdf:resource="http://sbols.org/CRISPR_Example/cas9m_BFP_gene/cas9m_BFP_cds/1.0"/>
      </sbol:SequenceConstraint>
    </sbol:sequenceConstraint>
  </sbol:ComponentDefinition>
  <sbol:ComponentDefinition rdf:about="http://sbols.org/CRISPR_Example/EYFP/1.0">
    <sbol:persistentIdentity rdf:resource="http://sbols.org/CRISPR_Example/EYFP"/>
    <sbol:displayId>EYFP</sbol:displayId>
    <sbol:version>1.0</sbol:version>
    <sbol:type rdf:resource="http://www.biopax.org/release/biopax-level3.owl#Protein"/>
  </sbol:ComponentDefinition>
  <sbol:ComponentDefinition rdf:about="http://sbols.org/CRISPR_Example/cas9m_BFP_gRNA_b/1.0">
    <sbol:persistentIdentity rdf:resource="http://sbols.org/CRISPR_Example/cas9m_BFP_gRNA_b"/>
    <sbol:displayId>cas9m_BFP_gRNA_b</sbol:displayId>
    <sbol:version>1.0</sbol:version>
    <sbol:type rdf:resource="http://www.biopax.org/release/biopax-level3.owl#Complex"/>
  </sbol:ComponentDefinition>
  <sbol:ComponentDefinition rdf:about="http://sbols.org/CRISPR_Example/pConst/1.0">
    <sbol:persistentIdentity rdf:resource="http://sbols.org/CRISPR_Example/pConst"/>
    <sbol:displayId>pConst</sbol:displayId>
    <sbol:version>1.0</sbol:version>
    <sbol:type rdf:resource="http://www.biopax.org/release/biopax-level3.owl#DnaRegion"/>
    <sbol:role rdf:resource="http://identifiers.org/so/SO:0000167"/>
  </sbol:ComponentDefinition>
  <sbol:ComponentDefinition rdf:about="http://sbols.org/CRISPR_Example/cas9m_BFP/1.0">
    <sbol:persistentIdentity rdf:resource="http://sbols.org/CRISPR_Example/cas9m_BFP"/>
    <sbol:displayId>cas9m_BFP</sbol:displayId>
    <sbol:version>1.0</sbol:version>
    <sbol:type rdf:resource="http://www.biopax.org/release/biopax-level3.owl#Protein"/>
  </sbol:ComponentDefinition>
  <sbol:ComponentDefinition rdf:about="http://sbols.org/CRISPR_Example/gRNA_b_nc/1.0">
    <sbol:persistentIdentity rdf:resource="http://sbols.org/CRISPR_Example/gRNA_b_nc"/>
    <sbol:displayId>gRNA_b_nc</sbol:displayId>
    <sbol:version>1.0</sbol:version>
    <sbol:type rdf:resource="http://www.biopax.org/release/biopax-level3.owl#DnaRegion"/>
    <sbol:role rdf:resource="http://identifiers.org/so/SO:0000316"/>
    <sbol:sequence rdf:resource="http://sbols.org/CRISPR_Example/gRNA_b_seq"/>
  </sbol:ComponentDefinition>
  <sbol:ComponentDefinition rdf:about="http://sbols.org/CRISPR_Example/cas9_generic/1.0">
    <sbol:persistentIdentity rdf:resource="http://sbols.org/CRISPR_Example/cas9_generic"/>
    <sbol:displayId>cas9_generic</sbol:displayId>
    <sbol:version>1.0</sbol:version>
    <sbol:type rdf:resource="http://www.biopax.org/release/biopax-level3.owl#Protein"/>
  </sbol:ComponentDefinition>
  <sbol:ComponentDefinition rdf:about="http://sbols.org/CRISPR_Example/mKate_cds/1.0">
    <sbol:persistentIdentity rdf:resource="http://sbols.org/CRISPR_Example/mKate_cds"/>
    <sbol:displayId>mKate_cds</sbol:displayId>
    <sbol:version>1.0</sbol:version>
    <sbol:type rdf:resource="http://www.biopax.org/release/biopax-level3.owl#DnaRegion"/>
    <sbol:role rdf:resource="http://identifiers.org/so/SO:0000316"/>
    <sbol:sequence rdf:resource="http://sbols.org/CRISPR_Example/mKate_seq"/>
  </sbol:ComponentDefinition>
  <sbol:ComponentDefinition rdf:about="http://sbols.org/CRISPR_Example/Gal4VP16/1.0">
    <sbol:persistentIdentity rdf:resource="http://sbols.org/CRISPR_Example/Gal4VP16"/>
    <sbol:displayId>Gal4VP16</sbol:displayId>
    <sbol:version>1.0</sbol:version>
    <sbol:type rdf:resource="http://www.biopax.org/release/biopax-level3.owl#Protein"/>
  </sbol:ComponentDefinition>
  <sbol:ComponentDefinition rdf:about="http://sbols.org/CRISPR_Example/target_gene/1.0">
    <sbol:persistentIdentity rdf:resource="http://sbols.org/CRISPR_Example/target_gene"/>
    <sbol:displayId>target_gene</sbol:displayId>
    <sbol:version>1.0</sbol:version>
    <sbol:type rdf:resource="http://www.biopax.org/release/biopax-level3.owl#DnaRegion"/>
    <sbol:role rdf:resource="http://identifiers.org/so/SO:0000167"/>
  </sbol:ComponentDefinition>
  <sbol:ComponentDefinition rdf:about="http://sbols.org/CRISPR_Example/Gal4VP16_gene/1.0">
    <sbol:persistentIdentity rdf:resource="http://sbols.org/CRISPR_Example/Gal4VP16_gene"/>
    <sbol:displayId>Gal4VP16_gene</sbol:displayId>
    <sbol:version>1.0</sbol:version>
    <sbol:type rdf:resource="http://www.biopax.org/release/biopax-level3.owl#DnaRegion"/>
    <sbol:role rdf:resource="http://identifiers.org/so/SO:0000167"/>
    <sbol:component>
      <sbol:Component rdf:about="http://sbols.org/CRISPR_Example/Gal4VP16_gene/Gal4VP16_cds/1.0">
        <sbol:persistentIdentity rdf:resource="http://sbols.org/CRISPR_Example/Gal4VP16_gene/Gal4VP16_cds"/>
        <sbol:displayId>Gal4VP16_cds</sbol:displayId>
        <sbol:version>1.0</sbol:version>
        <sbol:access rdf:resource="http://sbols.org/v2#public"/>
        <sbol:definition rdf:resource="http://sbols.org/CRISPR_Example/Gal4VP16_cds"/>
      </sbol:Component>
    </sbol:component>
    <sbol:component>
      <sbol:Component rdf:about="http://sbols.org/CRISPR_Example/Gal4VP16_gene/pConst/1.0">
        <sbol:persistentIdentity rdf:resource="http://sbols.org/CRISPR_Example/Gal4VP16_gene/pConst"/>
        <sbol:displayId>pConst</sbol:displayId>
        <sbol:version>1.0</sbol:version>
        <sbol:access rdf:resource="http://sbols.org/v2#public"/>
        <sbol:definition rdf:resource="http://sbols.org/CRISPR_Example/pConst"/>
      </sbol:Component>
    </sbol:component>
    <sbol:sequenceConstraint>
      <sbol:SequenceConstraint rdf:about="http://sbols.org/CRISPR_Example/Gal4VP16_gene/GAL4VP16_gene_constraint/1.0">
        <sbol:persistentIdentity rdf:resource="http://sbols.org/CRISPR_Example/Gal4VP16_gene/GAL4VP16_gene_constraint"/>
        <sbol:displayId>GAL4VP16_gene_constraint</sbol:displayId>
        <sbol:version>1.0</sbol:version>
        <sbol:restriction rdf:resource="http://sbols.org/v2#precedes"/>
        <sbol:subject rdf:resource="http://sbols.org/CRISPR_Example/Gal4VP16_gene/pConst/1.0"/>
        <sbol:object rdf:resource="http://sbols.org/CRISPR_Example/Gal4VP16_gene/Gal4VP16_cds/1.0"/>
      </sbol:SequenceConstraint>
    </sbol:sequenceConstraint>
  </sbol:ComponentDefinition>
  <sbol:ComponentDefinition rdf:about="http://sbols.org/CRISPR_Example/mKate_gene/1.0">
    <sbol:persistentIdentity rdf:resource="http://sbols.org/CRISPR_Example/mKate_gene"/>
    <sbol:displayId>mKate_gene</sbol:displayId>
    <sbol:version>1.0</sbol:version>
    <sbol:type rdf:resource="http://www.biopax.org/release/biopax-level3.owl#DnaRegion"/>
    <sbol:role rdf:resource="http://identifiers.org/so/SO:0000167"/>
    <sbol:component>
      <sbol:Component rdf:about="http://sbols.org/CRISPR_Example/mKate_gene/mKate_cds/1.0">
        <sbol:persistentIdentity rdf:resource="http://sbols.org/CRISPR_Example/mKate_gene/mKate_cds"/>
        <sbol:displayId>mKate_cds</sbol:displayId>
        <sbol:version>1.0</sbol:version>
        <sbol:access rdf:resource="http://sbols.org/v2#public"/>
        <sbol:definition rdf:resource="http://sbols.org/CRISPR_Example/mKate_cds"/>
      </sbol:Component>
    </sbol:component>
    <sbol:component>
      <sbol:Component rdf:about="http://sbols.org/CRISPR_Example/mKate_gene/pConst/1.0">
        <sbol:persistentIdentity rdf:resource="http://sbols.org/CRISPR_Example/mKate_gene/pConst"/>
        <sbol:displayId>pConst</sbol:displayId>
        <sbol:version>1.0</sbol:version>
        <sbol:access rdf:resource="http://sbols.org/v2#public"/>
        <sbol:definition rdf:resource="http://sbols.org/CRISPR_Example/pConst"/>
      </sbol:Component>
    </sbol:component>
    <sbol:sequenceConstraint>
      <sbol:SequenceConstraint rdf:about="http://sbols.org/CRISPR_Example/mKate_gene/mKate_gene_constraint/1.0">
        <sbol:persistentIdentity rdf:resource="http://sbols.org/CRISPR_Example/mKate_gene/mKate_gene_constraint"/>
        <sbol:displayId>mKate_gene_constraint</sbol:displayId>
        <sbol:version>1.0</sbol:version>
        <sbol:restriction rdf:resource="http://sbols.org/v2#precedes"/>
        <sbol:subject rdf:resource="http://sbols.org/CRISPR_Example/mKate_gene/pConst/1.0"/>
        <sbol:object rdf:resource="http://sbols.org/CRISPR_Example/mKate_gene/mKate_cds/1.0"/>
      </sbol:SequenceConstraint>
    </sbol:sequenceConstraint>
  </sbol:ComponentDefinition>
  <sbol:ComponentDefinition rdf:about="http://sbols.org/CRISPR_Example/gRNA_b_gene/1.0">
    <sbol:persistentIdentity rdf:resource="http://sbols.org/CRISPR_Example/gRNA_b_gene"/>
    <sbol:displayId>gRNA_b_gene</sbol:displayId>
    <sbol:version>1.0</sbol:version>
    <sbol:type rdf:resource="http://www.biopax.org/release/biopax-level3.owl#DnaRegion"/>
    <sbol:role rdf:resource="http://identifiers.org/so/SO:0000167"/>
    <sbol:component>
      <sbol:Component rdf:about="http://sbols.org/CRISPR_Example/gRNA_b_gene/CRa_U6/1.0">
        <sbol:persistentIdentity rdf:resource="http://sbols.org/CRISPR_Example/gRNA_b_gene/CRa_U6"/>
        <sbol:displayId>CRa_U6</sbol:displayId>
        <sbol:version>1.0</sbol:version>
        <sbol:access rdf:resource="http://sbols.org/v2#public"/>
        <sbol:definition rdf:resource="http://sbols.org/CRISPR_Example/CRa_U6"/>
      </sbol:Component>
    </sbol:component>
    <sbol:component>
      <sbol:Component rdf:about="http://sbols.org/CRISPR_Example/gRNA_b_gene/gRNA_b_nc/1.0">
        <sbol:persistentIdentity rdf:resource="http://sbols.org/CRISPR_Example/gRNA_b_gene/gRNA_b_nc"/>
        <sbol:displayId>gRNA_b_nc</sbol:displayId>
        <sbol:version>1.0</sbol:version>
        <sbol:access rdf:resource="http://sbols.org/v2#public"/>
        <sbol:definition rdf:resource="http://sbols.org/CRISPR_Example/gRNA_b_nc"/>
      </sbol:Component>
    </sbol:component>
    <sbol:component>
      <sbol:Component rdf:about="http://sbols.org/CRISPR_Example/gRNA_b_gene/gRNA_b_terminator/1.0">
        <sbol:persistentIdentity rdf:resource="http://sbols.org/CRISPR_Example/gRNA_b_gene/gRNA_b_terminator"/>
        <sbol:displayId>gRNA_b_terminator</sbol:displayId>
        <sbol:version>1.0</sbol:version>
        <sbol:access rdf:resource="http://sbols.org/v2#public"/>
        <sbol:definition rdf:resource="http://sbols.org/CRISPR_Example/gRNA_b_terminator"/>
      </sbol:Component>
    </sbol:component>
    <sbol:sequenceConstraint>
      <sbol:SequenceConstraint rdf:about="http://sbols.org/CRISPR_Example/gRNA_b_gene/gRNA_b_gene_constraint2/1.0">
        <sbol:persistentIdentity rdf:resource="http://sbols.org/CRISPR_Example/gRNA_b_gene/gRNA_b_gene_constraint2"/>
        <sbol:displayId>gRNA_b_gene_constraint2</sbol:displayId>
        <sbol:version>1.0</sbol:version>
        <sbol:restriction rdf:resource="http://sbols.org/v2#precedes"/>
        <sbol:subject rdf:resource="http://sbols.org/CRISPR_Example/gRNA_b_gene/gRNA_b_nc/1.0"/>
        <sbol:object rdf:resource="http://sbols.org/CRISPR_Example/gRNA_b_gene/gRNA_b_terminator/1.0"/>
      </sbol:SequenceConstraint>
    </sbol:sequenceConstraint>
    <sbol:sequenceConstraint>
      <sbol:SequenceConstraint rdf:about="http://sbols.org/CRISPR_Example/gRNA_b_gene/gRNA_b_gene_constraint1/1.0">
        <sbol:persistentIdentity rdf:resource="http://sbols.org/CRISPR_Example/gRNA_b_gene/gRNA_b_gene_constraint1"/>
        <sbol:displayId>gRNA_b_gene_constraint1</sbol:displayId>
        <sbol:version>1.0</sbol:version>
        <sbol:restriction rdf:resource="http://sbols.org/v2#precedes"/>
        <sbol:subject rdf:resource="http://sbols.org/CRISPR_Example/gRNA_b_gene/CRa_U6/1.0"/>
        <sbol:object rdf:resource="http://sbols.org/CRISPR_Example/gRNA_b_gene/gRNA_b_nc/1.0"/>
      </sbol:SequenceConstraint>
    </sbol:sequenceConstraint>
  </sbol:ComponentDefinition>
  <sbol:ComponentDefinition rdf:about="http://sbols.org/CRISPR_Example/mKate/1.0">
    <sbol:persistentIdentity rdf:resource="http://sbols.org/CRISPR_Example/mKate"/>
    <sbol:displayId>mKate</sbol:displayId>
    <sbol:version>1.0</sbol:version>
    <sbol:type rdf:resource="http://www.biopax.org/release/biopax-level3.owl#Protein"/>
  </sbol:ComponentDefinition>
  <sbol:ComponentDefinition rdf:about="http://sbols.org/CRISPR_Example/cas9_gRNA_complex/1.0">
    <sbol:persistentIdentity rdf:resource="http://sbols.org/CRISPR_Example/cas9_gRNA_complex"/>
    <sbol:displayId>cas9_gRNA_complex</sbol:displayId>
    <sbol:version>1.0</sbol:version>
    <sbol:type rdf:resource="http://www.biopax.org/release/biopax-level3.owl#Complex"/>
  </sbol:ComponentDefinition>
  <sbol:ComponentDefinition rdf:about="http://sbols.org/CRISPR_Example/Gal4VP16_cds/1.0">
    <sbol:persistentIdentity rdf:resource="http://sbols.org/CRISPR_Example/Gal4VP16_cds"/>
    <sbol:displayId>Gal4VP16_cds</sbol:displayId>
    <sbol:version>1.0</sbol:version>
    <sbol:type rdf:resource="http://www.biopax.org/release/biopax-level3.owl#DnaRegion"/>
    <sbol:role rdf:resource="http://identifiers.org/so/SO:0000316"/>
  </sbol:ComponentDefinition>
  <sbol:ComponentDefinition rdf:about="http://sbols.org/CRISPR_Example/gRNA_generic/1.0">
    <sbol:persistentIdentity rdf:resource="http://sbols.org/CRISPR_Example/gRNA_generic"/>
    <sbol:displayId>gRNA_generic</sbol:displayId>
    <sbol:version>1.0</sbol:version>
    <sbol:type rdf:resource="http://www.biopax.org/release/biopax-level3.owl#RnaRegion"/>
  </sbol:ComponentDefinition>
  <sbol:ComponentDefinition rdf:about="http://sbols.org/CRISPR_Example/gRNA_b/1.0">
    <sbol:persistentIdentity rdf:resource="http://sbols.org/CRISPR_Example/gRNA_b"/>
    <sbol:displayId>gRNA_b</sbol:displayId>
    <sbol:version>1.0</sbol:version>
    <sbol:type rdf:resource="http://www.biopax.org/release/biopax-level3.owl#RnaRegion"/>
  </sbol:ComponentDefinition>
  <sbol:ComponentDefinition rdf:about="http://sbols.org/CRISPR_Example/gRNA_b_terminator/1.0">
    <sbol:persistentIdentity rdf:resource="http://sbols.org/CRISPR_Example/gRNA_b_terminator"/>
    <sbol:displayId>gRNA_b_terminator</sbol:displayId>
    <sbol:version>1.0</sbol:version>
    <sbol:type rdf:resource="http://www.biopax.org/release/biopax-level3.owl#DnaRegion"/>
    <sbol:role rdf:resource="http://identifiers.org/so/SO:0000141"/>
  </sbol:ComponentDefinition>
  <sbol:Sequence rdf:about="http://sbols.org/CRISPR_Example/mKate_seq/1.0">
    <sbol:persistentIdentity rdf:resource="http://sbols.org/CRISPR_Example/mKate_seq"/>
    <sbol:displayId>mKate_seq</sbol:displayId>
    <sbol:version>1.0</sbol:version>
    <sbol:elements>TCTAAGGGCGAAGAGCTGATTAAGGAGAACATGCACATGAAGCTGTACATGGAGGGCACCGTGAACAACCACCACTTCAAGTGCACATCCGAGGGCGAAGGCAAGCCCTACGAGGGCACCCAGACCATGAGAATCAAGGTGGTCGAGGGCGGCCCTCTCCCCTTCGCCTTCGACATCCTGGCTACCAGCTTCATGTACGGCAGCAAAACCTTCATCAACCACACCCAGGGCATCCCCGACTTCTTTAAGCAGTCCTTCCCTGAGGTAAGTGGTCCTACCTCATCAGGAACATGTGTTTTAGAGCTAGAAATAGCAAGTTAAAATAAGGCTAGTCCGTTATCAACTTGAAAAAGTGGCACCGAGTCGGTGCTACTAACTCTCGAGTCTTCTTTTTTTTTTTCACAGGGCTTCACATGGGAGAGAGTCACCACATACGAAGACGGGGGCGTGCTGACCGCTACCCAGGACACCAGCCTCCAGGACGGCTGCCTCATCTACAACGTCAAGATCAGAGGGGTGAACTTCCCATCCAACGGCCCTGTGATGCAGAAGAAAACACTCGGCTGGGAGGCCTCCACCGAGATGCTGTACCCCGCTGACGGCGGCCTGGAAGGCAGAAGCGACATGGCCCTGAAGCTCGTGGGCGGGGGCCACCTGATCTGCAACTTGAAGACCACATACAGATCCAAGAAACCCGCTAAGAACCTCAAGATGCCCGGCGTCTACTATGTGGACAGAAGACTGGAAAGAATCAAGGAGGCCGACAAAGAGACCTACGTCGAGCAGCACGAGGTGGCTGTGGCCAGATACTGCG</sbol:elements>
    <sbol:encoding rdf:resource="http://www.chem.qmul.ac.uk/iubmb/misc/naseq.html"/>
  </sbol:Sequence>
  <sbol:Sequence rdf:about="http://sbols.org/CRISPR_Example/CRP_b_seq/1.0">
    <sbol:persistentIdentity rdf:resource="http://sbols.org/CRISPR_Example/CRP_b_seq"/>
    <sbol:displayId>CRP_b_seq</sbol:displayId>
    <sbol:version>1.0</sbol:version>
    <sbol:elements>GCTCCGAATTTCTCGACAGATCTCATGTGATTACGCCAAGCTACGGGCGGAGTACTGTCCTCCGAGCGGAGTACTGTCCTCCGAGCGGAGTACTGTCCTCCGAGCGGAGTACTGTCCTCCGAGCGGAGTTCTGTCCTCCGAGCGGAGACTCTAGATACCTCATCAGGAACATGTTGGAATTCTAGGCGTGTACGGTGGGAGGCCTATATAAGCAGAGCTCGTTTAGTGAACCGTCAGATCGCCTCGAGTACCTCATCAGGAACATGTTGGATCCAATTCGACC</sbol:elements>
    <sbol:encoding rdf:resource="http://www.chem.qmul.ac.uk/iubmb/misc/naseq.html"/>
  </sbol:Sequence>
  <sbol:Sequence rdf:about="http://sbols.org/CRISPR_Example/CRa_U6_seq/1.0">
    <sbol:persistentIdentity rdf:resource="http://sbols.org/CRISPR_Example/CRa_U6_seq"/>
    <sbol:displayId>CRa_U6_seq</sbol:displayId>
    <sbol:version>1.0</sbol:version>
    <prov:wasDerivedFrom rdf:resource="http://sbols.org/CRISPR_Example/gRNA_b_seq/1.0"/>
    <sbol:elements>GGTTTACCGAGCTCTTATTGGTTTTCAAACTTCATTGACTGTGCCAAGGTCGGGCAGGAAGAGGGCCTATTTCCCATGATTCCTTCATATTTGCATATACGATACAAGGCTGTTAGAGAGATAATTAGAATTAATTTGACTGTAAACACAAAGATATTAGTACAAAATACGTGACGTAGAAAGTAATAATTTCTTGGGTAGTTTGCAGTTTTAAAATTATGTTTTAAAATGGACTATCATATGCTTACCGTAACTTGAAATATAGAACCGATCCTCCCATTGGTATATATTATAGAACCGATCCTCCCATTGGCTTGTGGAAAGGACGAAACACCGTACCTCATCAGGAACATGTGTTTAAGAGCTATGCTGGAAACAGCAGAAATAGCAAGTTTAAATAAGGCTAGTCCGTTATCAACTTGAAAAAGTGGCACCGAGTCGGTGCTTTTTTTGGTGCGTTTTTATGCTTGTAGTATTGTATAATGTTTTT</sbol:elements>
    <sbol:encoding rdf:resource="http://www.chem.qmul.ac.uk/iubmb/misc/naseq.html"/>
  </sbol:Sequence>
  <sbol:Sequence rdf:about="http://sbols.org/CRISPR_Example/gRNA_b_seq/1.0">
    <sbol:persistentIdentity rdf:resource="http://sbols.org/CRISPR_Example/gRNA_b_seq"/>
    <sbol:displayId>gRNA_b_seq</sbol:displayId>
    <sbol:version>1.0</sbol:version>
    <prov:wasDerivedFrom rdf:resource="http://sbols.org/CRISPR_Example/CRa_U6_seq/1.0"/>
    <sbol:elements>AAGGTCGGGCAGGAAGAGGGCCTATTTCCCATGATTCCTTCATATTTGCATATACGATACAAGGCTGTTAGAGAGATAATTAGAATTAATTTGACTGTAAACACAAAGATATTAGTACAAAATACGTGACGTAGAAAGTAATAATTTCTTGGGTAGTTTGCAGTTTTAAAATTATGTTTTAAAATGGACTATCATATGCTTACCGTAACTTGAAAGTATTTCGATTTCTTGGCTTTATATATCTTGTGGAAAGGACGAAACACCGTACCTCATCAGGAACATGTGTTTAAGAGCTATGCTGGAAACAGCAGAAATAGCAAGTTTAAATAAGGCTAGTCCGTTATCAACTTGAAAAAGTGGCACCGAGTCGGTGCTTTTTTT</sbol:elements>
    <sbol:encoding rdf:resource="http://www.chem.qmul.ac.uk/iubmb/misc/naseq.html"/>
  </sbol:Sequence>
</rdf:RDF><|MERGE_RESOLUTION|>--- conflicted
+++ resolved
@@ -9,10 +9,6 @@
       <sbol:FunctionalComponent rdf:about="http://sbols.org/CRISPR_Example/CRISPR_Template/target_gene/1.0">
         <sbol:persistentIdentity rdf:resource="http://sbols.org/CRISPR_Example/CRISPR_Template/target_gene"/>
         <sbol:displayId>target_gene</sbol:displayId>
-<<<<<<< HEAD
-=======
-        <prov:wasDerivedFrom rdf:resource="http://sbols.org/CRISPR_Example/CRISPR_Template/target_gene/1.0"/>
->>>>>>> 8799baa5
         <sbol:version>1.0</sbol:version>
         <sbol:definition rdf:resource="http://sbols.org/CRISPR_Example/target_gene"/>
         <sbol:access rdf:resource="http://sbols.org/v2#public"/>
@@ -23,10 +19,6 @@
       <sbol:FunctionalComponent rdf:about="http://sbols.org/CRISPR_Example/CRISPR_Template/target/1.0">
         <sbol:persistentIdentity rdf:resource="http://sbols.org/CRISPR_Example/CRISPR_Template/target"/>
         <sbol:displayId>target</sbol:displayId>
-<<<<<<< HEAD
-=======
-        <prov:wasDerivedFrom rdf:resource="http://sbols.org/CRISPR_Example/CRISPR_Template/target/1.0"/>
->>>>>>> 8799baa5
         <sbol:version>1.0</sbol:version>
         <sbol:definition rdf:resource="http://sbols.org/CRISPR_Example/target"/>
         <sbol:access rdf:resource="http://sbols.org/v2#public"/>
