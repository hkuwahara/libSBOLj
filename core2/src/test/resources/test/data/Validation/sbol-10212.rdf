--- conflicted
+++ resolved
@@ -148,16 +148,10 @@
     <sbol:displayId>CRPb_characterization_Circuit</sbol:displayId>
     <sbol:version>1.0</sbol:version>
     <sbol:functionalComponent>
-<<<<<<< HEAD
       <sbol:FunctionalComponent rdf:about="http://sbols.org/CRISPR_Example/CRPb_characterization_Circuit/cas9m_BFP_gene/1.0">
         <sbol:persistentIdentity rdf:resource="http://sbols.org/CRISPR_Example/CRPb_characterization_Circuit/cas9m_BFP_gene"/>
         <sbol:displayId>cas9m_BFP_gene</sbol:displayId>
         <dcterms:title rdf:resource="http://not.a.string"/>
-=======
-      <sbol:FunctionalComponent rdf:about="http://sbols.org/CRISPR_Example/CRPb_characterization_Circuit/cas9m_BFP/1.0">
-        <sbol:persistentIdentity rdf:resource="http://sbols.org/CRISPR_Example/CRPb_characterization_Circuit/cas9m_BFP"/>
-        <sbol:displayId>cas9m_BFP</sbol:displayId>
->>>>>>> 8799baa5
         <sbol:version>1.0</sbol:version>
         <sbol:definition rdf:resource="http://sbols.org/CRISPR_Example/cas9m_BFP/1.0"/>
         <sbol:access rdf:resource="http://sbols.org/v2#private"/>
