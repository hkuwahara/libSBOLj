--- conflicted
+++ resolved
@@ -1,911 +1,3 @@
-<<<<<<< HEAD
-<?xml version="1.0" ?>
-<rdf:RDF xmlns:prov="http://www.w3.org/ns/prov#" xmlns:rdf="http://www.w3.org/1999/02/22-rdf-syntax-ns#" xmlns:sbol="http://sbols.org/v2#" xmlns:dcterms="http://purl.org/dc/terms/">
-  <sbol:ModuleDefinition rdf:about="http://sbols.org/CRISPR_Example/CRPb_characterization_Circuit/1.0">
-    <sbol:persistentIdentity rdf:resource="http://sbols.org/CRISPR_Example/CRPb_characterization_Circuit"/>
-    <sbol:displayId>CRPb_characterization_Circuit</sbol:displayId>
-    <sbol:version>1.0</sbol:version>
-    <sbol:functionalComponent>
-      <sbol:FunctionalComponent rdf:about="http://sbols.org/CRISPR_Example/CRPb_characterization_Circuit/cas9m_BFP_gene/2.0">
-        <sbol:persistentIdentity rdf:resource="http://sbols.org/CRISPR_Example/CRPb_characterization_Circuit/cas9m_BFP_gene"/>
-        <sbol:displayId>cas9m_BFP_gene</sbol:displayId>
-        <sbol:version>2.0</sbol:version>
-        <sbol:definition rdf:resource="http://sbols.org/CRISPR_Example/cas9m_BFP_gene/1.0"/>
-        <sbol:access rdf:resource="http://sbols.org/v2#private"/>
-        <sbol:direction rdf:resource="http://sbols.org/v2#none"/>
-      </sbol:FunctionalComponent>
-    </sbol:functionalComponent>
-    <sbol:functionalComponent>
-      <sbol:FunctionalComponent rdf:about="http://sbols.org/CRISPR_Example/CRPb_characterization_Circuit/mKate/1.0">
-        <sbol:persistentIdentity rdf:resource="http://sbols.org/CRISPR_Example/CRPb_characterization_Circuit/mKate"/>
-        <sbol:displayId>mKate</sbol:displayId>
-        <sbol:version>1.0</sbol:version>
-        <sbol:definition rdf:resource="http://sbols.org/CRISPR_Example/mKate/1.0"/>
-        <sbol:access rdf:resource="http://sbols.org/v2#private"/>
-        <sbol:direction rdf:resource="http://sbols.org/v2#none"/>
-      </sbol:FunctionalComponent>
-    </sbol:functionalComponent>
-    <sbol:functionalComponent>
-      <sbol:FunctionalComponent rdf:about="http://sbols.org/CRISPR_Example/CRPb_characterization_Circuit/EYFP/1.0">
-        <sbol:persistentIdentity rdf:resource="http://sbols.org/CRISPR_Example/CRPb_characterization_Circuit/EYFP"/>
-        <sbol:displayId>EYFP</sbol:displayId>
-        <sbol:version>1.0</sbol:version>
-        <sbol:definition rdf:resource="http://sbols.org/CRISPR_Example/EYFP/1.0"/>
-        <sbol:access rdf:resource="http://sbols.org/v2#private"/>
-        <sbol:direction rdf:resource="http://sbols.org/v2#none"/>
-      </sbol:FunctionalComponent>
-    </sbol:functionalComponent>
-    <sbol:functionalComponent>
-      <sbol:FunctionalComponent rdf:about="http://sbols.org/CRISPR_Example/CRPb_characterization_Circuit/gRNA_b/1.0">
-        <sbol:persistentIdentity rdf:resource="http://sbols.org/CRISPR_Example/CRPb_characterization_Circuit/gRNA_b"/>
-        <sbol:displayId>gRNA_b</sbol:displayId>
-        <sbol:version>1.0</sbol:version>
-        <sbol:definition rdf:resource="http://sbols.org/CRISPR_Example/gRNA_b/1.0"/>
-        <sbol:access rdf:resource="http://sbols.org/v2#private"/>
-        <sbol:direction rdf:resource="http://sbols.org/v2#none"/>
-      </sbol:FunctionalComponent>
-    </sbol:functionalComponent>
-    <sbol:functionalComponent>
-      <sbol:FunctionalComponent rdf:about="http://sbols.org/CRISPR_Example/CRPb_characterization_Circuit/EYFP_gene/1.0">
-        <sbol:persistentIdentity rdf:resource="http://sbols.org/CRISPR_Example/CRPb_characterization_Circuit/EYFP_gene"/>
-        <sbol:displayId>EYFP_gene</sbol:displayId>
-        <sbol:version>1.0</sbol:version>
-        <sbol:definition rdf:resource="http://sbols.org/CRISPR_Example/EYFP_gene/1.0"/>
-        <sbol:access rdf:resource="http://sbols.org/v2#private"/>
-        <sbol:direction rdf:resource="http://sbols.org/v2#none"/>
-      </sbol:FunctionalComponent>
-    </sbol:functionalComponent>
-    <sbol:functionalComponent>
-      <sbol:FunctionalComponent rdf:about="http://sbols.org/CRISPR_Example/CRPb_characterization_Circuit/gRNA_b_gene/1.0">
-        <sbol:persistentIdentity rdf:resource="http://sbols.org/CRISPR_Example/CRPb_characterization_Circuit/gRNA_b_gene"/>
-        <sbol:displayId>gRNA_b_gene</sbol:displayId>
-        <sbol:version>1.0</sbol:version>
-        <sbol:definition rdf:resource="http://sbols.org/CRISPR_Example/gRNA_b_gene/1.0"/>
-        <sbol:access rdf:resource="http://sbols.org/v2#private"/>
-        <sbol:direction rdf:resource="http://sbols.org/v2#none"/>
-      </sbol:FunctionalComponent>
-    </sbol:functionalComponent>
-    <sbol:functionalComponent>
-      <sbol:FunctionalComponent rdf:about="http://sbols.org/CRISPR_Example/CRPb_characterization_Circuit/Gal4VP16/1.0">
-        <sbol:persistentIdentity rdf:resource="http://sbols.org/CRISPR_Example/CRPb_characterization_Circuit/Gal4VP16"/>
-        <sbol:displayId>Gal4VP16</sbol:displayId>
-        <sbol:version>1.0</sbol:version>
-        <sbol:definition rdf:resource="http://sbols.org/CRISPR_Example/Gal4VP16/1.0"/>
-        <sbol:access rdf:resource="http://sbols.org/v2#private"/>
-        <sbol:direction rdf:resource="http://sbols.org/v2#none"/>
-      </sbol:FunctionalComponent>
-    </sbol:functionalComponent>
-    <sbol:functionalComponent>
-      <sbol:FunctionalComponent rdf:about="http://sbols.org/CRISPR_Example/CRPb_characterization_Circuit/Gal4VP16_gene/1.0">
-        <sbol:persistentIdentity rdf:resource="http://sbols.org/CRISPR_Example/CRPb_characterization_Circuit/Gal4VP16_gene"/>
-        <sbol:displayId>Gal4VP16_gene</sbol:displayId>
-        <sbol:version>1.0</sbol:version>
-        <sbol:definition rdf:resource="http://sbols.org/CRISPR_Example/Gal4VP16_gene/1.0"/>
-        <sbol:access rdf:resource="http://sbols.org/v2#private"/>
-        <sbol:direction rdf:resource="http://sbols.org/v2#none"/>
-      </sbol:FunctionalComponent>
-    </sbol:functionalComponent>
-    <sbol:functionalComponent>
-      <sbol:FunctionalComponent rdf:about="http://sbols.org/CRISPR_Example/CRPb_characterization_Circuit/cas9m_BFP_gRNA_b/1.0">
-        <sbol:persistentIdentity rdf:resource="http://sbols.org/CRISPR_Example/CRPb_characterization_Circuit/cas9m_BFP_gRNA_b"/>
-        <sbol:displayId>cas9m_BFP_gRNA_b</sbol:displayId>
-        <sbol:version>1.0</sbol:version>
-        <sbol:definition rdf:resource="http://sbols.org/CRISPR_Example/cas9m_BFP_gRNA_b/1.0"/>
-        <sbol:access rdf:resource="http://sbols.org/v2#private"/>
-        <sbol:direction rdf:resource="http://sbols.org/v2#none"/>
-      </sbol:FunctionalComponent>
-    </sbol:functionalComponent>
-    <sbol:functionalComponent>
-      <sbol:FunctionalComponent rdf:about="http://sbols.org/CRISPR_Example/CRPb_characterization_Circuit/mKate_gene/1.0">
-        <sbol:persistentIdentity rdf:resource="http://sbols.org/CRISPR_Example/CRPb_characterization_Circuit/mKate_gene"/>
-        <sbol:displayId>mKate_gene</sbol:displayId>
-        <sbol:version>1.0</sbol:version>
-        <sbol:definition rdf:resource="http://sbols.org/CRISPR_Example/mKate_gene/1.0"/>
-        <sbol:access rdf:resource="http://sbols.org/v2#private"/>
-        <sbol:direction rdf:resource="http://sbols.org/v2#none"/>
-      </sbol:FunctionalComponent>
-    </sbol:functionalComponent>
-    <sbol:functionalComponent>
-      <sbol:FunctionalComponent rdf:about="http://sbols.org/CRISPR_Example/CRPb_characterization_Circuit/cas9m_BFP/1.0">
-        <sbol:persistentIdentity rdf:resource="http://sbols.org/CRISPR_Example/CRPb_characterization_Circuit/cas9m_BFP"/>
-        <sbol:displayId>cas9m_BFP</sbol:displayId>
-        <sbol:version>1.0</sbol:version>
-        <sbol:definition rdf:resource="http://sbols.org/CRISPR_Example/cas9m_BFP/1.0"/>
-        <sbol:access rdf:resource="http://sbols.org/v2#private"/>
-        <sbol:direction rdf:resource="http://sbols.org/v2#none"/>
-      </sbol:FunctionalComponent>
-    </sbol:functionalComponent>
-    <sbol:interaction>
-      <sbol:Interaction rdf:about="http://sbols.org/CRISPR_Example/CRPb_characterization_Circuit/EYFP_deg/1.0">
-        <sbol:persistentIdentity rdf:resource="http://sbols.org/CRISPR_Example/CRPb_characterization_Circuit/EYFP_deg"/>
-        <sbol:displayId>EYFP_deg</sbol:displayId>
-        <sbol:version>1.0</sbol:version>
-        <sbol:type rdf:resource="http://identifiers.org/biomodels.sbo/SBO:0000179"/>
-        <sbol:participation>
-          <sbol:Participation rdf:about="http://sbols.org/CRISPR_Example/CRPb_characterization_Circuit/EYFP_deg/EYFP/1.0">
-            <sbol:persistentIdentity rdf:resource="http://sbols.org/CRISPR_Example/CRPb_characterization_Circuit/EYFP_deg/EYFP"/>
-            <sbol:displayId>EYFP</sbol:displayId>
-            <sbol:version>1.0</sbol:version>
-            <sbol:role rdf:resource="http://identifiers.org/biomodels.sbo/SBO:0000010"/>
-            <sbol:participant rdf:resource="http://sbols.org/CRISPR_Example/CRPb_characterization_Circuit/EYFP/1.0"/>
-          </sbol:Participation>
-        </sbol:participation>
-      </sbol:Interaction>
-    </sbol:interaction>
-    <sbol:interaction>
-      <sbol:Interaction rdf:about="http://sbols.org/CRISPR_Example/CRPb_characterization_Circuit/Gal4VP16_production/1.0">
-        <sbol:persistentIdentity rdf:resource="http://sbols.org/CRISPR_Example/CRPb_characterization_Circuit/Gal4VP16_production"/>
-        <sbol:displayId>Gal4VP16_production</sbol:displayId>
-        <sbol:version>1.0</sbol:version>
-        <sbol:type rdf:resource="http://identifiers.org/biomodels.sbo/SBO:0000589"/>
-        <sbol:participation>
-          <sbol:Participation rdf:about="http://sbols.org/CRISPR_Example/CRPb_characterization_Circuit/Gal4VP16_production/Gal4VP16/1.0">
-            <sbol:persistentIdentity rdf:resource="http://sbols.org/CRISPR_Example/CRPb_characterization_Circuit/Gal4VP16_production/Gal4VP16"/>
-            <sbol:displayId>Gal4VP16</sbol:displayId>
-            <sbol:version>1.0</sbol:version>
-            <sbol:role rdf:resource="http://identifiers.org/biomodels.sbo/SBO:0000011"/>
-            <sbol:participant rdf:resource="http://sbols.org/CRISPR_Example/CRPb_characterization_Circuit/Gal4VP16/1.0"/>
-          </sbol:Participation>
-        </sbol:participation>
-        <sbol:participation>
-          <sbol:Participation rdf:about="http://sbols.org/CRISPR_Example/CRPb_characterization_Circuit/Gal4VP16_production/Gal4VP16_gene/1.0">
-            <sbol:persistentIdentity rdf:resource="http://sbols.org/CRISPR_Example/CRPb_characterization_Circuit/Gal4VP16_production/Gal4VP16_gene"/>
-            <sbol:displayId>Gal4VP16_gene</sbol:displayId>
-            <sbol:version>1.0</sbol:version>
-            <sbol:role rdf:resource="http://identifiers.org/biomodels.sbo/SBO:0000598"/>
-            <sbol:participant rdf:resource="http://sbols.org/CRISPR_Example/CRPb_characterization_Circuit/Gal4VP16_gene/1.0"/>
-          </sbol:Participation>
-        </sbol:participation>
-      </sbol:Interaction>
-    </sbol:interaction>
-    <sbol:interaction>
-      <sbol:Interaction rdf:about="http://sbols.org/CRISPR_Example/CRPb_characterization_Circuit/mKate_deg/1.0">
-        <sbol:persistentIdentity rdf:resource="http://sbols.org/CRISPR_Example/CRPb_characterization_Circuit/mKate_deg"/>
-        <sbol:displayId>mKate_deg</sbol:displayId>
-        <sbol:version>1.0</sbol:version>
-        <sbol:type rdf:resource="http://identifiers.org/biomodels.sbo/SBO:0000179"/>
-        <sbol:participation>
-          <sbol:Participation rdf:about="http://sbols.org/CRISPR_Example/CRPb_characterization_Circuit/mKate_deg/mKate/1.0">
-            <sbol:persistentIdentity rdf:resource="http://sbols.org/CRISPR_Example/CRPb_characterization_Circuit/mKate_deg/mKate"/>
-            <sbol:displayId>mKate</sbol:displayId>
-            <sbol:version>1.0</sbol:version>
-            <sbol:role rdf:resource="http://identifiers.org/biomodels.sbo/SBO:0000010"/>
-            <sbol:participant rdf:resource="http://sbols.org/CRISPR_Example/CRPb_characterization_Circuit/mKate/1.0"/>
-          </sbol:Participation>
-        </sbol:participation>
-      </sbol:Interaction>
-    </sbol:interaction>
-    <sbol:interaction>
-      <sbol:Interaction rdf:about="http://sbols.org/CRISPR_Example/CRPb_characterization_Circuit/gRNA_b_deg/1.0">
-        <sbol:persistentIdentity rdf:resource="http://sbols.org/CRISPR_Example/CRPb_characterization_Circuit/gRNA_b_deg"/>
-        <sbol:displayId>gRNA_b_deg</sbol:displayId>
-        <sbol:version>1.0</sbol:version>
-        <sbol:type rdf:resource="http://identifiers.org/biomodels.sbo/SBO:0000179"/>
-        <sbol:participation>
-          <sbol:Participation rdf:about="http://sbols.org/CRISPR_Example/CRPb_characterization_Circuit/gRNA_b_deg/gRNA_b/1.0">
-            <sbol:persistentIdentity rdf:resource="http://sbols.org/CRISPR_Example/CRPb_characterization_Circuit/gRNA_b_deg/gRNA_b"/>
-            <sbol:displayId>gRNA_b</sbol:displayId>
-            <sbol:version>1.0</sbol:version>
-            <sbol:role rdf:resource="http://identifiers.org/biomodels.sbo/SBO:0000010"/>
-            <sbol:participant rdf:resource="http://sbols.org/CRISPR_Example/CRPb_characterization_Circuit/gRNA_b/1.0"/>
-          </sbol:Participation>
-        </sbol:participation>
-      </sbol:Interaction>
-    </sbol:interaction>
-    <sbol:interaction>
-      <sbol:Interaction rdf:about="http://sbols.org/CRISPR_Example/CRPb_characterization_Circuit/EYFP_Activation/1.0">
-        <sbol:persistentIdentity rdf:resource="http://sbols.org/CRISPR_Example/CRPb_characterization_Circuit/EYFP_Activation"/>
-        <sbol:displayId>EYFP_Activation</sbol:displayId>
-        <sbol:version>1.0</sbol:version>
-        <sbol:type rdf:resource="http://identifiers.org/biomodels.sbo/SBO:0000170"/>
-        <sbol:participation>
-          <sbol:Participation rdf:about="http://sbols.org/CRISPR_Example/CRPb_characterization_Circuit/EYFP_Activation/Gal4VP16/1.0">
-            <sbol:persistentIdentity rdf:resource="http://sbols.org/CRISPR_Example/CRPb_characterization_Circuit/EYFP_Activation/Gal4VP16"/>
-            <sbol:displayId>Gal4VP16</sbol:displayId>
-            <sbol:version>1.0</sbol:version>
-            <sbol:role rdf:resource="http://identifiers.org/biomodels.sbo/SBO:0000459"/>
-            <sbol:participant rdf:resource="http://sbols.org/CRISPR_Example/CRPb_characterization_Circuit/Gal4VP16/1.0"/>
-          </sbol:Participation>
-        </sbol:participation>
-        <sbol:participation>
-          <sbol:Participation rdf:about="http://sbols.org/CRISPR_Example/CRPb_characterization_Circuit/EYFP_Activation/EYFP_gene/1.0">
-            <sbol:persistentIdentity rdf:resource="http://sbols.org/CRISPR_Example/CRPb_characterization_Circuit/EYFP_Activation/EYFP_gene"/>
-            <sbol:displayId>EYFP_gene</sbol:displayId>
-            <sbol:version>1.0</sbol:version>
-            <sbol:role rdf:resource="http://identifiers.org/biomodels.sbo/SBO:0000598"/>
-            <sbol:participant rdf:resource="http://sbols.org/CRISPR_Example/CRPb_characterization_Circuit/EYFP_gene/1.0"/>
-          </sbol:Participation>
-        </sbol:participation>
-      </sbol:Interaction>
-    </sbol:interaction>
-    <sbol:interaction>
-      <sbol:Interaction rdf:about="http://sbols.org/CRISPR_Example/CRPb_characterization_Circuit/gRNA_b_production/1.0">
-        <sbol:persistentIdentity rdf:resource="http://sbols.org/CRISPR_Example/CRPb_characterization_Circuit/gRNA_b_production"/>
-        <sbol:displayId>gRNA_b_production</sbol:displayId>
-        <sbol:version>1.0</sbol:version>
-        <sbol:type rdf:resource="http://identifiers.org/biomodels.sbo/SBO:0000589"/>
-        <sbol:participation>
-          <sbol:Participation rdf:about="http://sbols.org/CRISPR_Example/CRPb_characterization_Circuit/gRNA_b_production/gRNA_b/1.0">
-            <sbol:persistentIdentity rdf:resource="http://sbols.org/CRISPR_Example/CRPb_characterization_Circuit/gRNA_b_production/gRNA_b"/>
-            <sbol:displayId>gRNA_b</sbol:displayId>
-            <sbol:version>1.0</sbol:version>
-            <sbol:role rdf:resource="http://identifiers.org/biomodels.sbo/SBO:0000011"/>
-            <sbol:participant rdf:resource="http://sbols.org/CRISPR_Example/CRPb_characterization_Circuit/gRNA_b/1.0"/>
-          </sbol:Participation>
-        </sbol:participation>
-        <sbol:participation>
-          <sbol:Participation rdf:about="http://sbols.org/CRISPR_Example/CRPb_characterization_Circuit/gRNA_b_production/gRNA_b_gene/1.0">
-            <sbol:persistentIdentity rdf:resource="http://sbols.org/CRISPR_Example/CRPb_characterization_Circuit/gRNA_b_production/gRNA_b_gene"/>
-            <sbol:displayId>gRNA_b_gene</sbol:displayId>
-            <sbol:version>1.0</sbol:version>
-            <sbol:role rdf:resource="http://identifiers.org/biomodels.sbo/SBO:0000598"/>
-            <sbol:participant rdf:resource="http://sbols.org/CRISPR_Example/CRPb_characterization_Circuit/gRNA_b_gene/1.0"/>
-          </sbol:Participation>
-        </sbol:participation>
-      </sbol:Interaction>
-    </sbol:interaction>
-    <sbol:interaction>
-      <sbol:Interaction rdf:about="http://sbols.org/CRISPR_Example/CRPb_characterization_Circuit/cas9m_BFP_gRNA_b_deg/1.0">
-        <sbol:persistentIdentity rdf:resource="http://sbols.org/CRISPR_Example/CRPb_characterization_Circuit/cas9m_BFP_gRNA_b_deg"/>
-        <sbol:displayId>cas9m_BFP_gRNA_b_deg</sbol:displayId>
-        <sbol:version>1.0</sbol:version>
-        <sbol:type rdf:resource="http://identifiers.org/biomodels.sbo/SBO:0000179"/>
-        <sbol:participation>
-          <sbol:Participation rdf:about="http://sbols.org/CRISPR_Example/CRPb_characterization_Circuit/cas9m_BFP_gRNA_b_deg/cas9m_BFP_gRNA_b/1.0">
-            <sbol:persistentIdentity rdf:resource="http://sbols.org/CRISPR_Example/CRPb_characterization_Circuit/cas9m_BFP_gRNA_b_deg/cas9m_BFP_gRNA_b"/>
-            <sbol:displayId>cas9m_BFP_gRNA_b</sbol:displayId>
-            <sbol:version>1.0</sbol:version>
-            <sbol:role rdf:resource="http://identifiers.org/biomodels.sbo/SBO:0000010"/>
-            <sbol:participant rdf:resource="http://sbols.org/CRISPR_Example/CRPb_characterization_Circuit/cas9m_BFP_gRNA_b/1.0"/>
-          </sbol:Participation>
-        </sbol:participation>
-      </sbol:Interaction>
-    </sbol:interaction>
-    <sbol:interaction>
-      <sbol:Interaction rdf:about="http://sbols.org/CRISPR_Example/CRPb_characterization_Circuit/cas9m_BFP_production/1.0">
-        <sbol:persistentIdentity rdf:resource="http://sbols.org/CRISPR_Example/CRPb_characterization_Circuit/cas9m_BFP_production"/>
-        <sbol:displayId>cas9m_BFP_production</sbol:displayId>
-        <sbol:version>1.0</sbol:version>
-        <sbol:type rdf:resource="http://identifiers.org/biomodels.sbo/SBO:0000589"/>
-        <sbol:participation>
-          <sbol:Participation rdf:about="http://sbols.org/CRISPR_Example/CRPb_characterization_Circuit/cas9m_BFP_production/cas9m_BFP_gene/1.0">
-            <sbol:persistentIdentity rdf:resource="http://sbols.org/CRISPR_Example/CRPb_characterization_Circuit/cas9m_BFP_production/cas9m_BFP_gene"/>
-            <sbol:displayId>cas9m_BFP_gene</sbol:displayId>
-            <sbol:version>1.0</sbol:version>
-            <sbol:role rdf:resource="http://identifiers.org/biomodels.sbo/SBO:0000598"/>
-            <sbol:participant rdf:resource="http://sbols.org/CRISPR_Example/CRPb_characterization_Circuit/cas9m_BFP_gene/2.0"/>
-          </sbol:Participation>
-        </sbol:participation>
-        <sbol:participation>
-          <sbol:Participation rdf:about="http://sbols.org/CRISPR_Example/CRPb_characterization_Circuit/cas9m_BFP_production/cas9m_BFP/1.0">
-            <sbol:persistentIdentity rdf:resource="http://sbols.org/CRISPR_Example/CRPb_characterization_Circuit/cas9m_BFP_production/cas9m_BFP"/>
-            <sbol:displayId>cas9m_BFP</sbol:displayId>
-            <sbol:version>1.0</sbol:version>
-            <sbol:role rdf:resource="http://identifiers.org/biomodels.sbo/SBO:0000011"/>
-            <sbol:participant rdf:resource="http://sbols.org/CRISPR_Example/CRPb_characterization_Circuit/cas9m_BFP/1.0"/>
-          </sbol:Participation>
-        </sbol:participation>
-      </sbol:Interaction>
-    </sbol:interaction>
-    <sbol:interaction>
-      <sbol:Interaction rdf:about="http://sbols.org/CRISPR_Example/CRPb_characterization_Circuit/Gal4VP16_deg/1.0">
-        <sbol:persistentIdentity rdf:resource="http://sbols.org/CRISPR_Example/CRPb_characterization_Circuit/Gal4VP16_deg"/>
-        <sbol:displayId>Gal4VP16_deg</sbol:displayId>
-        <sbol:version>1.0</sbol:version>
-        <sbol:type rdf:resource="http://identifiers.org/biomodels.sbo/SBO:0000179"/>
-        <sbol:participation>
-          <sbol:Participation rdf:about="http://sbols.org/CRISPR_Example/CRPb_characterization_Circuit/Gal4VP16_deg/Gal4VP16/1.0">
-            <sbol:persistentIdentity rdf:resource="http://sbols.org/CRISPR_Example/CRPb_characterization_Circuit/Gal4VP16_deg/Gal4VP16"/>
-            <sbol:displayId>Gal4VP16</sbol:displayId>
-            <sbol:version>1.0</sbol:version>
-            <sbol:role rdf:resource="http://identifiers.org/biomodels.sbo/SBO:0000010"/>
-            <sbol:participant rdf:resource="http://sbols.org/CRISPR_Example/CRPb_characterization_Circuit/Gal4VP16/1.0"/>
-          </sbol:Participation>
-        </sbol:participation>
-      </sbol:Interaction>
-    </sbol:interaction>
-    <sbol:interaction>
-      <sbol:Interaction rdf:about="http://sbols.org/CRISPR_Example/CRPb_characterization_Circuit/mKate_production/1.0">
-        <sbol:persistentIdentity rdf:resource="http://sbols.org/CRISPR_Example/CRPb_characterization_Circuit/mKate_production"/>
-        <sbol:displayId>mKate_production</sbol:displayId>
-        <sbol:version>1.0</sbol:version>
-        <sbol:type rdf:resource="http://identifiers.org/biomodels.sbo/SBO:0000589"/>
-        <sbol:participation>
-          <sbol:Participation rdf:about="http://sbols.org/CRISPR_Example/CRPb_characterization_Circuit/mKate_production/mKate_gene/1.0">
-            <sbol:persistentIdentity rdf:resource="http://sbols.org/CRISPR_Example/CRPb_characterization_Circuit/mKate_production/mKate_gene"/>
-            <sbol:displayId>mKate_gene</sbol:displayId>
-            <sbol:version>1.0</sbol:version>
-            <sbol:role rdf:resource="http://identifiers.org/biomodels.sbo/SBO:0000598"/>
-            <sbol:participant rdf:resource="http://sbols.org/CRISPR_Example/CRPb_characterization_Circuit/mKate_gene/1.0"/>
-          </sbol:Participation>
-        </sbol:participation>
-        <sbol:participation>
-          <sbol:Participation rdf:about="http://sbols.org/CRISPR_Example/CRPb_characterization_Circuit/mKate_production/mKate/1.0">
-            <sbol:persistentIdentity rdf:resource="http://sbols.org/CRISPR_Example/CRPb_characterization_Circuit/mKate_production/mKate"/>
-            <sbol:displayId>mKate</sbol:displayId>
-            <sbol:version>1.0</sbol:version>
-            <sbol:role rdf:resource="http://identifiers.org/biomodels.sbo/SBO:0000011"/>
-            <sbol:participant rdf:resource="http://sbols.org/CRISPR_Example/CRPb_characterization_Circuit/mKate/1.0"/>
-          </sbol:Participation>
-        </sbol:participation>
-      </sbol:Interaction>
-    </sbol:interaction>
-    <sbol:interaction>
-      <sbol:Interaction rdf:about="http://sbols.org/CRISPR_Example/CRPb_characterization_Circuit/cas9m_BFP_deg/1.0">
-        <sbol:persistentIdentity rdf:resource="http://sbols.org/CRISPR_Example/CRPb_characterization_Circuit/cas9m_BFP_deg"/>
-        <sbol:displayId>cas9m_BFP_deg</sbol:displayId>
-        <sbol:version>1.0</sbol:version>
-        <sbol:type rdf:resource="http://identifiers.org/biomodels.sbo/SBO:0000179"/>
-        <sbol:participation>
-          <sbol:Participation rdf:about="http://sbols.org/CRISPR_Example/CRPb_characterization_Circuit/cas9m_BFP_deg/cas9m_BFP/1.0">
-            <sbol:persistentIdentity rdf:resource="http://sbols.org/CRISPR_Example/CRPb_characterization_Circuit/cas9m_BFP_deg/cas9m_BFP"/>
-            <sbol:displayId>cas9m_BFP</sbol:displayId>
-            <sbol:version>1.0</sbol:version>
-            <sbol:role rdf:resource="http://identifiers.org/biomodels.sbo/SBO:0000010"/>
-            <sbol:participant rdf:resource="http://sbols.org/CRISPR_Example/CRPb_characterization_Circuit/cas9m_BFP/1.0"/>
-          </sbol:Participation>
-        </sbol:participation>
-      </sbol:Interaction>
-    </sbol:interaction>
-    <sbol:module>
-      <sbol:Module rdf:about="http://sbols.org/CRISPR_Example/CRPb_characterization_Circuit/CRISPR_Template/1.0">
-        <sbol:persistentIdentity rdf:resource="http://sbols.org/CRISPR_Example/CRPb_characterization_Circuit/CRISPR_Template"/>
-        <sbol:displayId>CRISPR_Template</sbol:displayId>
-        <sbol:version>1.0</sbol:version>
-        <sbol:definition rdf:resource="http://sbols.org/CRISPR_Example/CRISPR_Template/1.0"/>
-        <sbol:mapsTo>
-          <sbol:MapsTo rdf:about="http://sbols.org/CRISPR_Example/CRPb_characterization_Circuit/CRISPR_Template/cas9m_BFP_gRNA_map/1.0">
-            <sbol:persistentIdentity rdf:resource="http://sbols.org/CRISPR_Example/CRPb_characterization_Circuit/CRISPR_Template/cas9m_BFP_gRNA_map"/>
-            <sbol:displayId>cas9m_BFP_gRNA_map</sbol:displayId>
-            <sbol:version>1.0</sbol:version>
-            <sbol:refinement rdf:resource="http://sbols.org/v2#useLocal"/>
-            <sbol:remote rdf:resource="http://sbols.org/CRISPR_Example/CRISPR_Template/cas9_gRNA_complex/1.0"/>
-            <sbol:local rdf:resource="http://sbols.org/CRISPR_Example/CRPb_characterization_Circuit/cas9m_BFP_gRNA_b/1.0"/>
-          </sbol:MapsTo>
-        </sbol:mapsTo>
-        <sbol:mapsTo>
-          <sbol:MapsTo rdf:about="http://sbols.org/CRISPR_Example/CRPb_characterization_Circuit/CRISPR_Template/EYFP_gene_map/1.0">
-            <sbol:persistentIdentity rdf:resource="http://sbols.org/CRISPR_Example/CRPb_characterization_Circuit/CRISPR_Template/EYFP_gene_map"/>
-            <sbol:displayId>EYFP_gene_map</sbol:displayId>
-            <sbol:version>1.0</sbol:version>
-            <sbol:refinement rdf:resource="http://sbols.org/v2#useLocal"/>
-            <sbol:remote rdf:resource="http://sbols.org/CRISPR_Example/CRISPR_Template/target_gene/1.0"/>
-            <sbol:local rdf:resource="http://sbols.org/CRISPR_Example/CRPb_characterization_Circuit/EYFP_gene/1.0"/>
-          </sbol:MapsTo>
-        </sbol:mapsTo>
-        <sbol:mapsTo>
-          <sbol:MapsTo rdf:about="http://sbols.org/CRISPR_Example/CRPb_characterization_Circuit/CRISPR_Template/EYFP_map/1.0">
-            <sbol:persistentIdentity rdf:resource="http://sbols.org/CRISPR_Example/CRPb_characterization_Circuit/CRISPR_Template/EYFP_map"/>
-            <sbol:displayId>EYFP_map</sbol:displayId>
-            <sbol:version>1.0</sbol:version>
-            <sbol:refinement rdf:resource="http://sbols.org/v2#useLocal"/>
-            <sbol:remote rdf:resource="http://sbols.org/CRISPR_Example/CRISPR_Template/target/1.0"/>
-            <sbol:local rdf:resource="http://sbols.org/CRISPR_Example/CRPb_characterization_Circuit/EYFP/1.0"/>
-          </sbol:MapsTo>
-        </sbol:mapsTo>
-        <sbol:mapsTo>
-          <sbol:MapsTo rdf:about="http://sbols.org/CRISPR_Example/CRPb_characterization_Circuit/CRISPR_Template/cas9m_BFP_map/1.0">
-            <sbol:persistentIdentity rdf:resource="http://sbols.org/CRISPR_Example/CRPb_characterization_Circuit/CRISPR_Template/cas9m_BFP_map"/>
-            <sbol:displayId>cas9m_BFP_map</sbol:displayId>
-            <sbol:version>1.0</sbol:version>
-            <sbol:refinement rdf:resource="http://sbols.org/v2#useLocal"/>
-            <sbol:remote rdf:resource="http://sbols.org/CRISPR_Example/CRISPR_Template/cas9_generic/1.0"/>
-            <sbol:local rdf:resource="http://sbols.org/CRISPR_Example/CRPb_characterization_Circuit/cas9m_BFP/1.0"/>
-          </sbol:MapsTo>
-        </sbol:mapsTo>
-        <sbol:mapsTo>
-          <sbol:MapsTo rdf:about="http://sbols.org/CRISPR_Example/CRPb_characterization_Circuit/CRISPR_Template/gRNA_b_map/1.0">
-            <sbol:persistentIdentity rdf:resource="http://sbols.org/CRISPR_Example/CRPb_characterization_Circuit/CRISPR_Template/gRNA_b_map"/>
-            <sbol:displayId>gRNA_b_map</sbol:displayId>
-            <sbol:version>1.0</sbol:version>
-            <sbol:refinement rdf:resource="http://sbols.org/v2#useLocal"/>
-            <sbol:remote rdf:resource="http://sbols.org/CRISPR_Example/CRISPR_Template/gRNA_generic/1.0"/>
-            <sbol:local rdf:resource="http://sbols.org/CRISPR_Example/CRPb_characterization_Circuit/gRNA_b/1.0"/>
-          </sbol:MapsTo>
-        </sbol:mapsTo>
-      </sbol:Module>
-    </sbol:module>
-  </sbol:ModuleDefinition>
-  <sbol:ModuleDefinition rdf:about="http://sbols.org/CRISPR_Example/CRISPR_Template/1.0">
-    <sbol:persistentIdentity rdf:resource="http://sbols.org/CRISPR_Example/CRISPR_Template"/>
-    <sbol:displayId>CRISPR_Template</sbol:displayId>
-    <sbol:version>1.0</sbol:version>
-    <sbol:functionalComponent>
-      <sbol:FunctionalComponent rdf:about="http://sbols.org/CRISPR_Example/CRISPR_Template/cas9_generic/1.0">
-        <sbol:persistentIdentity rdf:resource="http://sbols.org/CRISPR_Example/CRISPR_Template/cas9_generic"/>
-        <sbol:displayId>cas9_generic</sbol:displayId>
-        <sbol:version>1.0</sbol:version>
-        <sbol:definition rdf:resource="http://sbols.org/CRISPR_Example/cas9_generic"/>
-        <sbol:access rdf:resource="http://sbols.org/v2#public"/>
-        <sbol:direction rdf:resource="http://sbols.org/v2#inout"/>
-      </sbol:FunctionalComponent>
-    </sbol:functionalComponent>
-    <sbol:functionalComponent>
-      <sbol:FunctionalComponent rdf:about="http://sbols.org/CRISPR_Example/CRISPR_Template/target/1.0">
-        <sbol:persistentIdentity rdf:resource="http://sbols.org/CRISPR_Example/CRISPR_Template/target"/>
-        <sbol:displayId>target</sbol:displayId>
-        <sbol:version>1.0</sbol:version>
-        <sbol:definition rdf:resource="http://sbols.org/CRISPR_Example/target"/>
-        <sbol:access rdf:resource="http://sbols.org/v2#public"/>
-        <sbol:direction rdf:resource="http://sbols.org/v2#inout"/>
-      </sbol:FunctionalComponent>
-    </sbol:functionalComponent>
-    <sbol:functionalComponent>
-      <sbol:FunctionalComponent rdf:about="http://sbols.org/CRISPR_Example/CRISPR_Template/gRNA_generic/1.0">
-        <sbol:persistentIdentity rdf:resource="http://sbols.org/CRISPR_Example/CRISPR_Template/gRNA_generic"/>
-        <sbol:displayId>gRNA_generic</sbol:displayId>
-        <sbol:version>1.0</sbol:version>
-        <sbol:definition rdf:resource="http://sbols.org/CRISPR_Example/gRNA_generic"/>
-        <sbol:access rdf:resource="http://sbols.org/v2#public"/>
-        <sbol:direction rdf:resource="http://sbols.org/v2#inout"/>
-      </sbol:FunctionalComponent>
-    </sbol:functionalComponent>
-    <sbol:functionalComponent>
-      <sbol:FunctionalComponent rdf:about="http://sbols.org/CRISPR_Example/CRISPR_Template/target_gene/1.0">
-        <sbol:persistentIdentity rdf:resource="http://sbols.org/CRISPR_Example/CRISPR_Template/target_gene"/>
-        <sbol:displayId>target_gene</sbol:displayId>
-        <sbol:version>1.0</sbol:version>
-        <sbol:definition rdf:resource="http://sbols.org/CRISPR_Example/target_gene"/>
-        <sbol:access rdf:resource="http://sbols.org/v2#public"/>
-        <sbol:direction rdf:resource="http://sbols.org/v2#inout"/>
-      </sbol:FunctionalComponent>
-    </sbol:functionalComponent>
-    <sbol:functionalComponent>
-      <sbol:FunctionalComponent rdf:about="http://sbols.org/CRISPR_Example/CRISPR_Template/cas9_gRNA_complex/1.0">
-        <sbol:persistentIdentity rdf:resource="http://sbols.org/CRISPR_Example/CRISPR_Template/cas9_gRNA_complex"/>
-        <sbol:displayId>cas9_gRNA_complex</sbol:displayId>
-        <sbol:version>1.0</sbol:version>
-        <sbol:definition rdf:resource="http://sbols.org/CRISPR_Example/cas9_gRNA_complex"/>
-        <sbol:access rdf:resource="http://sbols.org/v2#public"/>
-        <sbol:direction rdf:resource="http://sbols.org/v2#inout"/>
-      </sbol:FunctionalComponent>
-    </sbol:functionalComponent>
-    <sbol:interaction>
-      <sbol:Interaction rdf:about="http://sbols.org/CRISPR_Example/CRISPR_Template/cas9_complex_formation/1.0">
-        <sbol:persistentIdentity rdf:resource="http://sbols.org/CRISPR_Example/CRISPR_Template/cas9_complex_formation"/>
-        <sbol:displayId>cas9_complex_formation</sbol:displayId>
-        <sbol:version>1.0</sbol:version>
-        <sbol:type rdf:resource="http://identifiers.org/biomodels.sbo/SBO:0000177"/>
-        <sbol:participation>
-          <sbol:Participation rdf:about="http://sbols.org/CRISPR_Example/CRISPR_Template/cas9_complex_formation/gRNA_generic/1.0">
-            <sbol:persistentIdentity rdf:resource="http://sbols.org/CRISPR_Example/CRISPR_Template/cas9_complex_formation/gRNA_generic"/>
-            <sbol:displayId>gRNA_generic</sbol:displayId>
-            <sbol:version>1.0</sbol:version>
-            <sbol:role rdf:resource="http://identifiers.org/biomodels.sbo/SBO:0000010"/>
-            <sbol:participant rdf:resource="http://sbols.org/CRISPR_Example/CRISPR_Template/gRNA_generic/1.0"/>
-          </sbol:Participation>
-        </sbol:participation>
-        <sbol:participation>
-          <sbol:Participation rdf:about="http://sbols.org/CRISPR_Example/CRISPR_Template/cas9_complex_formation/cas9_gRNA_complex/1.0">
-            <sbol:persistentIdentity rdf:resource="http://sbols.org/CRISPR_Example/CRISPR_Template/cas9_complex_formation/cas9_gRNA_complex"/>
-            <sbol:displayId>cas9_gRNA_complex</sbol:displayId>
-            <sbol:version>1.0</sbol:version>
-            <sbol:role rdf:resource="http://identifiers.org/biomodels.sbo/SBO:0000011"/>
-            <sbol:participant rdf:resource="http://sbols.org/CRISPR_Example/CRISPR_Template/cas9_gRNA_complex/1.0"/>
-          </sbol:Participation>
-        </sbol:participation>
-        <sbol:participation>
-          <sbol:Participation rdf:about="http://sbols.org/CRISPR_Example/CRISPR_Template/cas9_complex_formation/cas9_generic/1.0">
-            <sbol:persistentIdentity rdf:resource="http://sbols.org/CRISPR_Example/CRISPR_Template/cas9_complex_formation/cas9_generic"/>
-            <sbol:displayId>cas9_generic</sbol:displayId>
-            <sbol:version>1.0</sbol:version>
-            <sbol:role rdf:resource="http://identifiers.org/biomodels.sbo/SBO:0000010"/>
-            <sbol:participant rdf:resource="http://sbols.org/CRISPR_Example/CRISPR_Template/cas9_generic/1.0"/>
-          </sbol:Participation>
-        </sbol:participation>
-      </sbol:Interaction>
-    </sbol:interaction>
-    <sbol:interaction>
-      <sbol:Interaction rdf:about="http://sbols.org/CRISPR_Example/CRISPR_Template/target_production/1.0">
-        <sbol:persistentIdentity rdf:resource="http://sbols.org/CRISPR_Example/CRISPR_Template/target_production"/>
-        <sbol:displayId>target_production</sbol:displayId>
-        <sbol:version>1.0</sbol:version>
-        <sbol:type rdf:resource="http://identifiers.org/biomodels.sbo/SBO:0000589"/>
-        <sbol:participation>
-          <sbol:Participation rdf:about="http://sbols.org/CRISPR_Example/CRISPR_Template/target_production/target_gene/1.0">
-            <sbol:persistentIdentity rdf:resource="http://sbols.org/CRISPR_Example/CRISPR_Template/target_production/target_gene"/>
-            <sbol:displayId>target_gene</sbol:displayId>
-            <sbol:version>1.0</sbol:version>
-            <sbol:role rdf:resource="http://identifiers.org/biomodels.sbo/SBO:0000598"/>
-            <sbol:participant rdf:resource="http://sbols.org/CRISPR_Example/CRISPR_Template/target_gene/1.0"/>
-          </sbol:Participation>
-        </sbol:participation>
-        <sbol:participation>
-          <sbol:Participation rdf:about="http://sbols.org/CRISPR_Example/CRISPR_Template/target_production/target/1.0">
-            <sbol:persistentIdentity rdf:resource="http://sbols.org/CRISPR_Example/CRISPR_Template/target_production/target"/>
-            <sbol:displayId>target</sbol:displayId>
-            <sbol:version>1.0</sbol:version>
-            <sbol:role rdf:resource="http://identifiers.org/biomodels.sbo/SBO:0000011"/>
-            <sbol:participant rdf:resource="http://sbols.org/CRISPR_Example/CRISPR_Template/target/1.0"/>
-          </sbol:Participation>
-        </sbol:participation>
-      </sbol:Interaction>
-    </sbol:interaction>
-    <sbol:interaction>
-      <sbol:Interaction rdf:about="http://sbols.org/CRISPR_Example/CRISPR_Template/target_gene_inhibition/1.0">
-        <sbol:persistentIdentity rdf:resource="http://sbols.org/CRISPR_Example/CRISPR_Template/target_gene_inhibition"/>
-        <sbol:displayId>target_gene_inhibition</sbol:displayId>
-        <sbol:version>1.0</sbol:version>
-        <sbol:type rdf:resource="http://identifiers.org/biomodels.sbo/SBO:0000169"/>
-        <sbol:participation>
-          <sbol:Participation rdf:about="http://sbols.org/CRISPR_Example/CRISPR_Template/target_gene_inhibition/target_gene/1.0">
-            <sbol:persistentIdentity rdf:resource="http://sbols.org/CRISPR_Example/CRISPR_Template/target_gene_inhibition/target_gene"/>
-            <sbol:displayId>target_gene</sbol:displayId>
-            <sbol:version>1.0</sbol:version>
-            <sbol:role rdf:resource="http://identifiers.org/biomodels.sbo/SBO:0000598"/>
-            <sbol:participant rdf:resource="http://sbols.org/CRISPR_Example/CRISPR_Template/target_gene/1.0"/>
-          </sbol:Participation>
-        </sbol:participation>
-        <sbol:participation>
-          <sbol:Participation rdf:about="http://sbols.org/CRISPR_Example/CRISPR_Template/target_gene_inhibition/cas9_gRNA_complex/1.0">
-            <sbol:persistentIdentity rdf:resource="http://sbols.org/CRISPR_Example/CRISPR_Template/target_gene_inhibition/cas9_gRNA_complex"/>
-            <sbol:displayId>cas9_gRNA_complex</sbol:displayId>
-            <sbol:version>1.0</sbol:version>
-            <sbol:role rdf:resource="http://identifiers.org/biomodels.sbo/SBO:0000020"/>
-            <sbol:participant rdf:resource="http://sbols.org/CRISPR_Example/CRISPR_Template/cas9_gRNA_complex/1.0"/>
-          </sbol:Participation>
-        </sbol:participation>
-      </sbol:Interaction>
-    </sbol:interaction>
-  </sbol:ModuleDefinition>
-  <sbol:ComponentDefinition rdf:about="http://sbols.org/CRISPR_Example/EYFP_cds/1.0">
-    <sbol:persistentIdentity rdf:resource="http://sbols.org/CRISPR_Example/EYFP_cds"/>
-    <sbol:displayId>EYFP_cds</sbol:displayId>
-    <sbol:version>1.0</sbol:version>
-    <sbol:type rdf:resource="http://www.biopax.org/release/biopax-level3.owl#DnaRegion"/>
-    <sbol:role rdf:resource="http://identifiers.org/so/SO:0000316"/>
-  </sbol:ComponentDefinition>
-  <sbol:ComponentDefinition rdf:about="http://sbols.org/CRISPR_Example/CRa_U6/1.0">
-    <sbol:persistentIdentity rdf:resource="http://sbols.org/CRISPR_Example/CRa_U6"/>
-    <sbol:displayId>CRa_U6</sbol:displayId>
-    <sbol:version>1.0</sbol:version>
-    <sbol:type rdf:resource="http://www.biopax.org/release/biopax-level3.owl#DnaRegion"/>
-    <sbol:role rdf:resource="http://identifiers.org/so/SO:0000167"/>
-    <sbol:sequence rdf:resource="http://sbols.org/CRISPR_Example/CRa_U6_seq"/>
-  </sbol:ComponentDefinition>
-  <sbol:ComponentDefinition rdf:about="http://sbols.org/CRISPR_Example/CRP_b/1.0">
-    <sbol:persistentIdentity rdf:resource="http://sbols.org/CRISPR_Example/CRP_b"/>
-    <sbol:displayId>CRP_b</sbol:displayId>
-    <sbol:version>1.0</sbol:version>
-    <sbol:type rdf:resource="http://www.biopax.org/release/biopax-level3.owl#DnaRegion"/>
-    <sbol:role rdf:resource="http://identifiers.org/so/SO:0000167"/>
-    <sbol:sequence rdf:resource="http://sbols.org/CRISPR_Example/CRP_b_seq"/>
-  </sbol:ComponentDefinition>
-  <sbol:ComponentDefinition rdf:about="http://sbols.org/CRISPR_Example/cas9m_BFP_cds/1.0">
-    <sbol:persistentIdentity rdf:resource="http://sbols.org/CRISPR_Example/cas9m_BFP_cds"/>
-    <sbol:displayId>cas9m_BFP_cds</sbol:displayId>
-    <sbol:version>1.0</sbol:version>
-    <sbol:type rdf:resource="http://www.biopax.org/release/biopax-level3.owl#DnaRegion"/>
-    <sbol:role rdf:resource="http://identifiers.org/so/SO:0000316"/>
-  </sbol:ComponentDefinition>
-  <sbol:ComponentDefinition rdf:about="http://sbols.org/CRISPR_Example/EYFP_gene/1.0">
-    <sbol:persistentIdentity rdf:resource="http://sbols.org/CRISPR_Example/EYFP_gene"/>
-    <sbol:displayId>EYFP_gene</sbol:displayId>
-    <sbol:version>1.0</sbol:version>
-    <sbol:type rdf:resource="http://www.biopax.org/release/biopax-level3.owl#DnaRegion"/>
-    <sbol:role rdf:resource="http://identifiers.org/so/SO:0000167"/>
-    <sbol:component>
-      <sbol:Component rdf:about="http://sbols.org/CRISPR_Example/EYFP_gene/CRP_b/1.0">
-        <sbol:persistentIdentity rdf:resource="http://sbols.org/CRISPR_Example/EYFP_gene/CRP_b"/>
-        <sbol:displayId>CRP_b</sbol:displayId>
-        <sbol:version>1.0</sbol:version>
-        <sbol:access rdf:resource="http://sbols.org/v2#public"/>
-        <sbol:definition rdf:resource="http://sbols.org/CRISPR_Example/CRP_b"/>
-      </sbol:Component>
-    </sbol:component>
-    <sbol:component>
-      <sbol:Component rdf:about="http://sbols.org/CRISPR_Example/EYFP_gene/EYFP_cds/1.0">
-        <sbol:persistentIdentity rdf:resource="http://sbols.org/CRISPR_Example/EYFP_gene/EYFP_cds"/>
-        <sbol:displayId>EYFP_cds</sbol:displayId>
-        <sbol:version>1.0</sbol:version>
-        <sbol:access rdf:resource="http://sbols.org/v2#public"/>
-        <sbol:definition rdf:resource="http://sbols.org/CRISPR_Example/EYFP_cds"/>
-      </sbol:Component>
-    </sbol:component>
-    <sbol:sequenceConstraint>
-      <sbol:SequenceConstraint rdf:about="http://sbols.org/CRISPR_Example/EYFP_gene/EYFP_gene_constraint/1.0">
-        <sbol:persistentIdentity rdf:resource="http://sbols.org/CRISPR_Example/EYFP_gene/EYFP_gene_constraint"/>
-        <sbol:displayId>EYFP_gene_constraint</sbol:displayId>
-        <sbol:version>1.0</sbol:version>
-        <sbol:restriction rdf:resource="http://sbols.org/v2#precedes"/>
-        <sbol:subject rdf:resource="http://sbols.org/CRISPR_Example/EYFP_gene/CRP_b/1.0"/>
-        <sbol:object rdf:resource="http://sbols.org/CRISPR_Example/EYFP_gene/EYFP_cds/1.0"/>
-      </sbol:SequenceConstraint>
-    </sbol:sequenceConstraint>
-  </sbol:ComponentDefinition>
-  <sbol:ComponentDefinition rdf:about="http://sbols.org/CRISPR_Example/target/1.0">
-    <sbol:persistentIdentity rdf:resource="http://sbols.org/CRISPR_Example/target"/>
-    <sbol:displayId>target</sbol:displayId>
-    <sbol:version>1.0</sbol:version>
-    <sbol:type rdf:resource="http://www.biopax.org/release/biopax-level3.owl#Protein"/>
-  </sbol:ComponentDefinition>
-  <sbol:ComponentDefinition rdf:about="http://sbols.org/CRISPR_Example/cas9m_BFP_gene/1.0">
-    <sbol:persistentIdentity rdf:resource="http://sbols.org/CRISPR_Example/cas9m_BFP_gene"/>
-    <sbol:displayId>cas9m_BFP_gene</sbol:displayId>
-    <sbol:version>1.0</sbol:version>
-    <sbol:type rdf:resource="http://www.biopax.org/release/biopax-level3.owl#DnaRegion"/>
-    <sbol:role rdf:resource="http://identifiers.org/so/SO:0000167"/>
-    <sbol:component>
-      <sbol:Component rdf:about="http://sbols.org/CRISPR_Example/cas9m_BFP_gene/pConst/1.0">
-        <sbol:persistentIdentity rdf:resource="http://sbols.org/CRISPR_Example/cas9m_BFP_gene/pConst"/>
-        <sbol:displayId>pConst</sbol:displayId>
-        <sbol:version>1.0</sbol:version>
-        <sbol:access rdf:resource="http://sbols.org/v2#public"/>
-        <sbol:definition rdf:resource="http://sbols.org/CRISPR_Example/pConst"/>
-      </sbol:Component>
-    </sbol:component>
-    <sbol:component>
-      <sbol:Component rdf:about="http://sbols.org/CRISPR_Example/cas9m_BFP_gene/cas9m_BFP_cds/1.0">
-        <sbol:persistentIdentity rdf:resource="http://sbols.org/CRISPR_Example/cas9m_BFP_gene/cas9m_BFP_cds"/>
-        <sbol:displayId>cas9m_BFP_cds</sbol:displayId>
-        <sbol:version>1.0</sbol:version>
-        <sbol:access rdf:resource="http://sbols.org/v2#public"/>
-        <sbol:definition rdf:resource="http://sbols.org/CRISPR_Example/cas9m_BFP_cds"/>
-      </sbol:Component>
-    </sbol:component>
-    <sbol:sequenceConstraint>
-      <sbol:SequenceConstraint rdf:about="http://sbols.org/CRISPR_Example/cas9m_BFP_gene/cas9m_BFP_gene_constraint/1.0">
-        <sbol:persistentIdentity rdf:resource="http://sbols.org/CRISPR_Example/cas9m_BFP_gene/cas9m_BFP_gene_constraint"/>
-        <sbol:displayId>cas9m_BFP_gene_constraint</sbol:displayId>
-        <sbol:version>1.0</sbol:version>
-        <sbol:restriction rdf:resource="http://sbols.org/v2#precedes"/>
-        <sbol:subject rdf:resource="http://sbols.org/CRISPR_Example/cas9m_BFP_gene/pConst/1.0"/>
-        <sbol:object rdf:resource="http://sbols.org/CRISPR_Example/cas9m_BFP_gene/cas9m_BFP_cds/1.0"/>
-      </sbol:SequenceConstraint>
-    </sbol:sequenceConstraint>
-  </sbol:ComponentDefinition>
-  <sbol:ComponentDefinition rdf:about="http://sbols.org/CRISPR_Example/EYFP/1.0">
-    <sbol:persistentIdentity rdf:resource="http://sbols.org/CRISPR_Example/EYFP"/>
-    <sbol:displayId>EYFP</sbol:displayId>
-    <sbol:version>1.0</sbol:version>
-    <sbol:type rdf:resource="http://www.biopax.org/release/biopax-level3.owl#Protein"/>
-  </sbol:ComponentDefinition>
-  <sbol:ComponentDefinition rdf:about="http://sbols.org/CRISPR_Example/cas9m_BFP_gRNA_b/1.0">
-    <sbol:persistentIdentity rdf:resource="http://sbols.org/CRISPR_Example/cas9m_BFP_gRNA_b"/>
-    <sbol:displayId>cas9m_BFP_gRNA_b</sbol:displayId>
-    <sbol:version>1.0</sbol:version>
-    <sbol:type rdf:resource="http://www.biopax.org/release/biopax-level3.owl#Complex"/>
-  </sbol:ComponentDefinition>
-  <sbol:ComponentDefinition rdf:about="http://sbols.org/CRISPR_Example/pConst/1.0">
-    <sbol:persistentIdentity rdf:resource="http://sbols.org/CRISPR_Example/pConst"/>
-    <sbol:displayId>pConst</sbol:displayId>
-    <sbol:version>1.0</sbol:version>
-    <sbol:type rdf:resource="http://www.biopax.org/release/biopax-level3.owl#DnaRegion"/>
-    <sbol:role rdf:resource="http://identifiers.org/so/SO:0000167"/>
-  </sbol:ComponentDefinition>
-  <sbol:ComponentDefinition rdf:about="http://sbols.org/CRISPR_Example/cas9m_BFP/1.0">
-    <sbol:persistentIdentity rdf:resource="http://sbols.org/CRISPR_Example/cas9m_BFP"/>
-    <sbol:displayId>cas9m_BFP</sbol:displayId>
-    <sbol:version>1.0</sbol:version>
-    <sbol:type rdf:resource="http://www.biopax.org/release/biopax-level3.owl#Protein"/>
-  </sbol:ComponentDefinition>
-  <sbol:ComponentDefinition rdf:about="http://sbols.org/CRISPR_Example/gRNA_b_nc/1.0">
-    <sbol:persistentIdentity rdf:resource="http://sbols.org/CRISPR_Example/gRNA_b_nc"/>
-    <sbol:displayId>gRNA_b_nc</sbol:displayId>
-    <sbol:version>1.0</sbol:version>
-    <sbol:type rdf:resource="http://www.biopax.org/release/biopax-level3.owl#DnaRegion"/>
-    <sbol:role rdf:resource="http://identifiers.org/so/SO:0000316"/>
-    <sbol:sequence rdf:resource="http://sbols.org/CRISPR_Example/gRNA_b_seq"/>
-  </sbol:ComponentDefinition>
-  <sbol:ComponentDefinition rdf:about="http://sbols.org/CRISPR_Example/cas9_generic/1.0">
-    <sbol:persistentIdentity rdf:resource="http://sbols.org/CRISPR_Example/cas9_generic"/>
-    <sbol:displayId>cas9_generic</sbol:displayId>
-    <sbol:version>1.0</sbol:version>
-    <sbol:type rdf:resource="http://www.biopax.org/release/biopax-level3.owl#Protein"/>
-  </sbol:ComponentDefinition>
-  <sbol:ComponentDefinition rdf:about="http://sbols.org/CRISPR_Example/mKate_cds/1.0">
-    <sbol:persistentIdentity rdf:resource="http://sbols.org/CRISPR_Example/mKate_cds"/>
-    <sbol:displayId>mKate_cds</sbol:displayId>
-    <sbol:version>1.0</sbol:version>
-    <sbol:type rdf:resource="http://www.biopax.org/release/biopax-level3.owl#DnaRegion"/>
-    <sbol:role rdf:resource="http://identifiers.org/so/SO:0000316"/>
-    <sbol:sequence rdf:resource="http://sbols.org/CRISPR_Example/mKate_seq"/>
-  </sbol:ComponentDefinition>
-  <sbol:ComponentDefinition rdf:about="http://sbols.org/CRISPR_Example/Gal4VP16/1.0">
-    <sbol:persistentIdentity rdf:resource="http://sbols.org/CRISPR_Example/Gal4VP16"/>
-    <sbol:displayId>Gal4VP16</sbol:displayId>
-    <sbol:version>1.0</sbol:version>
-    <sbol:type rdf:resource="http://www.biopax.org/release/biopax-level3.owl#Protein"/>
-  </sbol:ComponentDefinition>
-  <sbol:ComponentDefinition rdf:about="http://sbols.org/CRISPR_Example/target_gene/1.0">
-    <sbol:persistentIdentity rdf:resource="http://sbols.org/CRISPR_Example/target_gene"/>
-    <sbol:displayId>target_gene</sbol:displayId>
-    <sbol:version>1.0</sbol:version>
-    <sbol:type rdf:resource="http://www.biopax.org/release/biopax-level3.owl#DnaRegion"/>
-    <sbol:role rdf:resource="http://identifiers.org/so/SO:0000167"/>
-  </sbol:ComponentDefinition>
-  <sbol:ComponentDefinition rdf:about="http://sbols.org/CRISPR_Example/Gal4VP16_gene/1.0">
-    <sbol:persistentIdentity rdf:resource="http://sbols.org/CRISPR_Example/Gal4VP16_gene"/>
-    <sbol:displayId>Gal4VP16_gene</sbol:displayId>
-    <sbol:version>1.0</sbol:version>
-    <sbol:type rdf:resource="http://www.biopax.org/release/biopax-level3.owl#DnaRegion"/>
-    <sbol:role rdf:resource="http://identifiers.org/so/SO:0000167"/>
-    <sbol:component>
-      <sbol:Component rdf:about="http://sbols.org/CRISPR_Example/Gal4VP16_gene/Gal4VP16_cds/1.0">
-        <sbol:persistentIdentity rdf:resource="http://sbols.org/CRISPR_Example/Gal4VP16_gene/Gal4VP16_cds"/>
-        <sbol:displayId>Gal4VP16_cds</sbol:displayId>
-        <sbol:version>1.0</sbol:version>
-        <sbol:access rdf:resource="http://sbols.org/v2#public"/>
-        <sbol:definition rdf:resource="http://sbols.org/CRISPR_Example/Gal4VP16_cds"/>
-      </sbol:Component>
-    </sbol:component>
-    <sbol:component>
-      <sbol:Component rdf:about="http://sbols.org/CRISPR_Example/Gal4VP16_gene/pConst/1.0">
-        <sbol:persistentIdentity rdf:resource="http://sbols.org/CRISPR_Example/Gal4VP16_gene/pConst"/>
-        <sbol:displayId>pConst</sbol:displayId>
-        <sbol:version>1.0</sbol:version>
-        <sbol:access rdf:resource="http://sbols.org/v2#public"/>
-        <sbol:definition rdf:resource="http://sbols.org/CRISPR_Example/pConst"/>
-      </sbol:Component>
-    </sbol:component>
-    <sbol:sequenceConstraint>
-      <sbol:SequenceConstraint rdf:about="http://sbols.org/CRISPR_Example/Gal4VP16_gene/GAL4VP16_gene_constraint/1.0">
-        <sbol:persistentIdentity rdf:resource="http://sbols.org/CRISPR_Example/Gal4VP16_gene/GAL4VP16_gene_constraint"/>
-        <sbol:displayId>GAL4VP16_gene_constraint</sbol:displayId>
-        <sbol:version>1.0</sbol:version>
-        <sbol:restriction rdf:resource="http://sbols.org/v2#precedes"/>
-        <sbol:subject rdf:resource="http://sbols.org/CRISPR_Example/Gal4VP16_gene/pConst/1.0"/>
-        <sbol:object rdf:resource="http://sbols.org/CRISPR_Example/Gal4VP16_gene/Gal4VP16_cds/1.0"/>
-      </sbol:SequenceConstraint>
-    </sbol:sequenceConstraint>
-  </sbol:ComponentDefinition>
-  <sbol:ComponentDefinition rdf:about="http://sbols.org/CRISPR_Example/mKate_gene/1.0">
-    <sbol:persistentIdentity rdf:resource="http://sbols.org/CRISPR_Example/mKate_gene"/>
-    <sbol:displayId>mKate_gene</sbol:displayId>
-    <sbol:version>1.0</sbol:version>
-    <sbol:type rdf:resource="http://www.biopax.org/release/biopax-level3.owl#DnaRegion"/>
-    <sbol:role rdf:resource="http://identifiers.org/so/SO:0000167"/>
-    <sbol:component>
-      <sbol:Component rdf:about="http://sbols.org/CRISPR_Example/mKate_gene/mKate_cds/1.0">
-        <sbol:persistentIdentity rdf:resource="http://sbols.org/CRISPR_Example/mKate_gene/mKate_cds"/>
-        <sbol:displayId>mKate_cds</sbol:displayId>
-        <sbol:version>1.0</sbol:version>
-        <sbol:access rdf:resource="http://sbols.org/v2#public"/>
-        <sbol:definition rdf:resource="http://sbols.org/CRISPR_Example/mKate_cds"/>
-      </sbol:Component>
-    </sbol:component>
-    <sbol:component>
-      <sbol:Component rdf:about="http://sbols.org/CRISPR_Example/mKate_gene/pConst/1.0">
-        <sbol:persistentIdentity rdf:resource="http://sbols.org/CRISPR_Example/mKate_gene/pConst"/>
-        <sbol:displayId>pConst</sbol:displayId>
-        <sbol:version>1.0</sbol:version>
-        <sbol:access rdf:resource="http://sbols.org/v2#public"/>
-        <sbol:definition rdf:resource="http://sbols.org/CRISPR_Example/pConst"/>
-      </sbol:Component>
-    </sbol:component>
-    <sbol:sequenceConstraint>
-      <sbol:SequenceConstraint rdf:about="http://sbols.org/CRISPR_Example/mKate_gene/mKate_gene_constraint/1.0">
-        <sbol:persistentIdentity rdf:resource="http://sbols.org/CRISPR_Example/mKate_gene/mKate_gene_constraint"/>
-        <sbol:displayId>mKate_gene_constraint</sbol:displayId>
-        <sbol:version>1.0</sbol:version>
-        <sbol:restriction rdf:resource="http://sbols.org/v2#precedes"/>
-        <sbol:subject rdf:resource="http://sbols.org/CRISPR_Example/mKate_gene/pConst/1.0"/>
-        <sbol:object rdf:resource="http://sbols.org/CRISPR_Example/mKate_gene/mKate_cds/1.0"/>
-      </sbol:SequenceConstraint>
-    </sbol:sequenceConstraint>
-  </sbol:ComponentDefinition>
-  <sbol:ComponentDefinition rdf:about="http://sbols.org/CRISPR_Example/gRNA_b_gene/1.0">
-    <sbol:persistentIdentity rdf:resource="http://sbols.org/CRISPR_Example/gRNA_b_gene"/>
-    <sbol:displayId>gRNA_b_gene</sbol:displayId>
-    <sbol:version>1.0</sbol:version>
-    <sbol:type rdf:resource="http://www.biopax.org/release/biopax-level3.owl#DnaRegion"/>
-    <sbol:role rdf:resource="http://identifiers.org/so/SO:0000167"/>
-    <sbol:component>
-      <sbol:Component rdf:about="http://sbols.org/CRISPR_Example/gRNA_b_gene/CRa_U6/1.0">
-        <sbol:persistentIdentity rdf:resource="http://sbols.org/CRISPR_Example/gRNA_b_gene/CRa_U6"/>
-        <sbol:displayId>CRa_U6</sbol:displayId>
-        <sbol:version>1.0</sbol:version>
-        <sbol:access rdf:resource="http://sbols.org/v2#public"/>
-        <sbol:definition rdf:resource="http://sbols.org/CRISPR_Example/CRa_U6"/>
-      </sbol:Component>
-    </sbol:component>
-    <sbol:component>
-      <sbol:Component rdf:about="http://sbols.org/CRISPR_Example/gRNA_b_gene/gRNA_b_nc/1.0">
-        <sbol:persistentIdentity rdf:resource="http://sbols.org/CRISPR_Example/gRNA_b_gene/gRNA_b_nc"/>
-        <sbol:displayId>gRNA_b_nc</sbol:displayId>
-        <sbol:version>1.0</sbol:version>
-        <sbol:access rdf:resource="http://sbols.org/v2#public"/>
-        <sbol:definition rdf:resource="http://sbols.org/CRISPR_Example/gRNA_b_nc"/>
-      </sbol:Component>
-    </sbol:component>
-    <sbol:component>
-      <sbol:Component rdf:about="http://sbols.org/CRISPR_Example/gRNA_b_gene/gRNA_b_terminator/1.0">
-        <sbol:persistentIdentity rdf:resource="http://sbols.org/CRISPR_Example/gRNA_b_gene/gRNA_b_terminator"/>
-        <sbol:displayId>gRNA_b_terminator</sbol:displayId>
-        <sbol:version>1.0</sbol:version>
-        <sbol:access rdf:resource="http://sbols.org/v2#public"/>
-        <sbol:definition rdf:resource="http://sbols.org/CRISPR_Example/gRNA_b_terminator"/>
-      </sbol:Component>
-    </sbol:component>
-    <sbol:sequenceConstraint>
-      <sbol:SequenceConstraint rdf:about="http://sbols.org/CRISPR_Example/gRNA_b_gene/gRNA_b_gene_constraint2/1.0">
-        <sbol:persistentIdentity rdf:resource="http://sbols.org/CRISPR_Example/gRNA_b_gene/gRNA_b_gene_constraint2"/>
-        <sbol:displayId>gRNA_b_gene_constraint2</sbol:displayId>
-        <sbol:version>1.0</sbol:version>
-        <sbol:restriction rdf:resource="http://sbols.org/v2#precedes"/>
-        <sbol:subject rdf:resource="http://sbols.org/CRISPR_Example/gRNA_b_gene/gRNA_b_nc/1.0"/>
-        <sbol:object rdf:resource="http://sbols.org/CRISPR_Example/gRNA_b_gene/gRNA_b_terminator/1.0"/>
-      </sbol:SequenceConstraint>
-    </sbol:sequenceConstraint>
-    <sbol:sequenceConstraint>
-      <sbol:SequenceConstraint rdf:about="http://sbols.org/CRISPR_Example/gRNA_b_gene/gRNA_b_gene_constraint1/1.0">
-        <sbol:persistentIdentity rdf:resource="http://sbols.org/CRISPR_Example/gRNA_b_gene/gRNA_b_gene_constraint1"/>
-        <sbol:displayId>gRNA_b_gene_constraint1</sbol:displayId>
-        <sbol:version>1.0</sbol:version>
-        <sbol:restriction rdf:resource="http://sbols.org/v2#precedes"/>
-        <sbol:subject rdf:resource="http://sbols.org/CRISPR_Example/gRNA_b_gene/CRa_U6/1.0"/>
-        <sbol:object rdf:resource="http://sbols.org/CRISPR_Example/gRNA_b_gene/gRNA_b_nc/1.0"/>
-      </sbol:SequenceConstraint>
-    </sbol:sequenceConstraint>
-  </sbol:ComponentDefinition>
-  <sbol:ComponentDefinition rdf:about="http://sbols.org/CRISPR_Example/mKate/1.0">
-    <sbol:persistentIdentity rdf:resource="http://sbols.org/CRISPR_Example/mKate"/>
-    <sbol:displayId>mKate</sbol:displayId>
-    <sbol:version>1.0</sbol:version>
-    <sbol:type rdf:resource="http://www.biopax.org/release/biopax-level3.owl#Protein"/>
-  </sbol:ComponentDefinition>
-  <sbol:ComponentDefinition rdf:about="http://sbols.org/CRISPR_Example/cas9_gRNA_complex/1.0">
-    <sbol:persistentIdentity rdf:resource="http://sbols.org/CRISPR_Example/cas9_gRNA_complex"/>
-    <sbol:displayId>cas9_gRNA_complex</sbol:displayId>
-    <sbol:version>1.0</sbol:version>
-    <sbol:type rdf:resource="http://www.biopax.org/release/biopax-level3.owl#Complex"/>
-  </sbol:ComponentDefinition>
-  <sbol:ComponentDefinition rdf:about="http://sbols.org/CRISPR_Example/Gal4VP16_cds/1.0">
-    <sbol:persistentIdentity rdf:resource="http://sbols.org/CRISPR_Example/Gal4VP16_cds"/>
-    <sbol:displayId>Gal4VP16_cds</sbol:displayId>
-    <sbol:version>1.0</sbol:version>
-    <sbol:type rdf:resource="http://www.biopax.org/release/biopax-level3.owl#DnaRegion"/>
-    <sbol:role rdf:resource="http://identifiers.org/so/SO:0000316"/>
-  </sbol:ComponentDefinition>
-  <sbol:ComponentDefinition rdf:about="http://sbols.org/CRISPR_Example/gRNA_generic/1.0">
-    <sbol:persistentIdentity rdf:resource="http://sbols.org/CRISPR_Example/gRNA_generic"/>
-    <sbol:displayId>gRNA_generic</sbol:displayId>
-    <sbol:version>1.0</sbol:version>
-    <sbol:type rdf:resource="http://www.biopax.org/release/biopax-level3.owl#RnaRegion"/>
-  </sbol:ComponentDefinition>
-  <sbol:ComponentDefinition rdf:about="http://sbols.org/CRISPR_Example/gRNA_b/1.0">
-    <sbol:persistentIdentity rdf:resource="http://sbols.org/CRISPR_Example/gRNA_b"/>
-    <sbol:displayId>gRNA_b</sbol:displayId>
-    <sbol:version>1.0</sbol:version>
-    <sbol:type rdf:resource="http://www.biopax.org/release/biopax-level3.owl#RnaRegion"/>
-  </sbol:ComponentDefinition>
-  <sbol:ComponentDefinition rdf:about="http://sbols.org/CRISPR_Example/gRNA_b_terminator/1.0">
-    <sbol:persistentIdentity rdf:resource="http://sbols.org/CRISPR_Example/gRNA_b_terminator"/>
-    <sbol:displayId>gRNA_b_terminator</sbol:displayId>
-    <sbol:version>1.0</sbol:version>
-    <sbol:type rdf:resource="http://www.biopax.org/release/biopax-level3.owl#DnaRegion"/>
-    <sbol:role rdf:resource="http://identifiers.org/so/SO:0000141"/>
-  </sbol:ComponentDefinition>
-  <sbol:Sequence rdf:about="http://sbols.org/CRISPR_Example/mKate_seq/1.0">
-    <sbol:persistentIdentity rdf:resource="http://sbols.org/CRISPR_Example/mKate_seq"/>
-    <sbol:displayId>mKate_seq</sbol:displayId>
-    <sbol:version>1.0</sbol:version>
-    <sbol:elements>TCTAAGGGCGAAGAGCTGATTAAGGAGAACATGCACATGAAGCTGTACATGGAGGGCACCGTGAACAACCACCACTTCAAGTGCACATCCGAGGGCGAAGGCAAGCCCTACGAGGGCACCCAGACCATGAGAATCAAGGTGGTCGAGGGCGGCCCTCTCCCCTTCGCCTTCGACATCCTGGCTACCAGCTTCATGTACGGCAGCAAAACCTTCATCAACCACACCCAGGGCATCCCCGACTTCTTTAAGCAGTCCTTCCCTGAGGTAAGTGGTCCTACCTCATCAGGAACATGTGTTTTAGAGCTAGAAATAGCAAGTTAAAATAAGGCTAGTCCGTTATCAACTTGAAAAAGTGGCACCGAGTCGGTGCTACTAACTCTCGAGTCTTCTTTTTTTTTTTCACAGGGCTTCACATGGGAGAGAGTCACCACATACGAAGACGGGGGCGTGCTGACCGCTACCCAGGACACCAGCCTCCAGGACGGCTGCCTCATCTACAACGTCAAGATCAGAGGGGTGAACTTCCCATCCAACGGCCCTGTGATGCAGAAGAAAACACTCGGCTGGGAGGCCTCCACCGAGATGCTGTACCCCGCTGACGGCGGCCTGGAAGGCAGAAGCGACATGGCCCTGAAGCTCGTGGGCGGGGGCCACCTGATCTGCAACTTGAAGACCACATACAGATCCAAGAAACCCGCTAAGAACCTCAAGATGCCCGGCGTCTACTATGTGGACAGAAGACTGGAAAGAATCAAGGAGGCCGACAAAGAGACCTACGTCGAGCAGCACGAGGTGGCTGTGGCCAGATACTGCG</sbol:elements>
-    <sbol:encoding rdf:resource="http://www.chem.qmul.ac.uk/iubmb/misc/naseq.html"/>
-  </sbol:Sequence>
-  <sbol:Sequence rdf:about="http://sbols.org/CRISPR_Example/CRP_b_seq/1.0">
-    <sbol:persistentIdentity rdf:resource="http://sbols.org/CRISPR_Example/CRP_b_seq"/>
-    <sbol:displayId>CRP_b_seq</sbol:displayId>
-    <sbol:version>1.0</sbol:version>
-    <sbol:elements>GCTCCGAATTTCTCGACAGATCTCATGTGATTACGCCAAGCTACGGGCGGAGTACTGTCCTCCGAGCGGAGTACTGTCCTCCGAGCGGAGTACTGTCCTCCGAGCGGAGTACTGTCCTCCGAGCGGAGTTCTGTCCTCCGAGCGGAGACTCTAGATACCTCATCAGGAACATGTTGGAATTCTAGGCGTGTACGGTGGGAGGCCTATATAAGCAGAGCTCGTTTAGTGAACCGTCAGATCGCCTCGAGTACCTCATCAGGAACATGTTGGATCCAATTCGACC</sbol:elements>
-    <sbol:encoding rdf:resource="http://www.chem.qmul.ac.uk/iubmb/misc/naseq.html"/>
-  </sbol:Sequence>
-  <sbol:Sequence rdf:about="http://sbols.org/CRISPR_Example/CRa_U6_seq/1.0">
-    <sbol:persistentIdentity rdf:resource="http://sbols.org/CRISPR_Example/CRa_U6_seq"/>
-    <sbol:displayId>CRa_U6_seq</sbol:displayId>
-    <sbol:version>1.0</sbol:version>
-    <sbol:elements>GGTTTACCGAGCTCTTATTGGTTTTCAAACTTCATTGACTGTGCCAAGGTCGGGCAGGAAGAGGGCCTATTTCCCATGATTCCTTCATATTTGCATATACGATACAAGGCTGTTAGAGAGATAATTAGAATTAATTTGACTGTAAACACAAAGATATTAGTACAAAATACGTGACGTAGAAAGTAATAATTTCTTGGGTAGTTTGCAGTTTTAAAATTATGTTTTAAAATGGACTATCATATGCTTACCGTAACTTGAAATATAGAACCGATCCTCCCATTGGTATATATTATAGAACCGATCCTCCCATTGGCTTGTGGAAAGGACGAAACACCGTACCTCATCAGGAACATGTGTTTAAGAGCTATGCTGGAAACAGCAGAAATAGCAAGTTTAAATAAGGCTAGTCCGTTATCAACTTGAAAAAGTGGCACCGAGTCGGTGCTTTTTTTGGTGCGTTTTTATGCTTGTAGTATTGTATAATGTTTTT</sbol:elements>
-    <sbol:encoding rdf:resource="http://www.chem.qmul.ac.uk/iubmb/misc/naseq.html"/>
-  </sbol:Sequence>
-  <sbol:Sequence rdf:about="http://sbols.org/CRISPR_Example/gRNA_b_seq/1.0">
-    <sbol:persistentIdentity rdf:resource="http://sbols.org/CRISPR_Example/gRNA_b_seq"/>
-    <sbol:displayId>gRNA_b_seq</sbol:displayId>
-    <sbol:version>1.0</sbol:version>
-    <sbol:elements>AAGGTCGGGCAGGAAGAGGGCCTATTTCCCATGATTCCTTCATATTTGCATATACGATACAAGGCTGTTAGAGAGATAATTAGAATTAATTTGACTGTAAACACAAAGATATTAGTACAAAATACGTGACGTAGAAAGTAATAATTTCTTGGGTAGTTTGCAGTTTTAAAATTATGTTTTAAAATGGACTATCATATGCTTACCGTAACTTGAAAGTATTTCGATTTCTTGGCTTTATATATCTTGTGGAAAGGACGAAACACCGTACCTCATCAGGAACATGTGTTTAAGAGCTATGCTGGAAACAGCAGAAATAGCAAGTTTAAATAAGGCTAGTCCGTTATCAACTTGAAAAAGTGGCACCGAGTCGGTGCTTTTTTT</sbol:elements>
-    <sbol:encoding rdf:resource="http://www.chem.qmul.ac.uk/iubmb/misc/naseq.html"/>
-  </sbol:Sequence>
-</rdf:RDF>
-=======
 <?xml version="1.0" ?>
 <rdf:RDF xmlns:prov="http://www.w3.org/ns/prov#" xmlns:rdf="http://www.w3.org/1999/02/22-rdf-syntax-ns#" xmlns:sbol="http://sbols.org/v2#" xmlns:dcterms="http://purl.org/dc/terms/">
   <sbol:ModuleDefinition rdf:about="http://sbols.org/CRISPR_Example/CRISPR_Template/1.0">
@@ -1812,4 +904,3 @@
     <sbol:encoding rdf:resource="http://www.chem.qmul.ac.uk/iubmb/misc/naseq.html"/>
   </sbol:Sequence>
 </rdf:RDF>
->>>>>>> 8799baa5
