<?xml version="1.0" ?>
<<<<<<< HEAD
<rdf:RDF xmlns:rdf="http://www.w3.org/1999/02/22-rdf-syntax-ns#" xmlns:ns2="http://www.w3.org/1999/02/22-rdf-syntax-ns#" xmlns:dcterms="http://purl.org/dc/terms/" xmlns:prov="http://www.w3.org/ns/prov#" xmlns:sbol="http://sbols.org/v2#">
=======
<rdf:RDF xmlns:ns2="http://www.w3.org/1999/02/22-rdf-syntax-ns#" xmlns:prov="http://www.w3.org/ns/prov#" xmlns:rdf="http://www.w3.org/1999/02/22-rdf-syntax-ns#" xmlns:sbol="http://sbols.org/v2#" xmlns:dcterms="http://purl.org/dc/terms/">
>>>>>>> d81c6eac
  <sbol:ComponentDefinition rdf:about="http://www.async.ece.utah.edu/BBa_J61115">
    <sbol:persistentIdentity rdf:resource="http://www.async.ece.utah.edu/BBa_J61115"/>
    <sbol:displayId>BBa_J61115</sbol:displayId>
    <prov:wasDerivedFrom rdf:resource="http://partsregistry.org/part/BBa_J61115"/>
    <dcterms:title>BBa_J61115</dcterms:title>
    <dcterms:description>Ribosome Binding Site Family Member</dcterms:description>
    <sbol:type rdf:resource="http://www.biopax.org/release/biopax-level3.owl#DnaRegion"/>
    <sbol:role rdf:resource="http://identifiers.org/so/SO:0000139"/>
    <sbol:sequence rdf:resource="http://www.async.ece.utah.edu/BBa_J61115_sequence"/>
  </sbol:ComponentDefinition>
<<<<<<< HEAD
  <sbol:ComponentDefinition rdf:about="http://www.async.ece.utah.edu/pTAK_Toggle_7">
    <sbol:persistentIdentity rdf:resource="http://www.async.ece.utah.edu/pTAK_Toggle_7"/>
    <sbol:displayId>pTAK_Toggle_7</sbol:displayId>
    <prov:wasDerivedFrom rdf:resource="http://www.async.ece.utah.edu#comp_10_8_2013_13_14_44_804_iBioSim"/>
    <dcterms:title>pTAK Toggle Switch 7</dcterms:title>
    <dcterms:description>This is a pTAK class toggle switch similar to those constructed by Gardner et al.</dcterms:description>
=======
  <sbol:ComponentDefinition rdf:about="http://www.async.ece.utah.edu/pTAKLeftCassette_3">
    <sbol:persistentIdentity rdf:resource="http://www.async.ece.utah.edu/pTAKLeftCassette_3"/>
    <sbol:displayId>pTAKLeftCassette_3</sbol:displayId>
    <prov:wasDerivedFrom rdf:resource="http://www.eugenecad.org/pTAKLeftCassette_3"/>
    <dcterms:description>pTAKLeftCassette_3</dcterms:description>
>>>>>>> d81c6eac
    <sbol:type rdf:resource="http://www.biopax.org/release/biopax-level3.owl#DnaRegion"/>
    <sbol:role rdf:resource="http://identifiers.org/so/SO:0000805"/>
    <sbol:component>
<<<<<<< HEAD
      <sbol:Component rdf:about="http://www.async.ece.utah.edu/pTAK_Toggle_7/component1">
        <sbol:persistentIdentity rdf:resource="http://www.async.ece.utah.edu/pTAK_Toggle_7/component1"/>
        <sbol:displayId>component1</sbol:displayId>
        <sbol:access rdf:resource="http://sbols.org/v2#public"/>
        <sbol:definition rdf:resource="http://www.async.ece.utah.edu/pTAKRightCassette_3"/>
      </sbol:Component>
    </sbol:component>
    <sbol:component>
      <sbol:Component rdf:about="http://www.async.ece.utah.edu/pTAK_Toggle_7/component0">
        <sbol:persistentIdentity rdf:resource="http://www.async.ece.utah.edu/pTAK_Toggle_7/component0"/>
        <sbol:displayId>component0</sbol:displayId>
=======
      <sbol:Component rdf:about="http://www.async.ece.utah.edu/pTAKLeftCassette_3/component0">
        <sbol:persistentIdentity rdf:resource="http://www.async.ece.utah.edu/pTAKLeftCassette_3/component0"/>
        <sbol:displayId>component0</sbol:displayId>
        <sbol:access rdf:resource="http://sbols.org/v2#public"/>
        <sbol:definition rdf:resource="http://www.async.ece.utah.edu/BBa_K121014"/>
      </sbol:Component>
    </sbol:component>
    <sbol:component>
      <sbol:Component rdf:about="http://www.async.ece.utah.edu/pTAKLeftCassette_3/component2">
        <sbol:persistentIdentity rdf:resource="http://www.async.ece.utah.edu/pTAKLeftCassette_3/component2"/>
        <sbol:displayId>component2</sbol:displayId>
>>>>>>> d81c6eac
        <sbol:access rdf:resource="http://sbols.org/v2#public"/>
        <sbol:definition rdf:resource="http://www.async.ece.utah.edu/pheA1"/>
      </sbol:Component>
    </sbol:component>
    <sbol:component>
      <sbol:Component rdf:about="http://www.async.ece.utah.edu/pTAKLeftCassette_3/component1">
        <sbol:persistentIdentity rdf:resource="http://www.async.ece.utah.edu/pTAKLeftCassette_3/component1"/>
        <sbol:displayId>component1</sbol:displayId>
        <sbol:access rdf:resource="http://sbols.org/v2#public"/>
        <sbol:definition rdf:resource="http://www.async.ece.utah.edu/BBa_J61107_BBa_C0012"/>
      </sbol:Component>
    </sbol:component>
    <sbol:sequenceAnnotation>
<<<<<<< HEAD
      <sbol:SequenceAnnotation rdf:about="http://www.async.ece.utah.edu/pTAK_Toggle_7/annotation1">
        <sbol:persistentIdentity rdf:resource="http://www.async.ece.utah.edu/pTAK_Toggle_7/annotation1"/>
        <sbol:displayId>annotation1</sbol:displayId>
        <prov:wasDerivedFrom rdf:resource="http://www.async.ece.utah.edu#anno0_10_8_2013_13_14_44_804_iBioSim"/>
        <sbol:location>
          <sbol:Range rdf:about="http://www.async.ece.utah.edu/pTAK_Toggle_7/annotation1/range">
            <sbol:persistentIdentity rdf:resource="http://www.async.ece.utah.edu/pTAK_Toggle_7/annotation1/range"/>
=======
      <sbol:SequenceAnnotation rdf:about="http://www.async.ece.utah.edu/pTAKLeftCassette_3/annotation2">
        <sbol:persistentIdentity rdf:resource="http://www.async.ece.utah.edu/pTAKLeftCassette_3/annotation2"/>
        <sbol:displayId>annotation2</sbol:displayId>
        <prov:wasDerivedFrom rdf:resource="http://www.eugenecad.org/pTAKLeftCassette_3/annotation_2"/>
        <sbol:location>
          <sbol:Range rdf:about="http://www.async.ece.utah.edu/pTAKLeftCassette_3/annotation2/range">
            <sbol:persistentIdentity rdf:resource="http://www.async.ece.utah.edu/pTAKLeftCassette_3/annotation2/range"/>
            <sbol:displayId>range</sbol:displayId>
            <sbol:start>91</sbol:start>
            <sbol:end>1230</sbol:end>
            <sbol:orientation rdf:resource="http://sbols.org/v2#inline"/>
          </sbol:Range>
        </sbol:location>
        <sbol:component rdf:resource="http://www.async.ece.utah.edu/pTAKLeftCassette_3/component1"/>
      </sbol:SequenceAnnotation>
    </sbol:sequenceAnnotation>
    <sbol:sequenceAnnotation>
      <sbol:SequenceAnnotation rdf:about="http://www.async.ece.utah.edu/pTAKLeftCassette_3/annotation1">
        <sbol:persistentIdentity rdf:resource="http://www.async.ece.utah.edu/pTAKLeftCassette_3/annotation1"/>
        <sbol:displayId>annotation1</sbol:displayId>
        <prov:wasDerivedFrom rdf:resource="http://www.eugenecad.org/pTAKLeftCassette_3/annotation_1"/>
        <sbol:location>
          <sbol:Range rdf:about="http://www.async.ece.utah.edu/pTAKLeftCassette_3/annotation1/range">
            <sbol:persistentIdentity rdf:resource="http://www.async.ece.utah.edu/pTAKLeftCassette_3/annotation1/range"/>
>>>>>>> d81c6eac
            <sbol:displayId>range</sbol:displayId>
            <sbol:start>1</sbol:start>
            <sbol:end>90</sbol:end>
            <sbol:orientation rdf:resource="http://sbols.org/v2#inline"/>
          </sbol:Range>
        </sbol:location>
<<<<<<< HEAD
        <sbol:component rdf:resource="http://www.async.ece.utah.edu/pTAK_Toggle_7/component0"/>
      </sbol:SequenceAnnotation>
    </sbol:sequenceAnnotation>
    <sbol:sequenceAnnotation>
      <sbol:SequenceAnnotation rdf:about="http://www.async.ece.utah.edu/pTAK_Toggle_7/annotation2">
        <sbol:persistentIdentity rdf:resource="http://www.async.ece.utah.edu/pTAK_Toggle_7/annotation2"/>
        <sbol:displayId>annotation2</sbol:displayId>
        <prov:wasDerivedFrom rdf:resource="http://www.async.ece.utah.edu#anno1_10_8_2013_13_14_44_804_iBioSim"/>
        <sbol:location>
          <sbol:Range rdf:about="http://www.async.ece.utah.edu/pTAK_Toggle_7/annotation2/range">
            <sbol:persistentIdentity rdf:resource="http://www.async.ece.utah.edu/pTAK_Toggle_7/annotation2/range"/>
            <sbol:displayId>range</sbol:displayId>
            <sbol:start>1288</sbol:start>
            <sbol:end>3034</sbol:end>
            <sbol:orientation rdf:resource="http://sbols.org/v2#inline"/>
          </sbol:Range>
        </sbol:location>
        <sbol:component rdf:resource="http://www.async.ece.utah.edu/pTAK_Toggle_7/component1"/>
      </sbol:SequenceAnnotation>
    </sbol:sequenceAnnotation>
    <sbol:sequence rdf:resource="http://www.async.ece.utah.edu/www_async_ece_utah_edu_seq_10_8_2013_13_14_44_804_iBioSim"/>
  </sbol:ComponentDefinition>
  <sbol:ComponentDefinition rdf:about="http://www.async.ece.utah.edu/pTAK_Toggle_12">
    <sbol:persistentIdentity rdf:resource="http://www.async.ece.utah.edu/pTAK_Toggle_12"/>
    <sbol:displayId>pTAK_Toggle_12</sbol:displayId>
    <prov:wasDerivedFrom rdf:resource="http://www.async.ece.utah.edu#comp_10_8_2013_13_6_47_500_iBioSim"/>
    <dcterms:title>pTAK Toggle Switch 12</dcterms:title>
    <dcterms:description>This is a pTAK class toggle switch similar to those constructed by Gardner et al.</dcterms:description>
=======
        <sbol:component rdf:resource="http://www.async.ece.utah.edu/pTAKLeftCassette_3/component0"/>
      </sbol:SequenceAnnotation>
    </sbol:sequenceAnnotation>
    <sbol:sequenceAnnotation>
      <sbol:SequenceAnnotation rdf:about="http://www.async.ece.utah.edu/pTAKLeftCassette_3/annotation3">
        <sbol:persistentIdentity rdf:resource="http://www.async.ece.utah.edu/pTAKLeftCassette_3/annotation3"/>
        <sbol:displayId>annotation3</sbol:displayId>
        <prov:wasDerivedFrom rdf:resource="http://www.eugenecad.org/pTAKLeftCassette_3/annotation_3"/>
        <sbol:location>
          <sbol:Range rdf:about="http://www.async.ece.utah.edu/pTAKLeftCassette_3/annotation3/range">
            <sbol:persistentIdentity rdf:resource="http://www.async.ece.utah.edu/pTAKLeftCassette_3/annotation3/range"/>
            <sbol:displayId>range</sbol:displayId>
            <sbol:start>1231</sbol:start>
            <sbol:end>1282</sbol:end>
            <sbol:orientation rdf:resource="http://sbols.org/v2#inline"/>
          </sbol:Range>
        </sbol:location>
        <sbol:component rdf:resource="http://www.async.ece.utah.edu/pTAKLeftCassette_3/component2"/>
      </sbol:SequenceAnnotation>
    </sbol:sequenceAnnotation>
    <sbol:sequence rdf:resource="http://www.async.ece.utah.edu/pTAKLeftCassette_3_sequence"/>
  </sbol:ComponentDefinition>
  <sbol:ComponentDefinition rdf:about="http://www.async.ece.utah.edu/pTAKRightCassette_3">
    <sbol:persistentIdentity rdf:resource="http://www.async.ece.utah.edu/pTAKRightCassette_3"/>
    <sbol:displayId>pTAKRightCassette_3</sbol:displayId>
    <prov:wasDerivedFrom rdf:resource="http://www.eugenecad.org/pTAKRightCassette_3"/>
    <dcterms:description>pTAKRightCassette_3</dcterms:description>
>>>>>>> d81c6eac
    <sbol:type rdf:resource="http://www.biopax.org/release/biopax-level3.owl#DnaRegion"/>
    <sbol:role rdf:resource="http://identifiers.org/so/SO:0000805"/>
    <sbol:component>
<<<<<<< HEAD
      <sbol:Component rdf:about="http://www.async.ece.utah.edu/pTAK_Toggle_12/component1">
        <sbol:persistentIdentity rdf:resource="http://www.async.ece.utah.edu/pTAK_Toggle_12/component1"/>
        <sbol:displayId>component1</sbol:displayId>
        <sbol:access rdf:resource="http://sbols.org/v2#public"/>
        <sbol:definition rdf:resource="http://www.async.ece.utah.edu/pTAKRightCassette_4"/>
      </sbol:Component>
    </sbol:component>
    <sbol:component>
      <sbol:Component rdf:about="http://www.async.ece.utah.edu/pTAK_Toggle_12/component0">
        <sbol:persistentIdentity rdf:resource="http://www.async.ece.utah.edu/pTAK_Toggle_12/component0"/>
        <sbol:displayId>component0</sbol:displayId>
        <sbol:access rdf:resource="http://sbols.org/v2#public"/>
        <sbol:definition rdf:resource="http://www.async.ece.utah.edu/pTAKLeftCassette_3"/>
      </sbol:Component>
    </sbol:component>
    <sbol:sequenceAnnotation>
      <sbol:SequenceAnnotation rdf:about="http://www.async.ece.utah.edu/pTAK_Toggle_12/annotation2">
        <sbol:persistentIdentity rdf:resource="http://www.async.ece.utah.edu/pTAK_Toggle_12/annotation2"/>
        <sbol:displayId>annotation2</sbol:displayId>
        <prov:wasDerivedFrom rdf:resource="http://www.async.ece.utah.edu#anno1_10_8_2013_13_6_47_500_iBioSim"/>
        <sbol:location>
          <sbol:Range rdf:about="http://www.async.ece.utah.edu/pTAK_Toggle_12/annotation2/range">
            <sbol:persistentIdentity rdf:resource="http://www.async.ece.utah.edu/pTAK_Toggle_12/annotation2/range"/>
            <sbol:displayId>range</sbol:displayId>
            <sbol:start>1283</sbol:start>
            <sbol:end>3028</sbol:end>
            <sbol:orientation rdf:resource="http://sbols.org/v2#inline"/>
          </sbol:Range>
        </sbol:location>
        <sbol:component rdf:resource="http://www.async.ece.utah.edu/pTAK_Toggle_12/component1"/>
      </sbol:SequenceAnnotation>
    </sbol:sequenceAnnotation>
    <sbol:sequenceAnnotation>
      <sbol:SequenceAnnotation rdf:about="http://www.async.ece.utah.edu/pTAK_Toggle_12/annotation1">
        <sbol:persistentIdentity rdf:resource="http://www.async.ece.utah.edu/pTAK_Toggle_12/annotation1"/>
        <sbol:displayId>annotation1</sbol:displayId>
        <prov:wasDerivedFrom rdf:resource="http://www.async.ece.utah.edu#anno0_10_8_2013_13_6_47_500_iBioSim"/>
        <sbol:location>
          <sbol:Range rdf:about="http://www.async.ece.utah.edu/pTAK_Toggle_12/annotation1/range">
            <sbol:persistentIdentity rdf:resource="http://www.async.ece.utah.edu/pTAK_Toggle_12/annotation1/range"/>
            <sbol:displayId>range</sbol:displayId>
            <sbol:start>1</sbol:start>
            <sbol:end>1282</sbol:end>
            <sbol:orientation rdf:resource="http://sbols.org/v2#reverseComplement"/>
          </sbol:Range>
        </sbol:location>
        <sbol:component rdf:resource="http://www.async.ece.utah.edu/pTAK_Toggle_12/component0"/>
      </sbol:SequenceAnnotation>
    </sbol:sequenceAnnotation>
    <sbol:sequence rdf:resource="http://www.async.ece.utah.edu/www_async_ece_utah_edu_seq_10_8_2013_13_6_47_500_iBioSim"/>
  </sbol:ComponentDefinition>
  <sbol:ComponentDefinition rdf:about="http://www.async.ece.utah.edu/pIKE_Toggle_4">
    <sbol:persistentIdentity rdf:resource="http://www.async.ece.utah.edu/pIKE_Toggle_4"/>
    <sbol:displayId>pIKE_Toggle_4</sbol:displayId>
    <prov:wasDerivedFrom rdf:resource="http://www.async.ece.utah.edu#comp_10_8_2013_12_57_38_712_iBioSim"/>
    <dcterms:title>pIKE Toggle Switch 4</dcterms:title>
    <dcterms:description>This is a pIKE class toggle switch similar to those constructed by Gardner et al.</dcterms:description>
=======
      <sbol:Component rdf:about="http://www.async.ece.utah.edu/pTAKRightCassette_3/component1">
        <sbol:persistentIdentity rdf:resource="http://www.async.ece.utah.edu/pTAKRightCassette_3/component1"/>
        <sbol:displayId>component1</sbol:displayId>
        <sbol:access rdf:resource="http://sbols.org/v2#public"/>
        <sbol:definition rdf:resource="http://www.async.ece.utah.edu/BBa_J61130_BBa_C0051"/>
      </sbol:Component>
    </sbol:component>
    <sbol:component>
      <sbol:Component rdf:about="http://www.async.ece.utah.edu/pTAKRightCassette_3/component3">
        <sbol:persistentIdentity rdf:resource="http://www.async.ece.utah.edu/pTAKRightCassette_3/component3"/>
        <sbol:displayId>component3</sbol:displayId>
        <sbol:access rdf:resource="http://sbols.org/v2#public"/>
        <sbol:definition rdf:resource="http://www.async.ece.utah.edu/ECK120033736"/>
      </sbol:Component>
    </sbol:component>
    <sbol:component>
      <sbol:Component rdf:about="http://www.async.ece.utah.edu/pTAKRightCassette_3/component0">
        <sbol:persistentIdentity rdf:resource="http://www.async.ece.utah.edu/pTAKRightCassette_3/component0"/>
        <sbol:displayId>component0</sbol:displayId>
        <sbol:access rdf:resource="http://sbols.org/v2#public"/>
        <sbol:definition rdf:resource="http://www.async.ece.utah.edu/BBa_R0010"/>
      </sbol:Component>
    </sbol:component>
    <sbol:component>
      <sbol:Component rdf:about="http://www.async.ece.utah.edu/pTAKRightCassette_3/component2">
        <sbol:persistentIdentity rdf:resource="http://www.async.ece.utah.edu/pTAKRightCassette_3/component2"/>
        <sbol:displayId>component2</sbol:displayId>
        <sbol:access rdf:resource="http://sbols.org/v2#public"/>
        <sbol:definition rdf:resource="http://www.async.ece.utah.edu/BBa_J61120_BBa_E0040"/>
      </sbol:Component>
    </sbol:component>
    <sbol:sequenceAnnotation>
      <sbol:SequenceAnnotation rdf:about="http://www.async.ece.utah.edu/pTAKRightCassette_3/annotation2">
        <sbol:persistentIdentity rdf:resource="http://www.async.ece.utah.edu/pTAKRightCassette_3/annotation2"/>
        <sbol:displayId>annotation2</sbol:displayId>
        <prov:wasDerivedFrom rdf:resource="http://www.eugenecad.org/pTAKRightCassette_3/annotation_2"/>
        <sbol:location>
          <sbol:Range rdf:about="http://www.async.ece.utah.edu/pTAKRightCassette_3/annotation2/range">
            <sbol:persistentIdentity rdf:resource="http://www.async.ece.utah.edu/pTAKRightCassette_3/annotation2/range"/>
            <sbol:displayId>range</sbol:displayId>
            <sbol:start>201</sbol:start>
            <sbol:end>962</sbol:end>
            <sbol:orientation rdf:resource="http://sbols.org/v2#inline"/>
          </sbol:Range>
        </sbol:location>
        <sbol:component rdf:resource="http://www.async.ece.utah.edu/pTAKRightCassette_3/component1"/>
      </sbol:SequenceAnnotation>
    </sbol:sequenceAnnotation>
    <sbol:sequenceAnnotation>
      <sbol:SequenceAnnotation rdf:about="http://www.async.ece.utah.edu/pTAKRightCassette_3/annotation3">
        <sbol:persistentIdentity rdf:resource="http://www.async.ece.utah.edu/pTAKRightCassette_3/annotation3"/>
        <sbol:displayId>annotation3</sbol:displayId>
        <prov:wasDerivedFrom rdf:resource="http://www.eugenecad.org/pTAKRightCassette_3/annotation_3"/>
        <sbol:location>
          <sbol:Range rdf:about="http://www.async.ece.utah.edu/pTAKRightCassette_3/annotation3/range">
            <sbol:persistentIdentity rdf:resource="http://www.async.ece.utah.edu/pTAKRightCassette_3/annotation3/range"/>
            <sbol:displayId>range</sbol:displayId>
            <sbol:start>963</sbol:start>
            <sbol:end>1694</sbol:end>
            <sbol:orientation rdf:resource="http://sbols.org/v2#inline"/>
          </sbol:Range>
        </sbol:location>
        <sbol:component rdf:resource="http://www.async.ece.utah.edu/pTAKRightCassette_3/component2"/>
      </sbol:SequenceAnnotation>
    </sbol:sequenceAnnotation>
    <sbol:sequenceAnnotation>
      <sbol:SequenceAnnotation rdf:about="http://www.async.ece.utah.edu/pTAKRightCassette_3/annotation4">
        <sbol:persistentIdentity rdf:resource="http://www.async.ece.utah.edu/pTAKRightCassette_3/annotation4"/>
        <sbol:displayId>annotation4</sbol:displayId>
        <prov:wasDerivedFrom rdf:resource="http://www.eugenecad.org/pTAKRightCassette_3/annotation_4"/>
        <sbol:location>
          <sbol:Range rdf:about="http://www.async.ece.utah.edu/pTAKRightCassette_3/annotation4/range">
            <sbol:persistentIdentity rdf:resource="http://www.async.ece.utah.edu/pTAKRightCassette_3/annotation4/range"/>
            <sbol:displayId>range</sbol:displayId>
            <sbol:start>1695</sbol:start>
            <sbol:end>1747</sbol:end>
            <sbol:orientation rdf:resource="http://sbols.org/v2#inline"/>
          </sbol:Range>
        </sbol:location>
        <sbol:component rdf:resource="http://www.async.ece.utah.edu/pTAKRightCassette_3/component3"/>
      </sbol:SequenceAnnotation>
    </sbol:sequenceAnnotation>
    <sbol:sequenceAnnotation>
      <sbol:SequenceAnnotation rdf:about="http://www.async.ece.utah.edu/pTAKRightCassette_3/annotation1">
        <sbol:persistentIdentity rdf:resource="http://www.async.ece.utah.edu/pTAKRightCassette_3/annotation1"/>
        <sbol:displayId>annotation1</sbol:displayId>
        <prov:wasDerivedFrom rdf:resource="http://www.eugenecad.org/pTAKRightCassette_3/annotation_1"/>
        <sbol:location>
          <sbol:Range rdf:about="http://www.async.ece.utah.edu/pTAKRightCassette_3/annotation1/range">
            <sbol:persistentIdentity rdf:resource="http://www.async.ece.utah.edu/pTAKRightCassette_3/annotation1/range"/>
            <sbol:displayId>range</sbol:displayId>
            <sbol:start>1</sbol:start>
            <sbol:end>200</sbol:end>
            <sbol:orientation rdf:resource="http://sbols.org/v2#inline"/>
          </sbol:Range>
        </sbol:location>
        <sbol:component rdf:resource="http://www.async.ece.utah.edu/pTAKRightCassette_3/component0"/>
      </sbol:SequenceAnnotation>
    </sbol:sequenceAnnotation>
    <sbol:sequence rdf:resource="http://www.async.ece.utah.edu/pTAKRightCassette_3_sequence"/>
  </sbol:ComponentDefinition>
  <sbol:ComponentDefinition rdf:about="http://www.async.ece.utah.edu/pTAKLeftCassette_1">
    <sbol:persistentIdentity rdf:resource="http://www.async.ece.utah.edu/pTAKLeftCassette_1"/>
    <sbol:displayId>pTAKLeftCassette_1</sbol:displayId>
    <prov:wasDerivedFrom rdf:resource="http://www.eugenecad.org/pTAKLeftCassette_1"/>
    <dcterms:description>pTAKLeftCassette_1</dcterms:description>
>>>>>>> d81c6eac
    <sbol:type rdf:resource="http://www.biopax.org/release/biopax-level3.owl#DnaRegion"/>
    <sbol:role rdf:resource="http://identifiers.org/so/SO:0000805"/>
    <sbol:component>
<<<<<<< HEAD
      <sbol:Component rdf:about="http://www.async.ece.utah.edu/pIKE_Toggle_4/component0">
        <sbol:persistentIdentity rdf:resource="http://www.async.ece.utah.edu/pIKE_Toggle_4/component0"/>
        <sbol:displayId>component0</sbol:displayId>
        <sbol:access rdf:resource="http://sbols.org/v2#public"/>
        <sbol:definition rdf:resource="http://www.async.ece.utah.edu/pIKELeftCassette_1"/>
      </sbol:Component>
    </sbol:component>
    <sbol:component>
      <sbol:Component rdf:about="http://www.async.ece.utah.edu/pIKE_Toggle_4/component1">
        <sbol:persistentIdentity rdf:resource="http://www.async.ece.utah.edu/pIKE_Toggle_4/component1"/>
        <sbol:displayId>component1</sbol:displayId>
        <sbol:access rdf:resource="http://sbols.org/v2#public"/>
        <sbol:definition rdf:resource="http://www.async.ece.utah.edu/pIKERightCassette_4"/>
      </sbol:Component>
    </sbol:component>
    <sbol:sequenceAnnotation>
      <sbol:SequenceAnnotation rdf:about="http://www.async.ece.utah.edu/pIKE_Toggle_4/annotation1">
        <sbol:persistentIdentity rdf:resource="http://www.async.ece.utah.edu/pIKE_Toggle_4/annotation1"/>
        <sbol:displayId>annotation1</sbol:displayId>
        <prov:wasDerivedFrom rdf:resource="http://www.async.ece.utah.edu#anno0_10_8_2013_12_57_38_712_iBioSim"/>
        <sbol:location>
          <sbol:Range rdf:about="http://www.async.ece.utah.edu/pIKE_Toggle_4/annotation1/range">
            <sbol:persistentIdentity rdf:resource="http://www.async.ece.utah.edu/pIKE_Toggle_4/annotation1/range"/>
            <sbol:displayId>range</sbol:displayId>
            <sbol:start>1</sbol:start>
            <sbol:end>1284</sbol:end>
            <sbol:orientation rdf:resource="http://sbols.org/v2#reverseComplement"/>
          </sbol:Range>
        </sbol:location>
        <sbol:component rdf:resource="http://www.async.ece.utah.edu/pIKE_Toggle_4/component0"/>
      </sbol:SequenceAnnotation>
    </sbol:sequenceAnnotation>
    <sbol:sequenceAnnotation>
      <sbol:SequenceAnnotation rdf:about="http://www.async.ece.utah.edu/pIKE_Toggle_4/annotation2">
        <sbol:persistentIdentity rdf:resource="http://www.async.ece.utah.edu/pIKE_Toggle_4/annotation2"/>
        <sbol:displayId>annotation2</sbol:displayId>
        <prov:wasDerivedFrom rdf:resource="http://www.async.ece.utah.edu#anno1_10_8_2013_12_57_38_712_iBioSim"/>
        <sbol:location>
          <sbol:Range rdf:about="http://www.async.ece.utah.edu/pIKE_Toggle_4/annotation2/range">
            <sbol:persistentIdentity rdf:resource="http://www.async.ece.utah.edu/pIKE_Toggle_4/annotation2/range"/>
            <sbol:displayId>range</sbol:displayId>
            <sbol:start>1285</sbol:start>
            <sbol:end>2940</sbol:end>
            <sbol:orientation rdf:resource="http://sbols.org/v2#inline"/>
          </sbol:Range>
        </sbol:location>
        <sbol:component rdf:resource="http://www.async.ece.utah.edu/pIKE_Toggle_4/component1"/>
      </sbol:SequenceAnnotation>
    </sbol:sequenceAnnotation>
    <sbol:sequence rdf:resource="http://www.async.ece.utah.edu/www_async_ece_utah_edu_seq_10_8_2013_12_57_38_712_iBioSim"/>
  </sbol:ComponentDefinition>
  <sbol:ComponentDefinition rdf:about="http://www.async.ece.utah.edu/pTAK_Toggle_2">
    <sbol:persistentIdentity rdf:resource="http://www.async.ece.utah.edu/pTAK_Toggle_2"/>
    <sbol:displayId>pTAK_Toggle_2</sbol:displayId>
    <prov:wasDerivedFrom rdf:resource="http://www.async.ece.utah.edu#comp_10_8_2013_13_10_29_767_iBioSim"/>
    <dcterms:title>pTAK Toggle Switch 2</dcterms:title>
    <dcterms:description>This is a pTAK class toggle switch similar to those constructed by Gardner et al.</dcterms:description>
    <sbol:type rdf:resource="http://www.biopax.org/release/biopax-level3.owl#DnaRegion"/>
    <sbol:role rdf:resource="http://identifiers.org/so/SO:0000804"/>
    <sbol:component>
      <sbol:Component rdf:about="http://www.async.ece.utah.edu/pTAK_Toggle_2/component1">
        <sbol:persistentIdentity rdf:resource="http://www.async.ece.utah.edu/pTAK_Toggle_2/component1"/>
        <sbol:displayId>component1</sbol:displayId>
        <sbol:access rdf:resource="http://sbols.org/v2#public"/>
        <sbol:definition rdf:resource="http://www.async.ece.utah.edu/pTAKRightCassette_2"/>
      </sbol:Component>
    </sbol:component>
    <sbol:component>
      <sbol:Component rdf:about="http://www.async.ece.utah.edu/pTAK_Toggle_2/component0">
        <sbol:persistentIdentity rdf:resource="http://www.async.ece.utah.edu/pTAK_Toggle_2/component0"/>
        <sbol:displayId>component0</sbol:displayId>
        <sbol:access rdf:resource="http://sbols.org/v2#public"/>
        <sbol:definition rdf:resource="http://www.async.ece.utah.edu/pTAKLeftCassette_1"/>
      </sbol:Component>
    </sbol:component>
    <sbol:sequenceAnnotation>
      <sbol:SequenceAnnotation rdf:about="http://www.async.ece.utah.edu/pTAK_Toggle_2/annotation2">
        <sbol:persistentIdentity rdf:resource="http://www.async.ece.utah.edu/pTAK_Toggle_2/annotation2"/>
        <sbol:displayId>annotation2</sbol:displayId>
        <prov:wasDerivedFrom rdf:resource="http://www.async.ece.utah.edu#anno1_10_8_2013_13_10_29_767_iBioSim"/>
        <sbol:location>
          <sbol:Range rdf:about="http://www.async.ece.utah.edu/pTAK_Toggle_2/annotation2/range">
            <sbol:persistentIdentity rdf:resource="http://www.async.ece.utah.edu/pTAK_Toggle_2/annotation2/range"/>
            <sbol:displayId>range</sbol:displayId>
            <sbol:start>1321</sbol:start>
            <sbol:end>3066</sbol:end>
            <sbol:orientation rdf:resource="http://sbols.org/v2#inline"/>
          </sbol:Range>
        </sbol:location>
        <sbol:component rdf:resource="http://www.async.ece.utah.edu/pTAK_Toggle_2/component1"/>
      </sbol:SequenceAnnotation>
    </sbol:sequenceAnnotation>
    <sbol:sequenceAnnotation>
      <sbol:SequenceAnnotation rdf:about="http://www.async.ece.utah.edu/pTAK_Toggle_2/annotation1">
        <sbol:persistentIdentity rdf:resource="http://www.async.ece.utah.edu/pTAK_Toggle_2/annotation1"/>
        <sbol:displayId>annotation1</sbol:displayId>
        <prov:wasDerivedFrom rdf:resource="http://www.async.ece.utah.edu#anno0_10_8_2013_13_10_29_767_iBioSim"/>
        <sbol:location>
          <sbol:Range rdf:about="http://www.async.ece.utah.edu/pTAK_Toggle_2/annotation1/range">
            <sbol:persistentIdentity rdf:resource="http://www.async.ece.utah.edu/pTAK_Toggle_2/annotation1/range"/>
            <sbol:displayId>range</sbol:displayId>
            <sbol:start>1</sbol:start>
            <sbol:end>1320</sbol:end>
            <sbol:orientation rdf:resource="http://sbols.org/v2#reverseComplement"/>
          </sbol:Range>
        </sbol:location>
        <sbol:component rdf:resource="http://www.async.ece.utah.edu/pTAK_Toggle_2/component0"/>
=======
      <sbol:Component rdf:about="http://www.async.ece.utah.edu/pTAKLeftCassette_1/component2">
        <sbol:persistentIdentity rdf:resource="http://www.async.ece.utah.edu/pTAKLeftCassette_1/component2"/>
        <sbol:displayId>component2</sbol:displayId>
        <sbol:access rdf:resource="http://sbols.org/v2#public"/>
        <sbol:definition rdf:resource="http://www.async.ece.utah.edu/ECK120029600"/>
      </sbol:Component>
    </sbol:component>
    <sbol:component>
      <sbol:Component rdf:about="http://www.async.ece.utah.edu/pTAKLeftCassette_1/component1">
        <sbol:persistentIdentity rdf:resource="http://www.async.ece.utah.edu/pTAKLeftCassette_1/component1"/>
        <sbol:displayId>component1</sbol:displayId>
        <sbol:access rdf:resource="http://sbols.org/v2#public"/>
        <sbol:definition rdf:resource="http://www.async.ece.utah.edu/BBa_J61101_BBa_C0012"/>
      </sbol:Component>
    </sbol:component>
    <sbol:component>
      <sbol:Component rdf:about="http://www.async.ece.utah.edu/pTAKLeftCassette_1/component0">
        <sbol:persistentIdentity rdf:resource="http://www.async.ece.utah.edu/pTAKLeftCassette_1/component0"/>
        <sbol:displayId>component0</sbol:displayId>
        <sbol:access rdf:resource="http://sbols.org/v2#public"/>
        <sbol:definition rdf:resource="http://www.async.ece.utah.edu/BBa_K121014"/>
      </sbol:Component>
    </sbol:component>
    <sbol:sequenceAnnotation>
      <sbol:SequenceAnnotation rdf:about="http://www.async.ece.utah.edu/pTAKLeftCassette_1/annotation3">
        <sbol:persistentIdentity rdf:resource="http://www.async.ece.utah.edu/pTAKLeftCassette_1/annotation3"/>
        <sbol:displayId>annotation3</sbol:displayId>
        <prov:wasDerivedFrom rdf:resource="http://www.eugenecad.org/pTAKLeftCassette_1/annotation_3"/>
        <sbol:location>
          <sbol:Range rdf:about="http://www.async.ece.utah.edu/pTAKLeftCassette_1/annotation3/range">
            <sbol:persistentIdentity rdf:resource="http://www.async.ece.utah.edu/pTAKLeftCassette_1/annotation3/range"/>
            <sbol:displayId>range</sbol:displayId>
            <sbol:start>1231</sbol:start>
            <sbol:end>1320</sbol:end>
            <sbol:orientation rdf:resource="http://sbols.org/v2#inline"/>
          </sbol:Range>
        </sbol:location>
        <sbol:component rdf:resource="http://www.async.ece.utah.edu/pTAKLeftCassette_1/component2"/>
      </sbol:SequenceAnnotation>
    </sbol:sequenceAnnotation>
    <sbol:sequenceAnnotation>
      <sbol:SequenceAnnotation rdf:about="http://www.async.ece.utah.edu/pTAKLeftCassette_1/annotation2">
        <sbol:persistentIdentity rdf:resource="http://www.async.ece.utah.edu/pTAKLeftCassette_1/annotation2"/>
        <sbol:displayId>annotation2</sbol:displayId>
        <prov:wasDerivedFrom rdf:resource="http://www.eugenecad.org/pTAKLeftCassette_1/annotation_2"/>
        <sbol:location>
          <sbol:Range rdf:about="http://www.async.ece.utah.edu/pTAKLeftCassette_1/annotation2/range">
            <sbol:persistentIdentity rdf:resource="http://www.async.ece.utah.edu/pTAKLeftCassette_1/annotation2/range"/>
            <sbol:displayId>range</sbol:displayId>
            <sbol:start>91</sbol:start>
            <sbol:end>1230</sbol:end>
            <sbol:orientation rdf:resource="http://sbols.org/v2#inline"/>
          </sbol:Range>
        </sbol:location>
        <sbol:component rdf:resource="http://www.async.ece.utah.edu/pTAKLeftCassette_1/component1"/>
      </sbol:SequenceAnnotation>
    </sbol:sequenceAnnotation>
    <sbol:sequenceAnnotation>
      <sbol:SequenceAnnotation rdf:about="http://www.async.ece.utah.edu/pTAKLeftCassette_1/annotation1">
        <sbol:persistentIdentity rdf:resource="http://www.async.ece.utah.edu/pTAKLeftCassette_1/annotation1"/>
        <sbol:displayId>annotation1</sbol:displayId>
        <prov:wasDerivedFrom rdf:resource="http://www.eugenecad.org/pTAKLeftCassette_1/annotation_1"/>
        <sbol:location>
          <sbol:Range rdf:about="http://www.async.ece.utah.edu/pTAKLeftCassette_1/annotation1/range">
            <sbol:persistentIdentity rdf:resource="http://www.async.ece.utah.edu/pTAKLeftCassette_1/annotation1/range"/>
            <sbol:displayId>range</sbol:displayId>
            <sbol:start>1</sbol:start>
            <sbol:end>90</sbol:end>
            <sbol:orientation rdf:resource="http://sbols.org/v2#inline"/>
          </sbol:Range>
        </sbol:location>
        <sbol:component rdf:resource="http://www.async.ece.utah.edu/pTAKLeftCassette_1/component0"/>
      </sbol:SequenceAnnotation>
    </sbol:sequenceAnnotation>
    <sbol:sequence rdf:resource="http://www.async.ece.utah.edu/pTAKLeftCassette_1_sequence"/>
  </sbol:ComponentDefinition>
  <sbol:ComponentDefinition rdf:about="http://www.async.ece.utah.edu/BBa_J61120_BBa_E0040">
    <sbol:persistentIdentity rdf:resource="http://www.async.ece.utah.edu/BBa_J61120_BBa_E0040"/>
    <sbol:displayId>BBa_J61120_BBa_E0040</sbol:displayId>
    <prov:wasDerivedFrom rdf:resource="http://www.eugenecad.org/device/BBa_J61120_BBa_E0040"/>
    <dcterms:description>Reporter</dcterms:description>
    <sbol:type rdf:resource="http://www.biopax.org/release/biopax-level3.owl#DnaRegion"/>
    <sbol:role rdf:resource="http://identifiers.org/so/SO:0000805"/>
    <sbol:component>
      <sbol:Component rdf:about="http://www.async.ece.utah.edu/BBa_J61120_BBa_E0040/component1">
        <sbol:persistentIdentity rdf:resource="http://www.async.ece.utah.edu/BBa_J61120_BBa_E0040/component1"/>
        <sbol:displayId>component1</sbol:displayId>
        <sbol:access rdf:resource="http://sbols.org/v2#public"/>
        <sbol:definition rdf:resource="http://www.async.ece.utah.edu/BBa_E0040"/>
      </sbol:Component>
    </sbol:component>
    <sbol:component>
      <sbol:Component rdf:about="http://www.async.ece.utah.edu/BBa_J61120_BBa_E0040/component0">
        <sbol:persistentIdentity rdf:resource="http://www.async.ece.utah.edu/BBa_J61120_BBa_E0040/component0"/>
        <sbol:displayId>component0</sbol:displayId>
        <sbol:access rdf:resource="http://sbols.org/v2#public"/>
        <sbol:definition rdf:resource="http://www.async.ece.utah.edu/BBa_J61120"/>
      </sbol:Component>
    </sbol:component>
    <sbol:sequenceAnnotation>
      <sbol:SequenceAnnotation rdf:about="http://www.async.ece.utah.edu/BBa_J61120_BBa_E0040/annotation2">
        <sbol:persistentIdentity rdf:resource="http://www.async.ece.utah.edu/BBa_J61120_BBa_E0040/annotation2"/>
        <sbol:displayId>annotation2</sbol:displayId>
        <prov:wasDerivedFrom rdf:resource="http://www.eugenecad.org/pIKERightCassette_3/Reporter/annotation_2"/>
        <sbol:location>
          <sbol:Range rdf:about="http://www.async.ece.utah.edu/BBa_J61120_BBa_E0040/annotation2/range">
            <sbol:persistentIdentity rdf:resource="http://www.async.ece.utah.edu/BBa_J61120_BBa_E0040/annotation2/range"/>
            <sbol:displayId>range</sbol:displayId>
            <sbol:start>13</sbol:start>
            <sbol:end>732</sbol:end>
            <sbol:orientation rdf:resource="http://sbols.org/v2#inline"/>
          </sbol:Range>
        </sbol:location>
        <sbol:component rdf:resource="http://www.async.ece.utah.edu/BBa_J61120_BBa_E0040/component1"/>
>>>>>>> d81c6eac
      </sbol:SequenceAnnotation>
    </sbol:sequenceAnnotation>
    <sbol:sequence rdf:resource="http://www.async.ece.utah.edu/www_async_ece_utah_edu_seq_10_8_2013_13_10_29_767_iBioSim"/>
  </sbol:ComponentDefinition>
  <sbol:ComponentDefinition rdf:about="http://www.async.ece.utah.edu/pIKE_Toggle_5">
    <sbol:persistentIdentity rdf:resource="http://www.async.ece.utah.edu/pIKE_Toggle_5"/>
    <sbol:displayId>pIKE_Toggle_5</sbol:displayId>
    <prov:wasDerivedFrom rdf:resource="http://www.async.ece.utah.edu#comp_10_8_2013_12_58_50_979_iBioSim"/>
    <dcterms:title>pIKE Toggle Switch 5</dcterms:title>
    <dcterms:description>This is a pIKE class toggle switch similar to those constructed by Gardner et al.</dcterms:description>
    <sbol:type rdf:resource="http://www.biopax.org/release/biopax-level3.owl#DnaRegion"/>
    <sbol:role rdf:resource="http://identifiers.org/so/SO:0000804"/>
    <sbol:component>
      <sbol:Component rdf:about="http://www.async.ece.utah.edu/pIKE_Toggle_5/component1">
        <sbol:persistentIdentity rdf:resource="http://www.async.ece.utah.edu/pIKE_Toggle_5/component1"/>
        <sbol:displayId>component1</sbol:displayId>
        <sbol:access rdf:resource="http://sbols.org/v2#public"/>
        <sbol:definition rdf:resource="http://www.async.ece.utah.edu/pIKERightCassette_1"/>
      </sbol:Component>
    </sbol:component>
    <sbol:component>
      <sbol:Component rdf:about="http://www.async.ece.utah.edu/pIKE_Toggle_5/component0">
        <sbol:persistentIdentity rdf:resource="http://www.async.ece.utah.edu/pIKE_Toggle_5/component0"/>
        <sbol:displayId>component0</sbol:displayId>
        <sbol:access rdf:resource="http://sbols.org/v2#public"/>
        <sbol:definition rdf:resource="http://www.async.ece.utah.edu/pIKELeftCassette_2"/>
      </sbol:Component>
    </sbol:component>
    <sbol:sequenceAnnotation>
<<<<<<< HEAD
      <sbol:SequenceAnnotation rdf:about="http://www.async.ece.utah.edu/pIKE_Toggle_5/annotation2">
        <sbol:persistentIdentity rdf:resource="http://www.async.ece.utah.edu/pIKE_Toggle_5/annotation2"/>
        <sbol:displayId>annotation2</sbol:displayId>
        <prov:wasDerivedFrom rdf:resource="http://www.async.ece.utah.edu#anno1_10_8_2013_12_58_50_979_iBioSim"/>
        <sbol:location>
          <sbol:Range rdf:about="http://www.async.ece.utah.edu/pIKE_Toggle_5/annotation2/range">
            <sbol:persistentIdentity rdf:resource="http://www.async.ece.utah.edu/pIKE_Toggle_5/annotation2/range"/>
            <sbol:displayId>range</sbol:displayId>
            <sbol:start>1252</sbol:start>
            <sbol:end>2908</sbol:end>
            <sbol:orientation rdf:resource="http://sbols.org/v2#inline"/>
          </sbol:Range>
        </sbol:location>
        <sbol:component rdf:resource="http://www.async.ece.utah.edu/pIKE_Toggle_5/component1"/>
      </sbol:SequenceAnnotation>
    </sbol:sequenceAnnotation>
    <sbol:sequenceAnnotation>
      <sbol:SequenceAnnotation rdf:about="http://www.async.ece.utah.edu/pIKE_Toggle_5/annotation1">
        <sbol:persistentIdentity rdf:resource="http://www.async.ece.utah.edu/pIKE_Toggle_5/annotation1"/>
        <sbol:displayId>annotation1</sbol:displayId>
        <prov:wasDerivedFrom rdf:resource="http://www.async.ece.utah.edu#anno0_10_8_2013_12_58_50_979_iBioSim"/>
        <sbol:location>
          <sbol:Range rdf:about="http://www.async.ece.utah.edu/pIKE_Toggle_5/annotation1/range">
            <sbol:persistentIdentity rdf:resource="http://www.async.ece.utah.edu/pIKE_Toggle_5/annotation1/range"/>
            <sbol:displayId>range</sbol:displayId>
            <sbol:start>1</sbol:start>
            <sbol:end>1251</sbol:end>
            <sbol:orientation rdf:resource="http://sbols.org/v2#reverseComplement"/>
          </sbol:Range>
        </sbol:location>
        <sbol:component rdf:resource="http://www.async.ece.utah.edu/pIKE_Toggle_5/component0"/>
      </sbol:SequenceAnnotation>
    </sbol:sequenceAnnotation>
    <sbol:sequence rdf:resource="http://www.async.ece.utah.edu/www_async_ece_utah_edu_seq_10_8_2013_12_58_50_979_iBioSim"/>
  </sbol:ComponentDefinition>
  <sbol:ComponentDefinition rdf:about="http://www.async.ece.utah.edu/pIKELeftCassette_2">
    <sbol:persistentIdentity rdf:resource="http://www.async.ece.utah.edu/pIKELeftCassette_2"/>
    <sbol:displayId>pIKELeftCassette_2</sbol:displayId>
    <prov:wasDerivedFrom rdf:resource="http://www.eugenecad.org/pIKELeftCassette_2"/>
    <dcterms:description>pIKELeftCassette_2</dcterms:description>
=======
      <sbol:SequenceAnnotation rdf:about="http://www.async.ece.utah.edu/BBa_J61120_BBa_E0040/annotation1">
        <sbol:persistentIdentity rdf:resource="http://www.async.ece.utah.edu/BBa_J61120_BBa_E0040/annotation1"/>
        <sbol:displayId>annotation1</sbol:displayId>
        <prov:wasDerivedFrom rdf:resource="http://www.eugenecad.org/pIKERightCassette_3/Reporter/annotation_1"/>
        <sbol:location>
          <sbol:Range rdf:about="http://www.async.ece.utah.edu/BBa_J61120_BBa_E0040/annotation1/range">
            <sbol:persistentIdentity rdf:resource="http://www.async.ece.utah.edu/BBa_J61120_BBa_E0040/annotation1/range"/>
            <sbol:displayId>range</sbol:displayId>
            <sbol:start>1</sbol:start>
            <sbol:end>12</sbol:end>
            <sbol:orientation rdf:resource="http://sbols.org/v2#inline"/>
          </sbol:Range>
        </sbol:location>
        <sbol:component rdf:resource="http://www.async.ece.utah.edu/BBa_J61120_BBa_E0040/component0"/>
      </sbol:SequenceAnnotation>
    </sbol:sequenceAnnotation>
    <sbol:sequence rdf:resource="http://www.async.ece.utah.edu/BBa_J61120_BBa_E0040_sequence"/>
  </sbol:ComponentDefinition>
  <sbol:ComponentDefinition rdf:about="http://www.async.ece.utah.edu/pTAK_Toggle_2">
    <sbol:persistentIdentity rdf:resource="http://www.async.ece.utah.edu/pTAK_Toggle_2"/>
    <sbol:displayId>pTAK_Toggle_2</sbol:displayId>
    <prov:wasDerivedFrom rdf:resource="http://www.async.ece.utah.edu#comp_10_8_2013_13_10_29_767_iBioSim"/>
    <dcterms:title>pTAK Toggle Switch 2</dcterms:title>
    <dcterms:description>This is a pTAK class toggle switch similar to those constructed by Gardner et al.</dcterms:description>
>>>>>>> d81c6eac
    <sbol:type rdf:resource="http://www.biopax.org/release/biopax-level3.owl#DnaRegion"/>
    <sbol:role rdf:resource="http://identifiers.org/so/SO:0000804"/>
    <sbol:component>
<<<<<<< HEAD
      <sbol:Component rdf:about="http://www.async.ece.utah.edu/pIKELeftCassette_2/component0">
        <sbol:persistentIdentity rdf:resource="http://www.async.ece.utah.edu/pIKELeftCassette_2/component0"/>
        <sbol:displayId>component0</sbol:displayId>
        <sbol:access rdf:resource="http://sbols.org/v2#public"/>
        <sbol:definition rdf:resource="http://www.async.ece.utah.edu/BBa_R0040"/>
      </sbol:Component>
    </sbol:component>
    <sbol:component>
      <sbol:Component rdf:about="http://www.async.ece.utah.edu/pIKELeftCassette_2/component1">
        <sbol:persistentIdentity rdf:resource="http://www.async.ece.utah.edu/pIKELeftCassette_2/component1"/>
        <sbol:displayId>component1</sbol:displayId>
        <sbol:access rdf:resource="http://sbols.org/v2#public"/>
        <sbol:definition rdf:resource="http://www.async.ece.utah.edu/BBa_J61104_BBa_C0012"/>
      </sbol:Component>
    </sbol:component>
    <sbol:component>
      <sbol:Component rdf:about="http://www.async.ece.utah.edu/pIKELeftCassette_2/component2">
        <sbol:persistentIdentity rdf:resource="http://www.async.ece.utah.edu/pIKELeftCassette_2/component2"/>
        <sbol:displayId>component2</sbol:displayId>
        <sbol:access rdf:resource="http://sbols.org/v2#public"/>
        <sbol:definition rdf:resource="http://www.async.ece.utah.edu/ECK120033737"/>
      </sbol:Component>
    </sbol:component>
    <sbol:sequenceAnnotation>
      <sbol:SequenceAnnotation rdf:about="http://www.async.ece.utah.edu/pIKELeftCassette_2/annotation2">
        <sbol:persistentIdentity rdf:resource="http://www.async.ece.utah.edu/pIKELeftCassette_2/annotation2"/>
        <sbol:displayId>annotation2</sbol:displayId>
        <prov:wasDerivedFrom rdf:resource="http://www.eugenecad.org/pIKELeftCassette_2/annotation_2"/>
        <sbol:location>
          <sbol:Range rdf:about="http://www.async.ece.utah.edu/pIKELeftCassette_2/annotation2/range">
            <sbol:persistentIdentity rdf:resource="http://www.async.ece.utah.edu/pIKELeftCassette_2/annotation2/range"/>
            <sbol:displayId>range</sbol:displayId>
            <sbol:start>55</sbol:start>
            <sbol:end>1194</sbol:end>
            <sbol:orientation rdf:resource="http://sbols.org/v2#inline"/>
          </sbol:Range>
        </sbol:location>
        <sbol:component rdf:resource="http://www.async.ece.utah.edu/pIKELeftCassette_2/component1"/>
      </sbol:SequenceAnnotation>
    </sbol:sequenceAnnotation>
    <sbol:sequenceAnnotation>
      <sbol:SequenceAnnotation rdf:about="http://www.async.ece.utah.edu/pIKELeftCassette_2/annotation1">
        <sbol:persistentIdentity rdf:resource="http://www.async.ece.utah.edu/pIKELeftCassette_2/annotation1"/>
        <sbol:displayId>annotation1</sbol:displayId>
        <prov:wasDerivedFrom rdf:resource="http://www.eugenecad.org/pIKELeftCassette_2/annotation_1"/>
        <sbol:location>
          <sbol:Range rdf:about="http://www.async.ece.utah.edu/pIKELeftCassette_2/annotation1/range">
            <sbol:persistentIdentity rdf:resource="http://www.async.ece.utah.edu/pIKELeftCassette_2/annotation1/range"/>
            <sbol:displayId>range</sbol:displayId>
            <sbol:start>1</sbol:start>
            <sbol:end>54</sbol:end>
            <sbol:orientation rdf:resource="http://sbols.org/v2#inline"/>
          </sbol:Range>
        </sbol:location>
        <sbol:component rdf:resource="http://www.async.ece.utah.edu/pIKELeftCassette_2/component0"/>
      </sbol:SequenceAnnotation>
    </sbol:sequenceAnnotation>
    <sbol:sequenceAnnotation>
      <sbol:SequenceAnnotation rdf:about="http://www.async.ece.utah.edu/pIKELeftCassette_2/annotation3">
        <sbol:persistentIdentity rdf:resource="http://www.async.ece.utah.edu/pIKELeftCassette_2/annotation3"/>
        <sbol:displayId>annotation3</sbol:displayId>
        <prov:wasDerivedFrom rdf:resource="http://www.eugenecad.org/pIKELeftCassette_2/annotation_3"/>
        <sbol:location>
          <sbol:Range rdf:about="http://www.async.ece.utah.edu/pIKELeftCassette_2/annotation3/range">
            <sbol:persistentIdentity rdf:resource="http://www.async.ece.utah.edu/pIKELeftCassette_2/annotation3/range"/>
            <sbol:displayId>range</sbol:displayId>
            <sbol:start>1195</sbol:start>
            <sbol:end>1251</sbol:end>
            <sbol:orientation rdf:resource="http://sbols.org/v2#inline"/>
          </sbol:Range>
        </sbol:location>
        <sbol:component rdf:resource="http://www.async.ece.utah.edu/pIKELeftCassette_2/component2"/>
      </sbol:SequenceAnnotation>
    </sbol:sequenceAnnotation>
    <sbol:sequence rdf:resource="http://www.async.ece.utah.edu/pIKELeftCassette_2_sequence"/>
  </sbol:ComponentDefinition>
  <sbol:ComponentDefinition rdf:about="http://www.async.ece.utah.edu/BBa_J61101_BBa_C0012">
    <sbol:persistentIdentity rdf:resource="http://www.async.ece.utah.edu/BBa_J61101_BBa_C0012"/>
    <sbol:displayId>BBa_J61101_BBa_C0012</sbol:displayId>
    <prov:wasDerivedFrom rdf:resource="http://www.eugenecad.org/device/BBa_J61101_BBa_C0012"/>
    <dcterms:description>Repressor2</dcterms:description>
=======
      <sbol:Component rdf:about="http://www.async.ece.utah.edu/pTAK_Toggle_2/component1">
        <sbol:persistentIdentity rdf:resource="http://www.async.ece.utah.edu/pTAK_Toggle_2/component1"/>
        <sbol:displayId>component1</sbol:displayId>
        <sbol:access rdf:resource="http://sbols.org/v2#public"/>
        <sbol:definition rdf:resource="http://www.async.ece.utah.edu/pTAKRightCassette_2"/>
      </sbol:Component>
    </sbol:component>
    <sbol:component>
      <sbol:Component rdf:about="http://www.async.ece.utah.edu/pTAK_Toggle_2/component0">
        <sbol:persistentIdentity rdf:resource="http://www.async.ece.utah.edu/pTAK_Toggle_2/component0"/>
        <sbol:displayId>component0</sbol:displayId>
        <sbol:access rdf:resource="http://sbols.org/v2#public"/>
        <sbol:definition rdf:resource="http://www.async.ece.utah.edu/pTAKLeftCassette_1"/>
      </sbol:Component>
    </sbol:component>
    <sbol:sequenceAnnotation>
      <sbol:SequenceAnnotation rdf:about="http://www.async.ece.utah.edu/pTAK_Toggle_2/annotation1">
        <sbol:persistentIdentity rdf:resource="http://www.async.ece.utah.edu/pTAK_Toggle_2/annotation1"/>
        <sbol:displayId>annotation1</sbol:displayId>
        <prov:wasDerivedFrom rdf:resource="http://www.async.ece.utah.edu#anno0_10_8_2013_13_10_29_767_iBioSim"/>
        <sbol:location>
          <sbol:Range rdf:about="http://www.async.ece.utah.edu/pTAK_Toggle_2/annotation1/range">
            <sbol:persistentIdentity rdf:resource="http://www.async.ece.utah.edu/pTAK_Toggle_2/annotation1/range"/>
            <sbol:displayId>range</sbol:displayId>
            <sbol:start>1</sbol:start>
            <sbol:end>1320</sbol:end>
            <sbol:orientation rdf:resource="http://sbols.org/v2#reverseComplement"/>
          </sbol:Range>
        </sbol:location>
        <sbol:component rdf:resource="http://www.async.ece.utah.edu/pTAK_Toggle_2/component0"/>
      </sbol:SequenceAnnotation>
    </sbol:sequenceAnnotation>
    <sbol:sequenceAnnotation>
      <sbol:SequenceAnnotation rdf:about="http://www.async.ece.utah.edu/pTAK_Toggle_2/annotation2">
        <sbol:persistentIdentity rdf:resource="http://www.async.ece.utah.edu/pTAK_Toggle_2/annotation2"/>
        <sbol:displayId>annotation2</sbol:displayId>
        <prov:wasDerivedFrom rdf:resource="http://www.async.ece.utah.edu#anno1_10_8_2013_13_10_29_767_iBioSim"/>
        <sbol:location>
          <sbol:Range rdf:about="http://www.async.ece.utah.edu/pTAK_Toggle_2/annotation2/range">
            <sbol:persistentIdentity rdf:resource="http://www.async.ece.utah.edu/pTAK_Toggle_2/annotation2/range"/>
            <sbol:displayId>range</sbol:displayId>
            <sbol:start>1321</sbol:start>
            <sbol:end>3066</sbol:end>
            <sbol:orientation rdf:resource="http://sbols.org/v2#inline"/>
          </sbol:Range>
        </sbol:location>
        <sbol:component rdf:resource="http://www.async.ece.utah.edu/pTAK_Toggle_2/component1"/>
      </sbol:SequenceAnnotation>
    </sbol:sequenceAnnotation>
    <sbol:sequence rdf:resource="http://www.async.ece.utah.edu/www_async_ece_utah_edu_seq_10_8_2013_13_10_29_767_iBioSim"/>
  </sbol:ComponentDefinition>
  <sbol:ComponentDefinition rdf:about="http://www.async.ece.utah.edu/BBa_J61130">
    <sbol:persistentIdentity rdf:resource="http://www.async.ece.utah.edu/BBa_J61130"/>
    <sbol:displayId>BBa_J61130</sbol:displayId>
    <prov:wasDerivedFrom rdf:resource="http://partsregistry.org/part/BBa_J61130"/>
    <dcterms:title>BBa_J61130</dcterms:title>
    <dcterms:description>Ribosome Binding Site Family Member</dcterms:description>
>>>>>>> d81c6eac
    <sbol:type rdf:resource="http://www.biopax.org/release/biopax-level3.owl#DnaRegion"/>
    <sbol:role rdf:resource="http://identifiers.org/so/SO:0000139"/>
    <sbol:sequence rdf:resource="http://www.async.ece.utah.edu/BBa_J61130_sequence"/>
  </sbol:ComponentDefinition>
  <sbol:ComponentDefinition rdf:about="http://www.async.ece.utah.edu/pTAK_Toggle_1">
    <sbol:persistentIdentity rdf:resource="http://www.async.ece.utah.edu/pTAK_Toggle_1"/>
    <sbol:displayId>pTAK_Toggle_1</sbol:displayId>
    <prov:wasDerivedFrom rdf:resource="http://www.async.ece.utah.edu#comp_10_8_2013_13_4_4_409_iBioSim"/>
    <dcterms:title>pTAK Toggle Switch 1</dcterms:title>
    <dcterms:description>This is a pTAK class toggle switch similar to those constructed by Gardner et al.</dcterms:description>
    <sbol:type rdf:resource="http://www.biopax.org/release/biopax-level3.owl#DnaRegion"/>
    <sbol:role rdf:resource="http://identifiers.org/so/SO:0000804"/>
    <sbol:component>
<<<<<<< HEAD
      <sbol:Component rdf:about="http://www.async.ece.utah.edu/BBa_J61101_BBa_C0012/component0">
        <sbol:persistentIdentity rdf:resource="http://www.async.ece.utah.edu/BBa_J61101_BBa_C0012/component0"/>
        <sbol:displayId>component0</sbol:displayId>
        <sbol:access rdf:resource="http://sbols.org/v2#public"/>
        <sbol:definition rdf:resource="http://www.async.ece.utah.edu/BBa_J61101"/>
      </sbol:Component>
    </sbol:component>
    <sbol:component>
      <sbol:Component rdf:about="http://www.async.ece.utah.edu/BBa_J61101_BBa_C0012/component1">
        <sbol:persistentIdentity rdf:resource="http://www.async.ece.utah.edu/BBa_J61101_BBa_C0012/component1"/>
        <sbol:displayId>component1</sbol:displayId>
        <sbol:access rdf:resource="http://sbols.org/v2#public"/>
        <sbol:definition rdf:resource="http://www.async.ece.utah.edu/BBa_C0012"/>
      </sbol:Component>
    </sbol:component>
    <sbol:sequenceAnnotation>
      <sbol:SequenceAnnotation rdf:about="http://www.async.ece.utah.edu/BBa_J61101_BBa_C0012/annotation2">
        <sbol:persistentIdentity rdf:resource="http://www.async.ece.utah.edu/BBa_J61101_BBa_C0012/annotation2"/>
        <sbol:displayId>annotation2</sbol:displayId>
        <prov:wasDerivedFrom rdf:resource="http://www.eugenecad.org/pIKELeftCassette_1/Repressor2/annotation_2"/>
        <sbol:location>
          <sbol:Range rdf:about="http://www.async.ece.utah.edu/BBa_J61101_BBa_C0012/annotation2/range">
            <sbol:persistentIdentity rdf:resource="http://www.async.ece.utah.edu/BBa_J61101_BBa_C0012/annotation2/range"/>
            <sbol:displayId>range</sbol:displayId>
            <sbol:start>13</sbol:start>
            <sbol:end>1140</sbol:end>
            <sbol:orientation rdf:resource="http://sbols.org/v2#inline"/>
          </sbol:Range>
        </sbol:location>
        <sbol:component rdf:resource="http://www.async.ece.utah.edu/BBa_J61101_BBa_C0012/component1"/>
      </sbol:SequenceAnnotation>
    </sbol:sequenceAnnotation>
    <sbol:sequenceAnnotation>
      <sbol:SequenceAnnotation rdf:about="http://www.async.ece.utah.edu/BBa_J61101_BBa_C0012/annotation1">
        <sbol:persistentIdentity rdf:resource="http://www.async.ece.utah.edu/BBa_J61101_BBa_C0012/annotation1"/>
        <sbol:displayId>annotation1</sbol:displayId>
        <prov:wasDerivedFrom rdf:resource="http://www.eugenecad.org/pIKELeftCassette_1/Repressor2/annotation_1"/>
        <sbol:location>
          <sbol:Range rdf:about="http://www.async.ece.utah.edu/BBa_J61101_BBa_C0012/annotation1/range">
            <sbol:persistentIdentity rdf:resource="http://www.async.ece.utah.edu/BBa_J61101_BBa_C0012/annotation1/range"/>
            <sbol:displayId>range</sbol:displayId>
            <sbol:start>1</sbol:start>
            <sbol:end>12</sbol:end>
            <sbol:orientation rdf:resource="http://sbols.org/v2#inline"/>
          </sbol:Range>
        </sbol:location>
        <sbol:component rdf:resource="http://www.async.ece.utah.edu/BBa_J61101_BBa_C0012/component0"/>
      </sbol:SequenceAnnotation>
    </sbol:sequenceAnnotation>
    <sbol:sequence rdf:resource="http://www.async.ece.utah.edu/BBa_J61101_BBa_C0012_sequence"/>
  </sbol:ComponentDefinition>
  <sbol:ComponentDefinition rdf:about="http://www.async.ece.utah.edu/pTAKRightCassette_1">
    <sbol:persistentIdentity rdf:resource="http://www.async.ece.utah.edu/pTAKRightCassette_1"/>
    <sbol:displayId>pTAKRightCassette_1</sbol:displayId>
    <prov:wasDerivedFrom rdf:resource="http://www.eugenecad.org/pTAKRightCassette_1"/>
    <dcterms:description>pTAKRightCassette_1</dcterms:description>
=======
      <sbol:Component rdf:about="http://www.async.ece.utah.edu/pTAK_Toggle_1/component1">
        <sbol:persistentIdentity rdf:resource="http://www.async.ece.utah.edu/pTAK_Toggle_1/component1"/>
        <sbol:displayId>component1</sbol:displayId>
        <sbol:access rdf:resource="http://sbols.org/v2#public"/>
        <sbol:definition rdf:resource="http://www.async.ece.utah.edu/pTAKRightCassette_1"/>
      </sbol:Component>
    </sbol:component>
    <sbol:component>
      <sbol:Component rdf:about="http://www.async.ece.utah.edu/pTAK_Toggle_1/component0">
        <sbol:persistentIdentity rdf:resource="http://www.async.ece.utah.edu/pTAK_Toggle_1/component0"/>
        <sbol:displayId>component0</sbol:displayId>
        <sbol:access rdf:resource="http://sbols.org/v2#public"/>
        <sbol:definition rdf:resource="http://www.async.ece.utah.edu/pTAKLeftCassette_1"/>
      </sbol:Component>
    </sbol:component>
    <sbol:sequenceAnnotation>
      <sbol:SequenceAnnotation rdf:about="http://www.async.ece.utah.edu/pTAK_Toggle_1/annotation1">
        <sbol:persistentIdentity rdf:resource="http://www.async.ece.utah.edu/pTAK_Toggle_1/annotation1"/>
        <sbol:displayId>annotation1</sbol:displayId>
        <prov:wasDerivedFrom rdf:resource="http://www.async.ece.utah.edu#anno0_10_8_2013_13_4_4_409_iBioSim"/>
        <sbol:location>
          <sbol:Range rdf:about="http://www.async.ece.utah.edu/pTAK_Toggle_1/annotation1/range">
            <sbol:persistentIdentity rdf:resource="http://www.async.ece.utah.edu/pTAK_Toggle_1/annotation1/range"/>
            <sbol:displayId>range</sbol:displayId>
            <sbol:start>1</sbol:start>
            <sbol:end>1320</sbol:end>
            <sbol:orientation rdf:resource="http://sbols.org/v2#reverseComplement"/>
          </sbol:Range>
        </sbol:location>
        <sbol:component rdf:resource="http://www.async.ece.utah.edu/pTAK_Toggle_1/component0"/>
      </sbol:SequenceAnnotation>
    </sbol:sequenceAnnotation>
    <sbol:sequenceAnnotation>
      <sbol:SequenceAnnotation rdf:about="http://www.async.ece.utah.edu/pTAK_Toggle_1/annotation2">
        <sbol:persistentIdentity rdf:resource="http://www.async.ece.utah.edu/pTAK_Toggle_1/annotation2"/>
        <sbol:displayId>annotation2</sbol:displayId>
        <prov:wasDerivedFrom rdf:resource="http://www.async.ece.utah.edu#anno1_10_8_2013_13_4_4_409_iBioSim"/>
        <sbol:location>
          <sbol:Range rdf:about="http://www.async.ece.utah.edu/pTAK_Toggle_1/annotation2/range">
            <sbol:persistentIdentity rdf:resource="http://www.async.ece.utah.edu/pTAK_Toggle_1/annotation2/range"/>
            <sbol:displayId>range</sbol:displayId>
            <sbol:start>1321</sbol:start>
            <sbol:end>3067</sbol:end>
            <sbol:orientation rdf:resource="http://sbols.org/v2#inline"/>
          </sbol:Range>
        </sbol:location>
        <sbol:component rdf:resource="http://www.async.ece.utah.edu/pTAK_Toggle_1/component1"/>
      </sbol:SequenceAnnotation>
    </sbol:sequenceAnnotation>
    <sbol:sequence rdf:resource="http://www.async.ece.utah.edu/www_async_ece_utah_edu_seq_10_8_2013_13_4_4_409_iBioSim"/>
  </sbol:ComponentDefinition>
  <sbol:ComponentDefinition rdf:about="http://www.async.ece.utah.edu/pheA1">
    <sbol:persistentIdentity rdf:resource="http://www.async.ece.utah.edu/pheA1"/>
    <sbol:displayId>pheA1</sbol:displayId>
    <prov:wasDerivedFrom rdf:resource="http://www.eugenecad.org/parts/pheA-1"/>
    <dcterms:title>pheA1</dcterms:title>
    <dcterms:description>Terminator</dcterms:description>
    <sbol:type rdf:resource="http://www.biopax.org/release/biopax-level3.owl#DnaRegion"/>
    <sbol:role rdf:resource="http://identifiers.org/so/SO:0000141"/>
    <sbol:sequence rdf:resource="http://www.async.ece.utah.edu/pheA_1_sequence"/>
  </sbol:ComponentDefinition>
  <sbol:ComponentDefinition rdf:about="http://www.async.ece.utah.edu/pIKE_Toggle_16">
    <sbol:persistentIdentity rdf:resource="http://www.async.ece.utah.edu/pIKE_Toggle_16"/>
    <sbol:displayId>pIKE_Toggle_16</sbol:displayId>
    <prov:wasDerivedFrom rdf:resource="http://www.async.ece.utah.edu#comp_10_8_2013_12_51_21_118_iBioSim"/>
    <dcterms:title>pIKE Toggle Switch 16</dcterms:title>
    <dcterms:description>This is a pIKE class toggle switch similar to those constructed by Gardner et al.</dcterms:description>
>>>>>>> d81c6eac
    <sbol:type rdf:resource="http://www.biopax.org/release/biopax-level3.owl#DnaRegion"/>
    <sbol:role rdf:resource="http://identifiers.org/so/SO:0000805"/>
    <sbol:component>
<<<<<<< HEAD
      <sbol:Component rdf:about="http://www.async.ece.utah.edu/pTAKRightCassette_1/component1">
        <sbol:persistentIdentity rdf:resource="http://www.async.ece.utah.edu/pTAKRightCassette_1/component1"/>
        <sbol:displayId>component1</sbol:displayId>
        <sbol:access rdf:resource="http://sbols.org/v2#public"/>
        <sbol:definition rdf:resource="http://www.async.ece.utah.edu/BBa_J61120_BBa_C0051"/>
      </sbol:Component>
    </sbol:component>
    <sbol:component>
      <sbol:Component rdf:about="http://www.async.ece.utah.edu/pTAKRightCassette_1/component3">
        <sbol:persistentIdentity rdf:resource="http://www.async.ece.utah.edu/pTAKRightCassette_1/component3"/>
        <sbol:displayId>component3</sbol:displayId>
        <sbol:access rdf:resource="http://sbols.org/v2#public"/>
        <sbol:definition rdf:resource="http://www.async.ece.utah.edu/ECK120033736"/>
      </sbol:Component>
    </sbol:component>
    <sbol:component>
      <sbol:Component rdf:about="http://www.async.ece.utah.edu/pTAKRightCassette_1/component0">
        <sbol:persistentIdentity rdf:resource="http://www.async.ece.utah.edu/pTAKRightCassette_1/component0"/>
        <sbol:displayId>component0</sbol:displayId>
        <sbol:access rdf:resource="http://sbols.org/v2#public"/>
        <sbol:definition rdf:resource="http://www.async.ece.utah.edu/BBa_R0010"/>
      </sbol:Component>
    </sbol:component>
    <sbol:component>
      <sbol:Component rdf:about="http://www.async.ece.utah.edu/pTAKRightCassette_1/component2">
        <sbol:persistentIdentity rdf:resource="http://www.async.ece.utah.edu/pTAKRightCassette_1/component2"/>
        <sbol:displayId>component2</sbol:displayId>
        <sbol:access rdf:resource="http://sbols.org/v2#public"/>
        <sbol:definition rdf:resource="http://www.async.ece.utah.edu/BBa_J61130_BBa_E0040"/>
      </sbol:Component>
    </sbol:component>
    <sbol:sequenceAnnotation>
      <sbol:SequenceAnnotation rdf:about="http://www.async.ece.utah.edu/pTAKRightCassette_1/annotation3">
        <sbol:persistentIdentity rdf:resource="http://www.async.ece.utah.edu/pTAKRightCassette_1/annotation3"/>
        <sbol:displayId>annotation3</sbol:displayId>
        <prov:wasDerivedFrom rdf:resource="http://www.eugenecad.org/pTAKRightCassette_1/annotation_3"/>
        <sbol:location>
          <sbol:Range rdf:about="http://www.async.ece.utah.edu/pTAKRightCassette_1/annotation3/range">
            <sbol:persistentIdentity rdf:resource="http://www.async.ece.utah.edu/pTAKRightCassette_1/annotation3/range"/>
            <sbol:displayId>range</sbol:displayId>
            <sbol:start>963</sbol:start>
            <sbol:end>1694</sbol:end>
            <sbol:orientation rdf:resource="http://sbols.org/v2#inline"/>
          </sbol:Range>
        </sbol:location>
        <sbol:component rdf:resource="http://www.async.ece.utah.edu/pTAKRightCassette_1/component2"/>
      </sbol:SequenceAnnotation>
    </sbol:sequenceAnnotation>
    <sbol:sequenceAnnotation>
      <sbol:SequenceAnnotation rdf:about="http://www.async.ece.utah.edu/pTAKRightCassette_1/annotation1">
        <sbol:persistentIdentity rdf:resource="http://www.async.ece.utah.edu/pTAKRightCassette_1/annotation1"/>
        <sbol:displayId>annotation1</sbol:displayId>
        <prov:wasDerivedFrom rdf:resource="http://www.eugenecad.org/pTAKRightCassette_1/annotation_1"/>
        <sbol:location>
          <sbol:Range rdf:about="http://www.async.ece.utah.edu/pTAKRightCassette_1/annotation1/range">
            <sbol:persistentIdentity rdf:resource="http://www.async.ece.utah.edu/pTAKRightCassette_1/annotation1/range"/>
            <sbol:displayId>range</sbol:displayId>
            <sbol:start>1</sbol:start>
            <sbol:end>200</sbol:end>
            <sbol:orientation rdf:resource="http://sbols.org/v2#inline"/>
          </sbol:Range>
        </sbol:location>
        <sbol:component rdf:resource="http://www.async.ece.utah.edu/pTAKRightCassette_1/component0"/>
      </sbol:SequenceAnnotation>
    </sbol:sequenceAnnotation>
    <sbol:sequenceAnnotation>
      <sbol:SequenceAnnotation rdf:about="http://www.async.ece.utah.edu/pTAKRightCassette_1/annotation2">
        <sbol:persistentIdentity rdf:resource="http://www.async.ece.utah.edu/pTAKRightCassette_1/annotation2"/>
        <sbol:displayId>annotation2</sbol:displayId>
        <prov:wasDerivedFrom rdf:resource="http://www.eugenecad.org/pTAKRightCassette_1/annotation_2"/>
        <sbol:location>
          <sbol:Range rdf:about="http://www.async.ece.utah.edu/pTAKRightCassette_1/annotation2/range">
            <sbol:persistentIdentity rdf:resource="http://www.async.ece.utah.edu/pTAKRightCassette_1/annotation2/range"/>
            <sbol:displayId>range</sbol:displayId>
            <sbol:start>201</sbol:start>
            <sbol:end>962</sbol:end>
            <sbol:orientation rdf:resource="http://sbols.org/v2#inline"/>
          </sbol:Range>
        </sbol:location>
        <sbol:component rdf:resource="http://www.async.ece.utah.edu/pTAKRightCassette_1/component1"/>
      </sbol:SequenceAnnotation>
    </sbol:sequenceAnnotation>
    <sbol:sequenceAnnotation>
      <sbol:SequenceAnnotation rdf:about="http://www.async.ece.utah.edu/pTAKRightCassette_1/annotation4">
        <sbol:persistentIdentity rdf:resource="http://www.async.ece.utah.edu/pTAKRightCassette_1/annotation4"/>
        <sbol:displayId>annotation4</sbol:displayId>
        <prov:wasDerivedFrom rdf:resource="http://www.eugenecad.org/pTAKRightCassette_1/annotation_4"/>
        <sbol:location>
          <sbol:Range rdf:about="http://www.async.ece.utah.edu/pTAKRightCassette_1/annotation4/range">
            <sbol:persistentIdentity rdf:resource="http://www.async.ece.utah.edu/pTAKRightCassette_1/annotation4/range"/>
            <sbol:displayId>range</sbol:displayId>
            <sbol:start>1695</sbol:start>
            <sbol:end>1747</sbol:end>
            <sbol:orientation rdf:resource="http://sbols.org/v2#inline"/>
          </sbol:Range>
        </sbol:location>
        <sbol:component rdf:resource="http://www.async.ece.utah.edu/pTAKRightCassette_1/component3"/>
      </sbol:SequenceAnnotation>
    </sbol:sequenceAnnotation>
    <sbol:sequence rdf:resource="http://www.async.ece.utah.edu/pTAKRightCassette_1_sequence"/>
  </sbol:ComponentDefinition>
  <sbol:ComponentDefinition rdf:about="http://www.async.ece.utah.edu/pIKE_Toggle_6">
    <sbol:persistentIdentity rdf:resource="http://www.async.ece.utah.edu/pIKE_Toggle_6"/>
    <sbol:displayId>pIKE_Toggle_6</sbol:displayId>
    <prov:wasDerivedFrom rdf:resource="http://www.async.ece.utah.edu#comp_10_8_2013_13_0_5_897_iBioSim"/>
    <dcterms:title>pIKE Toggle Switch 6</dcterms:title>
=======
      <sbol:Component rdf:about="http://www.async.ece.utah.edu/pIKE_Toggle_16/component0">
        <sbol:persistentIdentity rdf:resource="http://www.async.ece.utah.edu/pIKE_Toggle_16/component0"/>
        <sbol:displayId>component0</sbol:displayId>
        <sbol:access rdf:resource="http://sbols.org/v2#public"/>
        <sbol:definition rdf:resource="http://www.async.ece.utah.edu/pIKELeftCassette_4"/>
      </sbol:Component>
    </sbol:component>
    <sbol:component>
      <sbol:Component rdf:about="http://www.async.ece.utah.edu/pIKE_Toggle_16/component1">
        <sbol:persistentIdentity rdf:resource="http://www.async.ece.utah.edu/pIKE_Toggle_16/component1"/>
        <sbol:displayId>component1</sbol:displayId>
        <sbol:access rdf:resource="http://sbols.org/v2#public"/>
        <sbol:definition rdf:resource="http://www.async.ece.utah.edu/pIKERightCassette_4"/>
      </sbol:Component>
    </sbol:component>
    <sbol:sequenceAnnotation>
      <sbol:SequenceAnnotation rdf:about="http://www.async.ece.utah.edu/pIKE_Toggle_16/annotation1">
        <sbol:persistentIdentity rdf:resource="http://www.async.ece.utah.edu/pIKE_Toggle_16/annotation1"/>
        <sbol:displayId>annotation1</sbol:displayId>
        <prov:wasDerivedFrom rdf:resource="http://www.async.ece.utah.edu#anno0_10_8_2013_12_51_21_118_iBioSim"/>
        <sbol:location>
          <sbol:Range rdf:about="http://www.async.ece.utah.edu/pIKE_Toggle_16/annotation1/range">
            <sbol:persistentIdentity rdf:resource="http://www.async.ece.utah.edu/pIKE_Toggle_16/annotation1/range"/>
            <sbol:displayId>range</sbol:displayId>
            <sbol:start>1</sbol:start>
            <sbol:end>1251</sbol:end>
            <sbol:orientation rdf:resource="http://sbols.org/v2#reverseComplement"/>
          </sbol:Range>
        </sbol:location>
        <sbol:component rdf:resource="http://www.async.ece.utah.edu/pIKE_Toggle_16/component0"/>
      </sbol:SequenceAnnotation>
    </sbol:sequenceAnnotation>
    <sbol:sequenceAnnotation>
      <sbol:SequenceAnnotation rdf:about="http://www.async.ece.utah.edu/pIKE_Toggle_16/annotation2">
        <sbol:persistentIdentity rdf:resource="http://www.async.ece.utah.edu/pIKE_Toggle_16/annotation2"/>
        <sbol:displayId>annotation2</sbol:displayId>
        <prov:wasDerivedFrom rdf:resource="http://www.async.ece.utah.edu#anno1_10_8_2013_12_51_21_118_iBioSim"/>
        <sbol:location>
          <sbol:Range rdf:about="http://www.async.ece.utah.edu/pIKE_Toggle_16/annotation2/range">
            <sbol:persistentIdentity rdf:resource="http://www.async.ece.utah.edu/pIKE_Toggle_16/annotation2/range"/>
            <sbol:displayId>range</sbol:displayId>
            <sbol:start>1252</sbol:start>
            <sbol:end>2907</sbol:end>
            <sbol:orientation rdf:resource="http://sbols.org/v2#inline"/>
          </sbol:Range>
        </sbol:location>
        <sbol:component rdf:resource="http://www.async.ece.utah.edu/pIKE_Toggle_16/component1"/>
      </sbol:SequenceAnnotation>
    </sbol:sequenceAnnotation>
    <sbol:sequence rdf:resource="http://www.async.ece.utah.edu/www_async_ece_utah_edu_seq_10_8_2013_12_51_21_118_iBioSim"/>
  </sbol:ComponentDefinition>
  <sbol:ComponentDefinition rdf:about="http://www.async.ece.utah.edu/pIKE_Toggle_15">
    <sbol:persistentIdentity rdf:resource="http://www.async.ece.utah.edu/pIKE_Toggle_15"/>
    <sbol:displayId>pIKE_Toggle_15</sbol:displayId>
    <prov:wasDerivedFrom rdf:resource="http://www.async.ece.utah.edu#comp_10_8_2013_12_50_43_911_iBioSim"/>
    <dcterms:title>pIKE Toggle Switch 15</dcterms:title>
>>>>>>> d81c6eac
    <dcterms:description>This is a pIKE class toggle switch similar to those constructed by Gardner et al.</dcterms:description>
    <sbol:type rdf:resource="http://www.biopax.org/release/biopax-level3.owl#DnaRegion"/>
    <sbol:role rdf:resource="http://identifiers.org/so/SO:0000804"/>
    <sbol:component>
<<<<<<< HEAD
      <sbol:Component rdf:about="http://www.async.ece.utah.edu/pIKE_Toggle_6/component1">
        <sbol:persistentIdentity rdf:resource="http://www.async.ece.utah.edu/pIKE_Toggle_6/component1"/>
        <sbol:displayId>component1</sbol:displayId>
        <sbol:access rdf:resource="http://sbols.org/v2#public"/>
        <sbol:definition rdf:resource="http://www.async.ece.utah.edu/pIKERightCassette_2"/>
      </sbol:Component>
    </sbol:component>
    <sbol:component>
      <sbol:Component rdf:about="http://www.async.ece.utah.edu/pIKE_Toggle_6/component0">
        <sbol:persistentIdentity rdf:resource="http://www.async.ece.utah.edu/pIKE_Toggle_6/component0"/>
        <sbol:displayId>component0</sbol:displayId>
        <sbol:access rdf:resource="http://sbols.org/v2#public"/>
        <sbol:definition rdf:resource="http://www.async.ece.utah.edu/pIKELeftCassette_2"/>
      </sbol:Component>
    </sbol:component>
    <sbol:sequenceAnnotation>
      <sbol:SequenceAnnotation rdf:about="http://www.async.ece.utah.edu/pIKE_Toggle_6/annotation2">
        <sbol:persistentIdentity rdf:resource="http://www.async.ece.utah.edu/pIKE_Toggle_6/annotation2"/>
        <sbol:displayId>annotation2</sbol:displayId>
        <prov:wasDerivedFrom rdf:resource="http://www.async.ece.utah.edu#anno1_10_8_2013_13_0_5_897_iBioSim"/>
        <sbol:location>
          <sbol:Range rdf:about="http://www.async.ece.utah.edu/pIKE_Toggle_6/annotation2/range">
            <sbol:persistentIdentity rdf:resource="http://www.async.ece.utah.edu/pIKE_Toggle_6/annotation2/range"/>
            <sbol:displayId>range</sbol:displayId>
            <sbol:start>1252</sbol:start>
            <sbol:end>2907</sbol:end>
            <sbol:orientation rdf:resource="http://sbols.org/v2#inline"/>
          </sbol:Range>
        </sbol:location>
        <sbol:component rdf:resource="http://www.async.ece.utah.edu/pIKE_Toggle_6/component1"/>
      </sbol:SequenceAnnotation>
    </sbol:sequenceAnnotation>
    <sbol:sequenceAnnotation>
      <sbol:SequenceAnnotation rdf:about="http://www.async.ece.utah.edu/pIKE_Toggle_6/annotation1">
        <sbol:persistentIdentity rdf:resource="http://www.async.ece.utah.edu/pIKE_Toggle_6/annotation1"/>
        <sbol:displayId>annotation1</sbol:displayId>
        <prov:wasDerivedFrom rdf:resource="http://www.async.ece.utah.edu#anno0_10_8_2013_13_0_5_897_iBioSim"/>
        <sbol:location>
          <sbol:Range rdf:about="http://www.async.ece.utah.edu/pIKE_Toggle_6/annotation1/range">
            <sbol:persistentIdentity rdf:resource="http://www.async.ece.utah.edu/pIKE_Toggle_6/annotation1/range"/>
=======
      <sbol:Component rdf:about="http://www.async.ece.utah.edu/pIKE_Toggle_15/component0">
        <sbol:persistentIdentity rdf:resource="http://www.async.ece.utah.edu/pIKE_Toggle_15/component0"/>
        <sbol:displayId>component0</sbol:displayId>
        <sbol:access rdf:resource="http://sbols.org/v2#public"/>
        <sbol:definition rdf:resource="http://www.async.ece.utah.edu/pIKELeftCassette_4"/>
      </sbol:Component>
    </sbol:component>
    <sbol:component>
      <sbol:Component rdf:about="http://www.async.ece.utah.edu/pIKE_Toggle_15/component1">
        <sbol:persistentIdentity rdf:resource="http://www.async.ece.utah.edu/pIKE_Toggle_15/component1"/>
        <sbol:displayId>component1</sbol:displayId>
        <sbol:access rdf:resource="http://sbols.org/v2#public"/>
        <sbol:definition rdf:resource="http://www.async.ece.utah.edu/pIKERightCassette_3"/>
      </sbol:Component>
    </sbol:component>
    <sbol:sequenceAnnotation>
      <sbol:SequenceAnnotation rdf:about="http://www.async.ece.utah.edu/pIKE_Toggle_15/annotation2">
        <sbol:persistentIdentity rdf:resource="http://www.async.ece.utah.edu/pIKE_Toggle_15/annotation2"/>
        <sbol:displayId>annotation2</sbol:displayId>
        <prov:wasDerivedFrom rdf:resource="http://www.async.ece.utah.edu#anno1_10_8_2013_12_50_43_911_iBioSim"/>
        <sbol:location>
          <sbol:Range rdf:about="http://www.async.ece.utah.edu/pIKE_Toggle_15/annotation2/range">
            <sbol:persistentIdentity rdf:resource="http://www.async.ece.utah.edu/pIKE_Toggle_15/annotation2/range"/>
            <sbol:displayId>range</sbol:displayId>
            <sbol:start>1252</sbol:start>
            <sbol:end>2908</sbol:end>
            <sbol:orientation rdf:resource="http://sbols.org/v2#inline"/>
          </sbol:Range>
        </sbol:location>
        <sbol:component rdf:resource="http://www.async.ece.utah.edu/pIKE_Toggle_15/component1"/>
      </sbol:SequenceAnnotation>
    </sbol:sequenceAnnotation>
    <sbol:sequenceAnnotation>
      <sbol:SequenceAnnotation rdf:about="http://www.async.ece.utah.edu/pIKE_Toggle_15/annotation1">
        <sbol:persistentIdentity rdf:resource="http://www.async.ece.utah.edu/pIKE_Toggle_15/annotation1"/>
        <sbol:displayId>annotation1</sbol:displayId>
        <prov:wasDerivedFrom rdf:resource="http://www.async.ece.utah.edu#anno0_10_8_2013_12_50_43_911_iBioSim"/>
        <sbol:location>
          <sbol:Range rdf:about="http://www.async.ece.utah.edu/pIKE_Toggle_15/annotation1/range">
            <sbol:persistentIdentity rdf:resource="http://www.async.ece.utah.edu/pIKE_Toggle_15/annotation1/range"/>
>>>>>>> d81c6eac
            <sbol:displayId>range</sbol:displayId>
            <sbol:start>1</sbol:start>
            <sbol:end>1251</sbol:end>
            <sbol:orientation rdf:resource="http://sbols.org/v2#reverseComplement"/>
          </sbol:Range>
        </sbol:location>
<<<<<<< HEAD
        <sbol:component rdf:resource="http://www.async.ece.utah.edu/pIKE_Toggle_6/component0"/>
      </sbol:SequenceAnnotation>
    </sbol:sequenceAnnotation>
    <sbol:sequence rdf:resource="http://www.async.ece.utah.edu/www_async_ece_utah_edu_seq_10_8_2013_13_0_5_897_iBioSim"/>
  </sbol:ComponentDefinition>
  <sbol:ComponentDefinition rdf:about="http://www.async.ece.utah.edu/BBa_J61130">
    <sbol:persistentIdentity rdf:resource="http://www.async.ece.utah.edu/BBa_J61130"/>
    <sbol:displayId>BBa_J61130</sbol:displayId>
    <prov:wasDerivedFrom rdf:resource="http://partsregistry.org/part/BBa_J61130"/>
    <dcterms:title>BBa_J61130</dcterms:title>
    <dcterms:description>Ribosome Binding Site Family Member</dcterms:description>
    <sbol:type rdf:resource="http://www.biopax.org/release/biopax-level3.owl#DnaRegion"/>
    <sbol:role rdf:resource="http://identifiers.org/so/SO:0000139"/>
    <sbol:sequence rdf:resource="http://www.async.ece.utah.edu/BBa_J61130_sequence"/>
  </sbol:ComponentDefinition>
  <sbol:ComponentDefinition rdf:about="http://www.async.ece.utah.edu/pTAK_Toggle_16">
    <sbol:persistentIdentity rdf:resource="http://www.async.ece.utah.edu/pTAK_Toggle_16"/>
    <sbol:displayId>pTAK_Toggle_16</sbol:displayId>
    <prov:wasDerivedFrom rdf:resource="http://www.async.ece.utah.edu#comp_10_8_2013_13_10_10_34_iBioSim"/>
    <dcterms:title>pTAK Toggle Switch 16</dcterms:title>
    <dcterms:description>This is a pTAK class toggle switch similar to those constructed by Gardner et al.</dcterms:description>
    <sbol:type rdf:resource="http://www.biopax.org/release/biopax-level3.owl#DnaRegion"/>
    <sbol:role rdf:resource="http://identifiers.org/so/SO:0000804"/>
    <sbol:component>
      <sbol:Component rdf:about="http://www.async.ece.utah.edu/pTAK_Toggle_16/component0">
        <sbol:persistentIdentity rdf:resource="http://www.async.ece.utah.edu/pTAK_Toggle_16/component0"/>
        <sbol:displayId>component0</sbol:displayId>
        <sbol:access rdf:resource="http://sbols.org/v2#public"/>
        <sbol:definition rdf:resource="http://www.async.ece.utah.edu/pTAKLeftCassette_4"/>
      </sbol:Component>
    </sbol:component>
    <sbol:component>
      <sbol:Component rdf:about="http://www.async.ece.utah.edu/pTAK_Toggle_16/component1">
        <sbol:persistentIdentity rdf:resource="http://www.async.ece.utah.edu/pTAK_Toggle_16/component1"/>
        <sbol:displayId>component1</sbol:displayId>
        <sbol:access rdf:resource="http://sbols.org/v2#public"/>
        <sbol:definition rdf:resource="http://www.async.ece.utah.edu/pTAKRightCassette_4"/>
      </sbol:Component>
    </sbol:component>
    <sbol:sequenceAnnotation>
      <sbol:SequenceAnnotation rdf:about="http://www.async.ece.utah.edu/pTAK_Toggle_16/annotation1">
        <sbol:persistentIdentity rdf:resource="http://www.async.ece.utah.edu/pTAK_Toggle_16/annotation1"/>
        <sbol:displayId>annotation1</sbol:displayId>
        <prov:wasDerivedFrom rdf:resource="http://www.async.ece.utah.edu#anno0_10_8_2013_13_10_10_34_iBioSim"/>
        <sbol:location>
          <sbol:Range rdf:about="http://www.async.ece.utah.edu/pTAK_Toggle_16/annotation1/range">
            <sbol:persistentIdentity rdf:resource="http://www.async.ece.utah.edu/pTAK_Toggle_16/annotation1/range"/>
            <sbol:displayId>range</sbol:displayId>
            <sbol:start>1</sbol:start>
            <sbol:end>1287</sbol:end>
            <sbol:orientation rdf:resource="http://sbols.org/v2#reverseComplement"/>
          </sbol:Range>
        </sbol:location>
        <sbol:component rdf:resource="http://www.async.ece.utah.edu/pTAK_Toggle_16/component0"/>
      </sbol:SequenceAnnotation>
    </sbol:sequenceAnnotation>
    <sbol:sequenceAnnotation>
      <sbol:SequenceAnnotation rdf:about="http://www.async.ece.utah.edu/pTAK_Toggle_16/annotation2">
        <sbol:persistentIdentity rdf:resource="http://www.async.ece.utah.edu/pTAK_Toggle_16/annotation2"/>
        <sbol:displayId>annotation2</sbol:displayId>
        <prov:wasDerivedFrom rdf:resource="http://www.async.ece.utah.edu#anno1_10_8_2013_13_10_10_34_iBioSim"/>
        <sbol:location>
          <sbol:Range rdf:about="http://www.async.ece.utah.edu/pTAK_Toggle_16/annotation2/range">
            <sbol:persistentIdentity rdf:resource="http://www.async.ece.utah.edu/pTAK_Toggle_16/annotation2/range"/>
            <sbol:displayId>range</sbol:displayId>
            <sbol:start>1288</sbol:start>
            <sbol:end>3033</sbol:end>
            <sbol:orientation rdf:resource="http://sbols.org/v2#inline"/>
          </sbol:Range>
        </sbol:location>
        <sbol:component rdf:resource="http://www.async.ece.utah.edu/pTAK_Toggle_16/component1"/>
      </sbol:SequenceAnnotation>
    </sbol:sequenceAnnotation>
    <sbol:sequence rdf:resource="http://www.async.ece.utah.edu/www_async_ece_utah_edu_seq_10_8_2013_13_10_10_34_iBioSim"/>
  </sbol:ComponentDefinition>
  <sbol:ComponentDefinition rdf:about="http://www.async.ece.utah.edu/pheA1">
    <sbol:persistentIdentity rdf:resource="http://www.async.ece.utah.edu/pheA1"/>
    <sbol:displayId>pheA1</sbol:displayId>
    <prov:wasDerivedFrom rdf:resource="http://www.eugenecad.org/parts/pheA-1"/>
    <dcterms:title>pheA1</dcterms:title>
    <dcterms:description>Terminator</dcterms:description>
    <sbol:type rdf:resource="http://www.biopax.org/release/biopax-level3.owl#DnaRegion"/>
    <sbol:role rdf:resource="http://identifiers.org/so/SO:0000141"/>
    <sbol:sequence rdf:resource="http://www.async.ece.utah.edu/pheA_1_sequence"/>
  </sbol:ComponentDefinition>
  <sbol:ComponentDefinition rdf:about="http://www.async.ece.utah.edu/BBa_J61120_BBa_C0051">
    <sbol:persistentIdentity rdf:resource="http://www.async.ece.utah.edu/BBa_J61120_BBa_C0051"/>
    <sbol:displayId>BBa_J61120_BBa_C0051</sbol:displayId>
    <prov:wasDerivedFrom rdf:resource="http://www.eugenecad.org/device/BBa_J61120_BBa_C0051"/>
    <dcterms:description>Repressor1</dcterms:description>
    <sbol:type rdf:resource="http://www.biopax.org/release/biopax-level3.owl#DnaRegion"/>
    <sbol:role rdf:resource="http://identifiers.org/so/SO:0000805"/>
    <sbol:component>
      <sbol:Component rdf:about="http://www.async.ece.utah.edu/BBa_J61120_BBa_C0051/component1">
        <sbol:persistentIdentity rdf:resource="http://www.async.ece.utah.edu/BBa_J61120_BBa_C0051/component1"/>
        <sbol:displayId>component1</sbol:displayId>
        <sbol:access rdf:resource="http://sbols.org/v2#public"/>
        <sbol:definition rdf:resource="http://www.async.ece.utah.edu/BBa_C0051"/>
      </sbol:Component>
    </sbol:component>
    <sbol:component>
      <sbol:Component rdf:about="http://www.async.ece.utah.edu/BBa_J61120_BBa_C0051/component0">
        <sbol:persistentIdentity rdf:resource="http://www.async.ece.utah.edu/BBa_J61120_BBa_C0051/component0"/>
        <sbol:displayId>component0</sbol:displayId>
        <sbol:access rdf:resource="http://sbols.org/v2#public"/>
        <sbol:definition rdf:resource="http://www.async.ece.utah.edu/BBa_J61120"/>
      </sbol:Component>
    </sbol:component>
    <sbol:sequenceAnnotation>
      <sbol:SequenceAnnotation rdf:about="http://www.async.ece.utah.edu/BBa_J61120_BBa_C0051/annotation2">
        <sbol:persistentIdentity rdf:resource="http://www.async.ece.utah.edu/BBa_J61120_BBa_C0051/annotation2"/>
        <sbol:displayId>annotation2</sbol:displayId>
        <prov:wasDerivedFrom rdf:resource="http://www.eugenecad.org/pTAKRightCassette_1/Repressor1/annotation_2"/>
        <sbol:location>
          <sbol:Range rdf:about="http://www.async.ece.utah.edu/BBa_J61120_BBa_C0051/annotation2/range">
            <sbol:persistentIdentity rdf:resource="http://www.async.ece.utah.edu/BBa_J61120_BBa_C0051/annotation2/range"/>
            <sbol:displayId>range</sbol:displayId>
            <sbol:start>13</sbol:start>
            <sbol:end>762</sbol:end>
            <sbol:orientation rdf:resource="http://sbols.org/v2#inline"/>
          </sbol:Range>
        </sbol:location>
        <sbol:component rdf:resource="http://www.async.ece.utah.edu/BBa_J61120_BBa_C0051/component1"/>
      </sbol:SequenceAnnotation>
    </sbol:sequenceAnnotation>
    <sbol:sequenceAnnotation>
      <sbol:SequenceAnnotation rdf:about="http://www.async.ece.utah.edu/BBa_J61120_BBa_C0051/annotation1">
        <sbol:persistentIdentity rdf:resource="http://www.async.ece.utah.edu/BBa_J61120_BBa_C0051/annotation1"/>
        <sbol:displayId>annotation1</sbol:displayId>
        <prov:wasDerivedFrom rdf:resource="http://www.eugenecad.org/pTAKRightCassette_1/Repressor1/annotation_1"/>
        <sbol:location>
          <sbol:Range rdf:about="http://www.async.ece.utah.edu/BBa_J61120_BBa_C0051/annotation1/range">
            <sbol:persistentIdentity rdf:resource="http://www.async.ece.utah.edu/BBa_J61120_BBa_C0051/annotation1/range"/>
=======
        <sbol:component rdf:resource="http://www.async.ece.utah.edu/pIKE_Toggle_15/component0"/>
      </sbol:SequenceAnnotation>
    </sbol:sequenceAnnotation>
    <sbol:sequence rdf:resource="http://www.async.ece.utah.edu/www_async_ece_utah_edu_seq_10_8_2013_12_50_43_911_iBioSim"/>
  </sbol:ComponentDefinition>
  <sbol:ComponentDefinition rdf:about="http://www.async.ece.utah.edu/pIKE_Toggle_5">
    <sbol:persistentIdentity rdf:resource="http://www.async.ece.utah.edu/pIKE_Toggle_5"/>
    <sbol:displayId>pIKE_Toggle_5</sbol:displayId>
    <prov:wasDerivedFrom rdf:resource="http://www.async.ece.utah.edu#comp_10_8_2013_12_58_50_979_iBioSim"/>
    <dcterms:title>pIKE Toggle Switch 5</dcterms:title>
    <dcterms:description>This is a pIKE class toggle switch similar to those constructed by Gardner et al.</dcterms:description>
    <sbol:type rdf:resource="http://www.biopax.org/release/biopax-level3.owl#DnaRegion"/>
    <sbol:role rdf:resource="http://identifiers.org/so/SO:0000804"/>
    <sbol:component>
      <sbol:Component rdf:about="http://www.async.ece.utah.edu/pIKE_Toggle_5/component1">
        <sbol:persistentIdentity rdf:resource="http://www.async.ece.utah.edu/pIKE_Toggle_5/component1"/>
        <sbol:displayId>component1</sbol:displayId>
        <sbol:access rdf:resource="http://sbols.org/v2#public"/>
        <sbol:definition rdf:resource="http://www.async.ece.utah.edu/pIKERightCassette_1"/>
      </sbol:Component>
    </sbol:component>
    <sbol:component>
      <sbol:Component rdf:about="http://www.async.ece.utah.edu/pIKE_Toggle_5/component0">
        <sbol:persistentIdentity rdf:resource="http://www.async.ece.utah.edu/pIKE_Toggle_5/component0"/>
        <sbol:displayId>component0</sbol:displayId>
        <sbol:access rdf:resource="http://sbols.org/v2#public"/>
        <sbol:definition rdf:resource="http://www.async.ece.utah.edu/pIKELeftCassette_2"/>
      </sbol:Component>
    </sbol:component>
    <sbol:sequenceAnnotation>
      <sbol:SequenceAnnotation rdf:about="http://www.async.ece.utah.edu/pIKE_Toggle_5/annotation2">
        <sbol:persistentIdentity rdf:resource="http://www.async.ece.utah.edu/pIKE_Toggle_5/annotation2"/>
        <sbol:displayId>annotation2</sbol:displayId>
        <prov:wasDerivedFrom rdf:resource="http://www.async.ece.utah.edu#anno1_10_8_2013_12_58_50_979_iBioSim"/>
        <sbol:location>
          <sbol:Range rdf:about="http://www.async.ece.utah.edu/pIKE_Toggle_5/annotation2/range">
            <sbol:persistentIdentity rdf:resource="http://www.async.ece.utah.edu/pIKE_Toggle_5/annotation2/range"/>
            <sbol:displayId>range</sbol:displayId>
            <sbol:start>1252</sbol:start>
            <sbol:end>2908</sbol:end>
            <sbol:orientation rdf:resource="http://sbols.org/v2#inline"/>
          </sbol:Range>
        </sbol:location>
        <sbol:component rdf:resource="http://www.async.ece.utah.edu/pIKE_Toggle_5/component1"/>
      </sbol:SequenceAnnotation>
    </sbol:sequenceAnnotation>
    <sbol:sequenceAnnotation>
      <sbol:SequenceAnnotation rdf:about="http://www.async.ece.utah.edu/pIKE_Toggle_5/annotation1">
        <sbol:persistentIdentity rdf:resource="http://www.async.ece.utah.edu/pIKE_Toggle_5/annotation1"/>
        <sbol:displayId>annotation1</sbol:displayId>
        <prov:wasDerivedFrom rdf:resource="http://www.async.ece.utah.edu#anno0_10_8_2013_12_58_50_979_iBioSim"/>
        <sbol:location>
          <sbol:Range rdf:about="http://www.async.ece.utah.edu/pIKE_Toggle_5/annotation1/range">
            <sbol:persistentIdentity rdf:resource="http://www.async.ece.utah.edu/pIKE_Toggle_5/annotation1/range"/>
            <sbol:displayId>range</sbol:displayId>
            <sbol:start>1</sbol:start>
            <sbol:end>1251</sbol:end>
            <sbol:orientation rdf:resource="http://sbols.org/v2#reverseComplement"/>
          </sbol:Range>
        </sbol:location>
        <sbol:component rdf:resource="http://www.async.ece.utah.edu/pIKE_Toggle_5/component0"/>
      </sbol:SequenceAnnotation>
    </sbol:sequenceAnnotation>
    <sbol:sequence rdf:resource="http://www.async.ece.utah.edu/www_async_ece_utah_edu_seq_10_8_2013_12_58_50_979_iBioSim"/>
  </sbol:ComponentDefinition>
  <sbol:ComponentDefinition rdf:about="http://www.async.ece.utah.edu/BBa_R0040">
    <sbol:persistentIdentity rdf:resource="http://www.async.ece.utah.edu/BBa_R0040"/>
    <sbol:displayId>BBa_R0040</sbol:displayId>
    <prov:wasDerivedFrom rdf:resource="http://partsregistry.org/part/BBa_R0040"/>
    <dcterms:title>BBa_R0040</dcterms:title>
    <dcterms:description>TetR repressible promoter</dcterms:description>
    <sbol:type rdf:resource="http://www.biopax.org/release/biopax-level3.owl#DnaRegion"/>
    <sbol:role rdf:resource="http://identifiers.org/so/SO:0000167"/>
    <sbol:sequence rdf:resource="http://www.async.ece.utah.edu/BBa_R0040_sequence"/>
  </sbol:ComponentDefinition>
  <sbol:ComponentDefinition rdf:about="http://www.async.ece.utah.edu/BBa_E0040">
    <sbol:persistentIdentity rdf:resource="http://www.async.ece.utah.edu/BBa_E0040"/>
    <sbol:displayId>BBa_E0040</sbol:displayId>
    <prov:wasDerivedFrom rdf:resource="urn:0fb4a103-86c4-4d90-8e73-d35ca45b4cf7"/>
    <dcterms:title>BBa_E0040</dcterms:title>
    <dcterms:description>green fluorescent protein derived from jellyfish Aequeora victoria wild-type GFP (SwissProt: P42212</dcterms:description>
    <sbol:type rdf:resource="http://www.biopax.org/release/biopax-level3.owl#DnaRegion"/>
    <sbol:role rdf:resource="http://identifiers.org/so/SO:0000316"/>
    <sbol:sequence rdf:resource="http://www.async.ece.utah.edu/_0fb4a103_86c4_4d90_8e73_d35ca45b4cf7_sequence"/>
  </sbol:ComponentDefinition>
  <sbol:ComponentDefinition rdf:about="http://www.async.ece.utah.edu/pTAKLeftCassette_4">
    <sbol:persistentIdentity rdf:resource="http://www.async.ece.utah.edu/pTAKLeftCassette_4"/>
    <sbol:displayId>pTAKLeftCassette_4</sbol:displayId>
    <prov:wasDerivedFrom rdf:resource="http://www.eugenecad.org/pTAKLeftCassette_4"/>
    <dcterms:description>pTAKLeftCassette_4</dcterms:description>
    <sbol:type rdf:resource="http://www.biopax.org/release/biopax-level3.owl#DnaRegion"/>
    <sbol:role rdf:resource="http://identifiers.org/so/SO:0000805"/>
    <sbol:component>
      <sbol:Component rdf:about="http://www.async.ece.utah.edu/pTAKLeftCassette_4/component2">
        <sbol:persistentIdentity rdf:resource="http://www.async.ece.utah.edu/pTAKLeftCassette_4/component2"/>
        <sbol:displayId>component2</sbol:displayId>
        <sbol:access rdf:resource="http://sbols.org/v2#public"/>
        <sbol:definition rdf:resource="http://www.async.ece.utah.edu/ECK120034435"/>
      </sbol:Component>
    </sbol:component>
    <sbol:component>
      <sbol:Component rdf:about="http://www.async.ece.utah.edu/pTAKLeftCassette_4/component0">
        <sbol:persistentIdentity rdf:resource="http://www.async.ece.utah.edu/pTAKLeftCassette_4/component0"/>
        <sbol:displayId>component0</sbol:displayId>
        <sbol:access rdf:resource="http://sbols.org/v2#public"/>
        <sbol:definition rdf:resource="http://www.async.ece.utah.edu/BBa_K121014"/>
      </sbol:Component>
    </sbol:component>
    <sbol:component>
      <sbol:Component rdf:about="http://www.async.ece.utah.edu/pTAKLeftCassette_4/component1">
        <sbol:persistentIdentity rdf:resource="http://www.async.ece.utah.edu/pTAKLeftCassette_4/component1"/>
        <sbol:displayId>component1</sbol:displayId>
        <sbol:access rdf:resource="http://sbols.org/v2#public"/>
        <sbol:definition rdf:resource="http://www.async.ece.utah.edu/BBa_J61115_BBa_C0012"/>
      </sbol:Component>
    </sbol:component>
    <sbol:sequenceAnnotation>
      <sbol:SequenceAnnotation rdf:about="http://www.async.ece.utah.edu/pTAKLeftCassette_4/annotation2">
        <sbol:persistentIdentity rdf:resource="http://www.async.ece.utah.edu/pTAKLeftCassette_4/annotation2"/>
        <sbol:displayId>annotation2</sbol:displayId>
        <prov:wasDerivedFrom rdf:resource="http://www.eugenecad.org/pTAKLeftCassette_4/annotation_2"/>
        <sbol:location>
          <sbol:Range rdf:about="http://www.async.ece.utah.edu/pTAKLeftCassette_4/annotation2/range">
            <sbol:persistentIdentity rdf:resource="http://www.async.ece.utah.edu/pTAKLeftCassette_4/annotation2/range"/>
            <sbol:displayId>range</sbol:displayId>
            <sbol:start>91</sbol:start>
            <sbol:end>1230</sbol:end>
            <sbol:orientation rdf:resource="http://sbols.org/v2#inline"/>
          </sbol:Range>
        </sbol:location>
        <sbol:component rdf:resource="http://www.async.ece.utah.edu/pTAKLeftCassette_4/component1"/>
      </sbol:SequenceAnnotation>
    </sbol:sequenceAnnotation>
    <sbol:sequenceAnnotation>
      <sbol:SequenceAnnotation rdf:about="http://www.async.ece.utah.edu/pTAKLeftCassette_4/annotation1">
        <sbol:persistentIdentity rdf:resource="http://www.async.ece.utah.edu/pTAKLeftCassette_4/annotation1"/>
        <sbol:displayId>annotation1</sbol:displayId>
        <prov:wasDerivedFrom rdf:resource="http://www.eugenecad.org/pTAKLeftCassette_4/annotation_1"/>
        <sbol:location>
          <sbol:Range rdf:about="http://www.async.ece.utah.edu/pTAKLeftCassette_4/annotation1/range">
            <sbol:persistentIdentity rdf:resource="http://www.async.ece.utah.edu/pTAKLeftCassette_4/annotation1/range"/>
>>>>>>> d81c6eac
            <sbol:displayId>range</sbol:displayId>
            <sbol:start>1</sbol:start>
            <sbol:end>90</sbol:end>
            <sbol:orientation rdf:resource="http://sbols.org/v2#inline"/>
          </sbol:Range>
        </sbol:location>
<<<<<<< HEAD
        <sbol:component rdf:resource="http://www.async.ece.utah.edu/BBa_J61120_BBa_C0051/component0"/>
      </sbol:SequenceAnnotation>
    </sbol:sequenceAnnotation>
    <sbol:sequence rdf:resource="http://www.async.ece.utah.edu/BBa_J61120_BBa_C0051_sequence"/>
  </sbol:ComponentDefinition>
  <sbol:ComponentDefinition rdf:about="http://www.async.ece.utah.edu/BBa_R0040">
    <sbol:persistentIdentity rdf:resource="http://www.async.ece.utah.edu/BBa_R0040"/>
    <sbol:displayId>BBa_R0040</sbol:displayId>
    <prov:wasDerivedFrom rdf:resource="http://partsregistry.org/part/BBa_R0040"/>
    <dcterms:title>BBa_R0040</dcterms:title>
    <dcterms:description>TetR repressible promoter</dcterms:description>
    <sbol:type rdf:resource="http://www.biopax.org/release/biopax-level3.owl#DnaRegion"/>
    <sbol:role rdf:resource="http://identifiers.org/so/SO:0000167"/>
    <sbol:sequence rdf:resource="http://www.async.ece.utah.edu/BBa_R0040_sequence"/>
  </sbol:ComponentDefinition>
  <sbol:ComponentDefinition rdf:about="http://www.async.ece.utah.edu/BBa_E0040">
    <sbol:persistentIdentity rdf:resource="http://www.async.ece.utah.edu/BBa_E0040"/>
    <sbol:displayId>BBa_E0040</sbol:displayId>
    <prov:wasDerivedFrom rdf:resource="urn:0fb4a103-86c4-4d90-8e73-d35ca45b4cf7"/>
    <dcterms:title>BBa_E0040</dcterms:title>
    <dcterms:description>green fluorescent protein derived from jellyfish Aequeora victoria wild-type GFP (SwissProt: P42212</dcterms:description>
=======
        <sbol:component rdf:resource="http://www.async.ece.utah.edu/pTAKLeftCassette_4/component0"/>
      </sbol:SequenceAnnotation>
    </sbol:sequenceAnnotation>
    <sbol:sequenceAnnotation>
      <sbol:SequenceAnnotation rdf:about="http://www.async.ece.utah.edu/pTAKLeftCassette_4/annotation3">
        <sbol:persistentIdentity rdf:resource="http://www.async.ece.utah.edu/pTAKLeftCassette_4/annotation3"/>
        <sbol:displayId>annotation3</sbol:displayId>
        <prov:wasDerivedFrom rdf:resource="http://www.eugenecad.org/pTAKLeftCassette_4/annotation_3"/>
        <sbol:location>
          <sbol:Range rdf:about="http://www.async.ece.utah.edu/pTAKLeftCassette_4/annotation3/range">
            <sbol:persistentIdentity rdf:resource="http://www.async.ece.utah.edu/pTAKLeftCassette_4/annotation3/range"/>
            <sbol:displayId>range</sbol:displayId>
            <sbol:start>1231</sbol:start>
            <sbol:end>1287</sbol:end>
            <sbol:orientation rdf:resource="http://sbols.org/v2#inline"/>
          </sbol:Range>
        </sbol:location>
        <sbol:component rdf:resource="http://www.async.ece.utah.edu/pTAKLeftCassette_4/component2"/>
      </sbol:SequenceAnnotation>
    </sbol:sequenceAnnotation>
    <sbol:sequence rdf:resource="http://www.async.ece.utah.edu/pTAKLeftCassette_4_sequence"/>
  </sbol:ComponentDefinition>
  <sbol:ComponentDefinition rdf:about="http://www.async.ece.utah.edu/BBa_J61104_BBa_C0012">
    <sbol:persistentIdentity rdf:resource="http://www.async.ece.utah.edu/BBa_J61104_BBa_C0012"/>
    <sbol:displayId>BBa_J61104_BBa_C0012</sbol:displayId>
    <prov:wasDerivedFrom rdf:resource="http://www.eugenecad.org/device/BBa_J61104_BBa_C0012"/>
    <dcterms:description>Repressor2</dcterms:description>
>>>>>>> d81c6eac
    <sbol:type rdf:resource="http://www.biopax.org/release/biopax-level3.owl#DnaRegion"/>
    <sbol:role rdf:resource="http://identifiers.org/so/SO:0000316"/>
    <sbol:sequence rdf:resource="http://www.async.ece.utah.edu/_0fb4a103_86c4_4d90_8e73_d35ca45b4cf7_sequence"/>
  </sbol:ComponentDefinition>
  <sbol:ComponentDefinition rdf:about="http://www.async.ece.utah.edu/pIKE_Toggle_15">
    <sbol:persistentIdentity rdf:resource="http://www.async.ece.utah.edu/pIKE_Toggle_15"/>
    <sbol:displayId>pIKE_Toggle_15</sbol:displayId>
    <prov:wasDerivedFrom rdf:resource="http://www.async.ece.utah.edu#comp_10_8_2013_12_50_43_911_iBioSim"/>
    <dcterms:title>pIKE Toggle Switch 15</dcterms:title>
    <dcterms:description>This is a pIKE class toggle switch similar to those constructed by Gardner et al.</dcterms:description>
    <sbol:type rdf:resource="http://www.biopax.org/release/biopax-level3.owl#DnaRegion"/>
    <sbol:role rdf:resource="http://identifiers.org/so/SO:0000804"/>
    <sbol:component>
<<<<<<< HEAD
      <sbol:Component rdf:about="http://www.async.ece.utah.edu/pIKE_Toggle_15/component0">
        <sbol:persistentIdentity rdf:resource="http://www.async.ece.utah.edu/pIKE_Toggle_15/component0"/>
        <sbol:displayId>component0</sbol:displayId>
        <sbol:access rdf:resource="http://sbols.org/v2#public"/>
        <sbol:definition rdf:resource="http://www.async.ece.utah.edu/pIKELeftCassette_4"/>
      </sbol:Component>
    </sbol:component>
    <sbol:component>
      <sbol:Component rdf:about="http://www.async.ece.utah.edu/pIKE_Toggle_15/component1">
        <sbol:persistentIdentity rdf:resource="http://www.async.ece.utah.edu/pIKE_Toggle_15/component1"/>
        <sbol:displayId>component1</sbol:displayId>
        <sbol:access rdf:resource="http://sbols.org/v2#public"/>
        <sbol:definition rdf:resource="http://www.async.ece.utah.edu/pIKERightCassette_3"/>
      </sbol:Component>
    </sbol:component>
    <sbol:sequenceAnnotation>
      <sbol:SequenceAnnotation rdf:about="http://www.async.ece.utah.edu/pIKE_Toggle_15/annotation1">
        <sbol:persistentIdentity rdf:resource="http://www.async.ece.utah.edu/pIKE_Toggle_15/annotation1"/>
        <sbol:displayId>annotation1</sbol:displayId>
        <prov:wasDerivedFrom rdf:resource="http://www.async.ece.utah.edu#anno0_10_8_2013_12_50_43_911_iBioSim"/>
        <sbol:location>
          <sbol:Range rdf:about="http://www.async.ece.utah.edu/pIKE_Toggle_15/annotation1/range">
            <sbol:persistentIdentity rdf:resource="http://www.async.ece.utah.edu/pIKE_Toggle_15/annotation1/range"/>
=======
      <sbol:Component rdf:about="http://www.async.ece.utah.edu/BBa_J61104_BBa_C0012/component1">
        <sbol:persistentIdentity rdf:resource="http://www.async.ece.utah.edu/BBa_J61104_BBa_C0012/component1"/>
        <sbol:displayId>component1</sbol:displayId>
        <sbol:access rdf:resource="http://sbols.org/v2#public"/>
        <sbol:definition rdf:resource="http://www.async.ece.utah.edu/BBa_C0012"/>
      </sbol:Component>
    </sbol:component>
    <sbol:component>
      <sbol:Component rdf:about="http://www.async.ece.utah.edu/BBa_J61104_BBa_C0012/component0">
        <sbol:persistentIdentity rdf:resource="http://www.async.ece.utah.edu/BBa_J61104_BBa_C0012/component0"/>
        <sbol:displayId>component0</sbol:displayId>
        <sbol:access rdf:resource="http://sbols.org/v2#public"/>
        <sbol:definition rdf:resource="http://www.async.ece.utah.edu/BBa_J61104"/>
      </sbol:Component>
    </sbol:component>
    <sbol:sequenceAnnotation>
      <sbol:SequenceAnnotation rdf:about="http://www.async.ece.utah.edu/BBa_J61104_BBa_C0012/annotation1">
        <sbol:persistentIdentity rdf:resource="http://www.async.ece.utah.edu/BBa_J61104_BBa_C0012/annotation1"/>
        <sbol:displayId>annotation1</sbol:displayId>
        <prov:wasDerivedFrom rdf:resource="http://www.eugenecad.org/pIKELeftCassette_2/Repressor2/annotation_1"/>
        <sbol:location>
          <sbol:Range rdf:about="http://www.async.ece.utah.edu/BBa_J61104_BBa_C0012/annotation1/range">
            <sbol:persistentIdentity rdf:resource="http://www.async.ece.utah.edu/BBa_J61104_BBa_C0012/annotation1/range"/>
>>>>>>> d81c6eac
            <sbol:displayId>range</sbol:displayId>
            <sbol:start>1</sbol:start>
            <sbol:end>1251</sbol:end>
            <sbol:orientation rdf:resource="http://sbols.org/v2#reverseComplement"/>
          </sbol:Range>
        </sbol:location>
<<<<<<< HEAD
        <sbol:component rdf:resource="http://www.async.ece.utah.edu/pIKE_Toggle_15/component0"/>
      </sbol:SequenceAnnotation>
    </sbol:sequenceAnnotation>
    <sbol:sequenceAnnotation>
      <sbol:SequenceAnnotation rdf:about="http://www.async.ece.utah.edu/pIKE_Toggle_15/annotation2">
        <sbol:persistentIdentity rdf:resource="http://www.async.ece.utah.edu/pIKE_Toggle_15/annotation2"/>
        <sbol:displayId>annotation2</sbol:displayId>
        <prov:wasDerivedFrom rdf:resource="http://www.async.ece.utah.edu#anno1_10_8_2013_12_50_43_911_iBioSim"/>
        <sbol:location>
          <sbol:Range rdf:about="http://www.async.ece.utah.edu/pIKE_Toggle_15/annotation2/range">
            <sbol:persistentIdentity rdf:resource="http://www.async.ece.utah.edu/pIKE_Toggle_15/annotation2/range"/>
=======
        <sbol:component rdf:resource="http://www.async.ece.utah.edu/BBa_J61104_BBa_C0012/component0"/>
      </sbol:SequenceAnnotation>
    </sbol:sequenceAnnotation>
    <sbol:sequenceAnnotation>
      <sbol:SequenceAnnotation rdf:about="http://www.async.ece.utah.edu/BBa_J61104_BBa_C0012/annotation2">
        <sbol:persistentIdentity rdf:resource="http://www.async.ece.utah.edu/BBa_J61104_BBa_C0012/annotation2"/>
        <sbol:displayId>annotation2</sbol:displayId>
        <prov:wasDerivedFrom rdf:resource="http://www.eugenecad.org/pIKELeftCassette_2/Repressor2/annotation_2"/>
        <sbol:location>
          <sbol:Range rdf:about="http://www.async.ece.utah.edu/BBa_J61104_BBa_C0012/annotation2/range">
            <sbol:persistentIdentity rdf:resource="http://www.async.ece.utah.edu/BBa_J61104_BBa_C0012/annotation2/range"/>
>>>>>>> d81c6eac
            <sbol:displayId>range</sbol:displayId>
            <sbol:start>1252</sbol:start>
            <sbol:end>2908</sbol:end>
            <sbol:orientation rdf:resource="http://sbols.org/v2#inline"/>
          </sbol:Range>
        </sbol:location>
<<<<<<< HEAD
        <sbol:component rdf:resource="http://www.async.ece.utah.edu/pIKE_Toggle_15/component1"/>
      </sbol:SequenceAnnotation>
    </sbol:sequenceAnnotation>
    <sbol:sequence rdf:resource="http://www.async.ece.utah.edu/www_async_ece_utah_edu_seq_10_8_2013_12_50_43_911_iBioSim"/>
  </sbol:ComponentDefinition>
  <sbol:ComponentDefinition rdf:about="http://www.async.ece.utah.edu/pTAKLeftCassette_2">
    <sbol:persistentIdentity rdf:resource="http://www.async.ece.utah.edu/pTAKLeftCassette_2"/>
    <sbol:displayId>pTAKLeftCassette_2</sbol:displayId>
    <prov:wasDerivedFrom rdf:resource="http://www.eugenecad.org/pTAKLeftCassette_2"/>
    <dcterms:description>pTAKLeftCassette_2</dcterms:description>
    <sbol:type rdf:resource="http://www.biopax.org/release/biopax-level3.owl#DnaRegion"/>
    <sbol:role rdf:resource="http://identifiers.org/so/SO:0000805"/>
    <sbol:component>
      <sbol:Component rdf:about="http://www.async.ece.utah.edu/pTAKLeftCassette_2/component1">
        <sbol:persistentIdentity rdf:resource="http://www.async.ece.utah.edu/pTAKLeftCassette_2/component1"/>
        <sbol:displayId>component1</sbol:displayId>
        <sbol:access rdf:resource="http://sbols.org/v2#public"/>
        <sbol:definition rdf:resource="http://www.async.ece.utah.edu/BBa_J61104_BBa_C0012"/>
      </sbol:Component>
    </sbol:component>
    <sbol:component>
      <sbol:Component rdf:about="http://www.async.ece.utah.edu/pTAKLeftCassette_2/component0">
        <sbol:persistentIdentity rdf:resource="http://www.async.ece.utah.edu/pTAKLeftCassette_2/component0"/>
        <sbol:displayId>component0</sbol:displayId>
        <sbol:access rdf:resource="http://sbols.org/v2#public"/>
        <sbol:definition rdf:resource="http://www.async.ece.utah.edu/BBa_K121014"/>
      </sbol:Component>
    </sbol:component>
    <sbol:component>
      <sbol:Component rdf:about="http://www.async.ece.utah.edu/pTAKLeftCassette_2/component2">
        <sbol:persistentIdentity rdf:resource="http://www.async.ece.utah.edu/pTAKLeftCassette_2/component2"/>
        <sbol:displayId>component2</sbol:displayId>
        <sbol:access rdf:resource="http://sbols.org/v2#public"/>
        <sbol:definition rdf:resource="http://www.async.ece.utah.edu/ECK120033737"/>
      </sbol:Component>
    </sbol:component>
    <sbol:sequenceAnnotation>
      <sbol:SequenceAnnotation rdf:about="http://www.async.ece.utah.edu/pTAKLeftCassette_2/annotation2">
        <sbol:persistentIdentity rdf:resource="http://www.async.ece.utah.edu/pTAKLeftCassette_2/annotation2"/>
        <sbol:displayId>annotation2</sbol:displayId>
        <prov:wasDerivedFrom rdf:resource="http://www.eugenecad.org/pTAKLeftCassette_2/annotation_2"/>
        <sbol:location>
          <sbol:Range rdf:about="http://www.async.ece.utah.edu/pTAKLeftCassette_2/annotation2/range">
            <sbol:persistentIdentity rdf:resource="http://www.async.ece.utah.edu/pTAKLeftCassette_2/annotation2/range"/>
            <sbol:displayId>range</sbol:displayId>
            <sbol:start>91</sbol:start>
            <sbol:end>1230</sbol:end>
            <sbol:orientation rdf:resource="http://sbols.org/v2#inline"/>
          </sbol:Range>
        </sbol:location>
        <sbol:component rdf:resource="http://www.async.ece.utah.edu/pTAKLeftCassette_2/component1"/>
      </sbol:SequenceAnnotation>
    </sbol:sequenceAnnotation>
    <sbol:sequenceAnnotation>
      <sbol:SequenceAnnotation rdf:about="http://www.async.ece.utah.edu/pTAKLeftCassette_2/annotation1">
        <sbol:persistentIdentity rdf:resource="http://www.async.ece.utah.edu/pTAKLeftCassette_2/annotation1"/>
        <sbol:displayId>annotation1</sbol:displayId>
        <prov:wasDerivedFrom rdf:resource="http://www.eugenecad.org/pTAKLeftCassette_2/annotation_1"/>
        <sbol:location>
          <sbol:Range rdf:about="http://www.async.ece.utah.edu/pTAKLeftCassette_2/annotation1/range">
            <sbol:persistentIdentity rdf:resource="http://www.async.ece.utah.edu/pTAKLeftCassette_2/annotation1/range"/>
            <sbol:displayId>range</sbol:displayId>
            <sbol:start>1</sbol:start>
            <sbol:end>90</sbol:end>
            <sbol:orientation rdf:resource="http://sbols.org/v2#inline"/>
          </sbol:Range>
        </sbol:location>
        <sbol:component rdf:resource="http://www.async.ece.utah.edu/pTAKLeftCassette_2/component0"/>
      </sbol:SequenceAnnotation>
    </sbol:sequenceAnnotation>
    <sbol:sequenceAnnotation>
      <sbol:SequenceAnnotation rdf:about="http://www.async.ece.utah.edu/pTAKLeftCassette_2/annotation3">
        <sbol:persistentIdentity rdf:resource="http://www.async.ece.utah.edu/pTAKLeftCassette_2/annotation3"/>
        <sbol:displayId>annotation3</sbol:displayId>
        <prov:wasDerivedFrom rdf:resource="http://www.eugenecad.org/pTAKLeftCassette_2/annotation_3"/>
        <sbol:location>
          <sbol:Range rdf:about="http://www.async.ece.utah.edu/pTAKLeftCassette_2/annotation3/range">
            <sbol:persistentIdentity rdf:resource="http://www.async.ece.utah.edu/pTAKLeftCassette_2/annotation3/range"/>
            <sbol:displayId>range</sbol:displayId>
            <sbol:start>1231</sbol:start>
            <sbol:end>1287</sbol:end>
            <sbol:orientation rdf:resource="http://sbols.org/v2#inline"/>
          </sbol:Range>
        </sbol:location>
        <sbol:component rdf:resource="http://www.async.ece.utah.edu/pTAKLeftCassette_2/component2"/>
      </sbol:SequenceAnnotation>
    </sbol:sequenceAnnotation>
    <sbol:sequence rdf:resource="http://www.async.ece.utah.edu/pTAKLeftCassette_2_sequence"/>
  </sbol:ComponentDefinition>
  <sbol:ComponentDefinition rdf:about="http://www.async.ece.utah.edu/BBa_J61107_BBa_C0012">
    <sbol:persistentIdentity rdf:resource="http://www.async.ece.utah.edu/BBa_J61107_BBa_C0012"/>
    <sbol:displayId>BBa_J61107_BBa_C0012</sbol:displayId>
    <prov:wasDerivedFrom rdf:resource="http://www.eugenecad.org/device/BBa_J61107_BBa_C0012"/>
    <dcterms:description>Repressor2</dcterms:description>
    <sbol:type rdf:resource="http://www.biopax.org/release/biopax-level3.owl#DnaRegion"/>
    <sbol:role rdf:resource="http://identifiers.org/so/SO:0000805"/>
    <sbol:component>
      <sbol:Component rdf:about="http://www.async.ece.utah.edu/BBa_J61107_BBa_C0012/component0">
        <sbol:persistentIdentity rdf:resource="http://www.async.ece.utah.edu/BBa_J61107_BBa_C0012/component0"/>
        <sbol:displayId>component0</sbol:displayId>
        <sbol:access rdf:resource="http://sbols.org/v2#public"/>
        <sbol:definition rdf:resource="http://www.async.ece.utah.edu/BBa_J61107"/>
      </sbol:Component>
    </sbol:component>
    <sbol:component>
      <sbol:Component rdf:about="http://www.async.ece.utah.edu/BBa_J61107_BBa_C0012/component1">
        <sbol:persistentIdentity rdf:resource="http://www.async.ece.utah.edu/BBa_J61107_BBa_C0012/component1"/>
        <sbol:displayId>component1</sbol:displayId>
        <sbol:access rdf:resource="http://sbols.org/v2#public"/>
        <sbol:definition rdf:resource="http://www.async.ece.utah.edu/BBa_C0012"/>
      </sbol:Component>
    </sbol:component>
    <sbol:sequenceAnnotation>
      <sbol:SequenceAnnotation rdf:about="http://www.async.ece.utah.edu/BBa_J61107_BBa_C0012/annotation2">
        <sbol:persistentIdentity rdf:resource="http://www.async.ece.utah.edu/BBa_J61107_BBa_C0012/annotation2"/>
        <sbol:displayId>annotation2</sbol:displayId>
        <prov:wasDerivedFrom rdf:resource="http://www.eugenecad.org/pIKELeftCassette_3/Repressor2/annotation_2"/>
        <sbol:location>
          <sbol:Range rdf:about="http://www.async.ece.utah.edu/BBa_J61107_BBa_C0012/annotation2/range">
            <sbol:persistentIdentity rdf:resource="http://www.async.ece.utah.edu/BBa_J61107_BBa_C0012/annotation2/range"/>
            <sbol:displayId>range</sbol:displayId>
            <sbol:start>13</sbol:start>
            <sbol:end>1140</sbol:end>
            <sbol:orientation rdf:resource="http://sbols.org/v2#inline"/>
          </sbol:Range>
        </sbol:location>
        <sbol:component rdf:resource="http://www.async.ece.utah.edu/BBa_J61107_BBa_C0012/component1"/>
      </sbol:SequenceAnnotation>
    </sbol:sequenceAnnotation>
    <sbol:sequenceAnnotation>
      <sbol:SequenceAnnotation rdf:about="http://www.async.ece.utah.edu/BBa_J61107_BBa_C0012/annotation1">
        <sbol:persistentIdentity rdf:resource="http://www.async.ece.utah.edu/BBa_J61107_BBa_C0012/annotation1"/>
        <sbol:displayId>annotation1</sbol:displayId>
        <prov:wasDerivedFrom rdf:resource="http://www.eugenecad.org/pIKELeftCassette_3/Repressor2/annotation_1"/>
        <sbol:location>
          <sbol:Range rdf:about="http://www.async.ece.utah.edu/BBa_J61107_BBa_C0012/annotation1/range">
            <sbol:persistentIdentity rdf:resource="http://www.async.ece.utah.edu/BBa_J61107_BBa_C0012/annotation1/range"/>
=======
        <sbol:component rdf:resource="http://www.async.ece.utah.edu/BBa_J61104_BBa_C0012/component1"/>
      </sbol:SequenceAnnotation>
    </sbol:sequenceAnnotation>
    <sbol:sequence rdf:resource="http://www.async.ece.utah.edu/BBa_J61104_BBa_C0012_sequence"/>
  </sbol:ComponentDefinition>
  <sbol:ComponentDefinition rdf:about="http://www.async.ece.utah.edu/pIKELeftCassette_4">
    <sbol:persistentIdentity rdf:resource="http://www.async.ece.utah.edu/pIKELeftCassette_4"/>
    <sbol:displayId>pIKELeftCassette_4</sbol:displayId>
    <prov:wasDerivedFrom rdf:resource="http://www.eugenecad.org/pIKELeftCassette_4"/>
    <dcterms:description>pIKELeftCassette_4</dcterms:description>
    <sbol:type rdf:resource="http://www.biopax.org/release/biopax-level3.owl#DnaRegion"/>
    <sbol:role rdf:resource="http://identifiers.org/so/SO:0000805"/>
    <sbol:component>
      <sbol:Component rdf:about="http://www.async.ece.utah.edu/pIKELeftCassette_4/component1">
        <sbol:persistentIdentity rdf:resource="http://www.async.ece.utah.edu/pIKELeftCassette_4/component1"/>
        <sbol:displayId>component1</sbol:displayId>
        <sbol:access rdf:resource="http://sbols.org/v2#public"/>
        <sbol:definition rdf:resource="http://www.async.ece.utah.edu/BBa_J61115_BBa_C0012"/>
      </sbol:Component>
    </sbol:component>
    <sbol:component>
      <sbol:Component rdf:about="http://www.async.ece.utah.edu/pIKELeftCassette_4/component0">
        <sbol:persistentIdentity rdf:resource="http://www.async.ece.utah.edu/pIKELeftCassette_4/component0"/>
        <sbol:displayId>component0</sbol:displayId>
        <sbol:access rdf:resource="http://sbols.org/v2#public"/>
        <sbol:definition rdf:resource="http://www.async.ece.utah.edu/BBa_R0040"/>
      </sbol:Component>
    </sbol:component>
    <sbol:component>
      <sbol:Component rdf:about="http://www.async.ece.utah.edu/pIKELeftCassette_4/component2">
        <sbol:persistentIdentity rdf:resource="http://www.async.ece.utah.edu/pIKELeftCassette_4/component2"/>
        <sbol:displayId>component2</sbol:displayId>
        <sbol:access rdf:resource="http://sbols.org/v2#public"/>
        <sbol:definition rdf:resource="http://www.async.ece.utah.edu/ECK120034435"/>
      </sbol:Component>
    </sbol:component>
    <sbol:sequenceAnnotation>
      <sbol:SequenceAnnotation rdf:about="http://www.async.ece.utah.edu/pIKELeftCassette_4/annotation2">
        <sbol:persistentIdentity rdf:resource="http://www.async.ece.utah.edu/pIKELeftCassette_4/annotation2"/>
        <sbol:displayId>annotation2</sbol:displayId>
        <prov:wasDerivedFrom rdf:resource="http://www.eugenecad.org/pIKELeftCassette_4/annotation_2"/>
        <sbol:location>
          <sbol:Range rdf:about="http://www.async.ece.utah.edu/pIKELeftCassette_4/annotation2/range">
            <sbol:persistentIdentity rdf:resource="http://www.async.ece.utah.edu/pIKELeftCassette_4/annotation2/range"/>
            <sbol:displayId>range</sbol:displayId>
            <sbol:start>55</sbol:start>
            <sbol:end>1194</sbol:end>
            <sbol:orientation rdf:resource="http://sbols.org/v2#inline"/>
          </sbol:Range>
        </sbol:location>
        <sbol:component rdf:resource="http://www.async.ece.utah.edu/pIKELeftCassette_4/component1"/>
      </sbol:SequenceAnnotation>
    </sbol:sequenceAnnotation>
    <sbol:sequenceAnnotation>
      <sbol:SequenceAnnotation rdf:about="http://www.async.ece.utah.edu/pIKELeftCassette_4/annotation3">
        <sbol:persistentIdentity rdf:resource="http://www.async.ece.utah.edu/pIKELeftCassette_4/annotation3"/>
        <sbol:displayId>annotation3</sbol:displayId>
        <prov:wasDerivedFrom rdf:resource="http://www.eugenecad.org/pIKELeftCassette_4/annotation_3"/>
        <sbol:location>
          <sbol:Range rdf:about="http://www.async.ece.utah.edu/pIKELeftCassette_4/annotation3/range">
            <sbol:persistentIdentity rdf:resource="http://www.async.ece.utah.edu/pIKELeftCassette_4/annotation3/range"/>
            <sbol:displayId>range</sbol:displayId>
            <sbol:start>1195</sbol:start>
            <sbol:end>1251</sbol:end>
            <sbol:orientation rdf:resource="http://sbols.org/v2#inline"/>
          </sbol:Range>
        </sbol:location>
        <sbol:component rdf:resource="http://www.async.ece.utah.edu/pIKELeftCassette_4/component2"/>
      </sbol:SequenceAnnotation>
    </sbol:sequenceAnnotation>
    <sbol:sequenceAnnotation>
      <sbol:SequenceAnnotation rdf:about="http://www.async.ece.utah.edu/pIKELeftCassette_4/annotation1">
        <sbol:persistentIdentity rdf:resource="http://www.async.ece.utah.edu/pIKELeftCassette_4/annotation1"/>
        <sbol:displayId>annotation1</sbol:displayId>
        <prov:wasDerivedFrom rdf:resource="http://www.eugenecad.org/pIKELeftCassette_4/annotation_1"/>
        <sbol:location>
          <sbol:Range rdf:about="http://www.async.ece.utah.edu/pIKELeftCassette_4/annotation1/range">
            <sbol:persistentIdentity rdf:resource="http://www.async.ece.utah.edu/pIKELeftCassette_4/annotation1/range"/>
            <sbol:displayId>range</sbol:displayId>
            <sbol:start>1</sbol:start>
            <sbol:end>54</sbol:end>
            <sbol:orientation rdf:resource="http://sbols.org/v2#inline"/>
          </sbol:Range>
        </sbol:location>
        <sbol:component rdf:resource="http://www.async.ece.utah.edu/pIKELeftCassette_4/component0"/>
      </sbol:SequenceAnnotation>
    </sbol:sequenceAnnotation>
    <sbol:sequence rdf:resource="http://www.async.ece.utah.edu/pIKELeftCassette_4_sequence"/>
  </sbol:ComponentDefinition>
  <sbol:ComponentDefinition rdf:about="http://www.async.ece.utah.edu/pTAKRightCassette_4">
    <sbol:persistentIdentity rdf:resource="http://www.async.ece.utah.edu/pTAKRightCassette_4"/>
    <sbol:displayId>pTAKRightCassette_4</sbol:displayId>
    <prov:wasDerivedFrom rdf:resource="http://www.eugenecad.org/pTAKRightCassette_4"/>
    <dcterms:description>pTAKRightCassette_4</dcterms:description>
    <sbol:type rdf:resource="http://www.biopax.org/release/biopax-level3.owl#DnaRegion"/>
    <sbol:role rdf:resource="http://identifiers.org/so/SO:0000805"/>
    <sbol:component>
      <sbol:Component rdf:about="http://www.async.ece.utah.edu/pTAKRightCassette_4/component3">
        <sbol:persistentIdentity rdf:resource="http://www.async.ece.utah.edu/pTAKRightCassette_4/component3"/>
        <sbol:displayId>component3</sbol:displayId>
        <sbol:access rdf:resource="http://sbols.org/v2#public"/>
        <sbol:definition rdf:resource="http://www.async.ece.utah.edu/BBa_J61053"/>
      </sbol:Component>
    </sbol:component>
    <sbol:component>
      <sbol:Component rdf:about="http://www.async.ece.utah.edu/pTAKRightCassette_4/component2">
        <sbol:persistentIdentity rdf:resource="http://www.async.ece.utah.edu/pTAKRightCassette_4/component2"/>
        <sbol:displayId>component2</sbol:displayId>
        <sbol:access rdf:resource="http://sbols.org/v2#public"/>
        <sbol:definition rdf:resource="http://www.async.ece.utah.edu/BBa_J61120_BBa_E0040"/>
      </sbol:Component>
    </sbol:component>
    <sbol:component>
      <sbol:Component rdf:about="http://www.async.ece.utah.edu/pTAKRightCassette_4/component1">
        <sbol:persistentIdentity rdf:resource="http://www.async.ece.utah.edu/pTAKRightCassette_4/component1"/>
        <sbol:displayId>component1</sbol:displayId>
        <sbol:access rdf:resource="http://sbols.org/v2#public"/>
        <sbol:definition rdf:resource="http://www.async.ece.utah.edu/BBa_J61130_BBa_C0051"/>
      </sbol:Component>
    </sbol:component>
    <sbol:component>
      <sbol:Component rdf:about="http://www.async.ece.utah.edu/pTAKRightCassette_4/component0">
        <sbol:persistentIdentity rdf:resource="http://www.async.ece.utah.edu/pTAKRightCassette_4/component0"/>
        <sbol:displayId>component0</sbol:displayId>
        <sbol:access rdf:resource="http://sbols.org/v2#public"/>
        <sbol:definition rdf:resource="http://www.async.ece.utah.edu/BBa_R0010"/>
      </sbol:Component>
    </sbol:component>
    <sbol:sequenceAnnotation>
      <sbol:SequenceAnnotation rdf:about="http://www.async.ece.utah.edu/pTAKRightCassette_4/annotation1">
        <sbol:persistentIdentity rdf:resource="http://www.async.ece.utah.edu/pTAKRightCassette_4/annotation1"/>
        <sbol:displayId>annotation1</sbol:displayId>
        <prov:wasDerivedFrom rdf:resource="http://www.eugenecad.org/pTAKRightCassette_4/annotation_1"/>
        <sbol:location>
          <sbol:Range rdf:about="http://www.async.ece.utah.edu/pTAKRightCassette_4/annotation1/range">
            <sbol:persistentIdentity rdf:resource="http://www.async.ece.utah.edu/pTAKRightCassette_4/annotation1/range"/>
>>>>>>> d81c6eac
            <sbol:displayId>range</sbol:displayId>
            <sbol:start>1</sbol:start>
            <sbol:end>200</sbol:end>
            <sbol:orientation rdf:resource="http://sbols.org/v2#inline"/>
          </sbol:Range>
        </sbol:location>
<<<<<<< HEAD
        <sbol:component rdf:resource="http://www.async.ece.utah.edu/BBa_J61107_BBa_C0012/component0"/>
      </sbol:SequenceAnnotation>
    </sbol:sequenceAnnotation>
    <sbol:sequence rdf:resource="http://www.async.ece.utah.edu/BBa_J61107_BBa_C0012_sequence"/>
  </sbol:ComponentDefinition>
  <sbol:ComponentDefinition rdf:about="http://www.async.ece.utah.edu/pIKE_Toggle_1">
    <sbol:persistentIdentity rdf:resource="http://www.async.ece.utah.edu/pIKE_Toggle_1"/>
    <sbol:displayId>pIKE_Toggle_1</sbol:displayId>
    <prov:wasDerivedFrom rdf:resource="http://www.async.ece.utah.edu#comp_10_8_2013_12_45_4_890_iBioSim"/>
    <dcterms:title>pIKE Toggle Switch 1</dcterms:title>
    <dcterms:description>This is a pIKE class toggle switch similar to those constructed by Gardner et al.</dcterms:description>
    <sbol:type rdf:resource="http://www.biopax.org/release/biopax-level3.owl#DnaRegion"/>
    <sbol:role rdf:resource="http://identifiers.org/so/SO:0000804"/>
    <sbol:component>
      <sbol:Component rdf:about="http://www.async.ece.utah.edu/pIKE_Toggle_1/component0">
        <sbol:persistentIdentity rdf:resource="http://www.async.ece.utah.edu/pIKE_Toggle_1/component0"/>
        <sbol:displayId>component0</sbol:displayId>
        <sbol:access rdf:resource="http://sbols.org/v2#public"/>
        <sbol:definition rdf:resource="http://www.async.ece.utah.edu/pIKELeftCassette_1"/>
      </sbol:Component>
    </sbol:component>
    <sbol:component>
      <sbol:Component rdf:about="http://www.async.ece.utah.edu/pIKE_Toggle_1/component1">
        <sbol:persistentIdentity rdf:resource="http://www.async.ece.utah.edu/pIKE_Toggle_1/component1"/>
        <sbol:displayId>component1</sbol:displayId>
        <sbol:access rdf:resource="http://sbols.org/v2#public"/>
        <sbol:definition rdf:resource="http://www.async.ece.utah.edu/pIKERightCassette_1"/>
      </sbol:Component>
    </sbol:component>
    <sbol:sequenceAnnotation>
      <sbol:SequenceAnnotation rdf:about="http://www.async.ece.utah.edu/pIKE_Toggle_1/annotation1">
        <sbol:persistentIdentity rdf:resource="http://www.async.ece.utah.edu/pIKE_Toggle_1/annotation1"/>
        <sbol:displayId>annotation1</sbol:displayId>
        <prov:wasDerivedFrom rdf:resource="http://www.async.ece.utah.edu#anno0_10_8_2013_12_45_4_890_iBioSim"/>
        <sbol:location>
          <sbol:Range rdf:about="http://www.async.ece.utah.edu/pIKE_Toggle_1/annotation1/range">
            <sbol:persistentIdentity rdf:resource="http://www.async.ece.utah.edu/pIKE_Toggle_1/annotation1/range"/>
            <sbol:displayId>range</sbol:displayId>
            <sbol:start>1</sbol:start>
            <sbol:end>1284</sbol:end>
            <sbol:orientation rdf:resource="http://sbols.org/v2#reverseComplement"/>
          </sbol:Range>
        </sbol:location>
        <sbol:component rdf:resource="http://www.async.ece.utah.edu/pIKE_Toggle_1/component0"/>
      </sbol:SequenceAnnotation>
    </sbol:sequenceAnnotation>
    <sbol:sequenceAnnotation>
      <sbol:SequenceAnnotation rdf:about="http://www.async.ece.utah.edu/pIKE_Toggle_1/annotation2">
        <sbol:persistentIdentity rdf:resource="http://www.async.ece.utah.edu/pIKE_Toggle_1/annotation2"/>
        <sbol:displayId>annotation2</sbol:displayId>
        <prov:wasDerivedFrom rdf:resource="http://www.async.ece.utah.edu#anno1_10_8_2013_12_45_4_890_iBioSim"/>
        <sbol:location>
          <sbol:Range rdf:about="http://www.async.ece.utah.edu/pIKE_Toggle_1/annotation2/range">
            <sbol:persistentIdentity rdf:resource="http://www.async.ece.utah.edu/pIKE_Toggle_1/annotation2/range"/>
            <sbol:displayId>range</sbol:displayId>
            <sbol:start>1285</sbol:start>
            <sbol:end>2941</sbol:end>
            <sbol:orientation rdf:resource="http://sbols.org/v2#inline"/>
          </sbol:Range>
        </sbol:location>
        <sbol:component rdf:resource="http://www.async.ece.utah.edu/pIKE_Toggle_1/component1"/>
      </sbol:SequenceAnnotation>
    </sbol:sequenceAnnotation>
    <sbol:sequence rdf:resource="http://www.async.ece.utah.edu/www_async_ece_utah_edu_seq_10_8_2013_12_45_4_890_iBioSim"/>
=======
        <sbol:component rdf:resource="http://www.async.ece.utah.edu/pTAKRightCassette_4/component0"/>
      </sbol:SequenceAnnotation>
    </sbol:sequenceAnnotation>
    <sbol:sequenceAnnotation>
      <sbol:SequenceAnnotation rdf:about="http://www.async.ece.utah.edu/pTAKRightCassette_4/annotation4">
        <sbol:persistentIdentity rdf:resource="http://www.async.ece.utah.edu/pTAKRightCassette_4/annotation4"/>
        <sbol:displayId>annotation4</sbol:displayId>
        <prov:wasDerivedFrom rdf:resource="http://www.eugenecad.org/pTAKRightCassette_4/annotation_4"/>
        <sbol:location>
          <sbol:Range rdf:about="http://www.async.ece.utah.edu/pTAKRightCassette_4/annotation4/range">
            <sbol:persistentIdentity rdf:resource="http://www.async.ece.utah.edu/pTAKRightCassette_4/annotation4/range"/>
            <sbol:displayId>range</sbol:displayId>
            <sbol:start>1695</sbol:start>
            <sbol:end>1746</sbol:end>
            <sbol:orientation rdf:resource="http://sbols.org/v2#inline"/>
          </sbol:Range>
        </sbol:location>
        <sbol:component rdf:resource="http://www.async.ece.utah.edu/pTAKRightCassette_4/component3"/>
      </sbol:SequenceAnnotation>
    </sbol:sequenceAnnotation>
    <sbol:sequenceAnnotation>
      <sbol:SequenceAnnotation rdf:about="http://www.async.ece.utah.edu/pTAKRightCassette_4/annotation3">
        <sbol:persistentIdentity rdf:resource="http://www.async.ece.utah.edu/pTAKRightCassette_4/annotation3"/>
        <sbol:displayId>annotation3</sbol:displayId>
        <prov:wasDerivedFrom rdf:resource="http://www.eugenecad.org/pTAKRightCassette_4/annotation_3"/>
        <sbol:location>
          <sbol:Range rdf:about="http://www.async.ece.utah.edu/pTAKRightCassette_4/annotation3/range">
            <sbol:persistentIdentity rdf:resource="http://www.async.ece.utah.edu/pTAKRightCassette_4/annotation3/range"/>
            <sbol:displayId>range</sbol:displayId>
            <sbol:start>963</sbol:start>
            <sbol:end>1694</sbol:end>
            <sbol:orientation rdf:resource="http://sbols.org/v2#inline"/>
          </sbol:Range>
        </sbol:location>
        <sbol:component rdf:resource="http://www.async.ece.utah.edu/pTAKRightCassette_4/component2"/>
      </sbol:SequenceAnnotation>
    </sbol:sequenceAnnotation>
    <sbol:sequenceAnnotation>
      <sbol:SequenceAnnotation rdf:about="http://www.async.ece.utah.edu/pTAKRightCassette_4/annotation2">
        <sbol:persistentIdentity rdf:resource="http://www.async.ece.utah.edu/pTAKRightCassette_4/annotation2"/>
        <sbol:displayId>annotation2</sbol:displayId>
        <prov:wasDerivedFrom rdf:resource="http://www.eugenecad.org/pTAKRightCassette_4/annotation_2"/>
        <sbol:location>
          <sbol:Range rdf:about="http://www.async.ece.utah.edu/pTAKRightCassette_4/annotation2/range">
            <sbol:persistentIdentity rdf:resource="http://www.async.ece.utah.edu/pTAKRightCassette_4/annotation2/range"/>
            <sbol:displayId>range</sbol:displayId>
            <sbol:start>201</sbol:start>
            <sbol:end>962</sbol:end>
            <sbol:orientation rdf:resource="http://sbols.org/v2#inline"/>
          </sbol:Range>
        </sbol:location>
        <sbol:component rdf:resource="http://www.async.ece.utah.edu/pTAKRightCassette_4/component1"/>
      </sbol:SequenceAnnotation>
    </sbol:sequenceAnnotation>
    <sbol:sequence rdf:resource="http://www.async.ece.utah.edu/pTAKRightCassette_4_sequence"/>
>>>>>>> d81c6eac
  </sbol:ComponentDefinition>
  <sbol:ComponentDefinition rdf:about="http://www.async.ece.utah.edu/pTAKRightCassette_1">
    <sbol:persistentIdentity rdf:resource="http://www.async.ece.utah.edu/pTAKRightCassette_1"/>
    <sbol:displayId>pTAKRightCassette_1</sbol:displayId>
    <prov:wasDerivedFrom rdf:resource="http://www.eugenecad.org/pTAKRightCassette_1"/>
    <dcterms:description>pTAKRightCassette_1</dcterms:description>
    <sbol:type rdf:resource="http://www.biopax.org/release/biopax-level3.owl#DnaRegion"/>
    <sbol:role rdf:resource="http://identifiers.org/so/SO:0000805"/>
    <sbol:component>
<<<<<<< HEAD
      <sbol:Component rdf:about="http://www.async.ece.utah.edu/pIKE_Toggle_13/component0">
        <sbol:persistentIdentity rdf:resource="http://www.async.ece.utah.edu/pIKE_Toggle_13/component0"/>
=======
      <sbol:Component rdf:about="http://www.async.ece.utah.edu/pTAKRightCassette_1/component1">
        <sbol:persistentIdentity rdf:resource="http://www.async.ece.utah.edu/pTAKRightCassette_1/component1"/>
        <sbol:displayId>component1</sbol:displayId>
        <sbol:access rdf:resource="http://sbols.org/v2#public"/>
        <sbol:definition rdf:resource="http://www.async.ece.utah.edu/BBa_J61120_BBa_C0051"/>
      </sbol:Component>
    </sbol:component>
    <sbol:component>
      <sbol:Component rdf:about="http://www.async.ece.utah.edu/pTAKRightCassette_1/component3">
        <sbol:persistentIdentity rdf:resource="http://www.async.ece.utah.edu/pTAKRightCassette_1/component3"/>
        <sbol:displayId>component3</sbol:displayId>
        <sbol:access rdf:resource="http://sbols.org/v2#public"/>
        <sbol:definition rdf:resource="http://www.async.ece.utah.edu/ECK120033736"/>
      </sbol:Component>
    </sbol:component>
    <sbol:component>
      <sbol:Component rdf:about="http://www.async.ece.utah.edu/pTAKRightCassette_1/component0">
        <sbol:persistentIdentity rdf:resource="http://www.async.ece.utah.edu/pTAKRightCassette_1/component0"/>
>>>>>>> d81c6eac
        <sbol:displayId>component0</sbol:displayId>
        <sbol:access rdf:resource="http://sbols.org/v2#public"/>
        <sbol:definition rdf:resource="http://www.async.ece.utah.edu/BBa_R0010"/>
      </sbol:Component>
    </sbol:component>
    <sbol:component>
      <sbol:Component rdf:about="http://www.async.ece.utah.edu/pTAKRightCassette_1/component2">
        <sbol:persistentIdentity rdf:resource="http://www.async.ece.utah.edu/pTAKRightCassette_1/component2"/>
        <sbol:displayId>component2</sbol:displayId>
        <sbol:access rdf:resource="http://sbols.org/v2#public"/>
        <sbol:definition rdf:resource="http://www.async.ece.utah.edu/BBa_J61130_BBa_E0040"/>
      </sbol:Component>
    </sbol:component>
<<<<<<< HEAD
    <sbol:component>
      <sbol:Component rdf:about="http://www.async.ece.utah.edu/pIKE_Toggle_13/component1">
        <sbol:persistentIdentity rdf:resource="http://www.async.ece.utah.edu/pIKE_Toggle_13/component1"/>
        <sbol:displayId>component1</sbol:displayId>
        <sbol:access rdf:resource="http://sbols.org/v2#public"/>
        <sbol:definition rdf:resource="http://www.async.ece.utah.edu/pIKERightCassette_1"/>
      </sbol:Component>
    </sbol:component>
=======
    <sbol:sequenceAnnotation>
      <sbol:SequenceAnnotation rdf:about="http://www.async.ece.utah.edu/pTAKRightCassette_1/annotation3">
        <sbol:persistentIdentity rdf:resource="http://www.async.ece.utah.edu/pTAKRightCassette_1/annotation3"/>
        <sbol:displayId>annotation3</sbol:displayId>
        <prov:wasDerivedFrom rdf:resource="http://www.eugenecad.org/pTAKRightCassette_1/annotation_3"/>
        <sbol:location>
          <sbol:Range rdf:about="http://www.async.ece.utah.edu/pTAKRightCassette_1/annotation3/range">
            <sbol:persistentIdentity rdf:resource="http://www.async.ece.utah.edu/pTAKRightCassette_1/annotation3/range"/>
            <sbol:displayId>range</sbol:displayId>
            <sbol:start>963</sbol:start>
            <sbol:end>1694</sbol:end>
            <sbol:orientation rdf:resource="http://sbols.org/v2#inline"/>
          </sbol:Range>
        </sbol:location>
        <sbol:component rdf:resource="http://www.async.ece.utah.edu/pTAKRightCassette_1/component2"/>
      </sbol:SequenceAnnotation>
    </sbol:sequenceAnnotation>
    <sbol:sequenceAnnotation>
      <sbol:SequenceAnnotation rdf:about="http://www.async.ece.utah.edu/pTAKRightCassette_1/annotation1">
        <sbol:persistentIdentity rdf:resource="http://www.async.ece.utah.edu/pTAKRightCassette_1/annotation1"/>
        <sbol:displayId>annotation1</sbol:displayId>
        <prov:wasDerivedFrom rdf:resource="http://www.eugenecad.org/pTAKRightCassette_1/annotation_1"/>
        <sbol:location>
          <sbol:Range rdf:about="http://www.async.ece.utah.edu/pTAKRightCassette_1/annotation1/range">
            <sbol:persistentIdentity rdf:resource="http://www.async.ece.utah.edu/pTAKRightCassette_1/annotation1/range"/>
            <sbol:displayId>range</sbol:displayId>
            <sbol:start>1</sbol:start>
            <sbol:end>200</sbol:end>
            <sbol:orientation rdf:resource="http://sbols.org/v2#inline"/>
          </sbol:Range>
        </sbol:location>
        <sbol:component rdf:resource="http://www.async.ece.utah.edu/pTAKRightCassette_1/component0"/>
      </sbol:SequenceAnnotation>
    </sbol:sequenceAnnotation>
>>>>>>> d81c6eac
    <sbol:sequenceAnnotation>
      <sbol:SequenceAnnotation rdf:about="http://www.async.ece.utah.edu/pTAKRightCassette_1/annotation2">
        <sbol:persistentIdentity rdf:resource="http://www.async.ece.utah.edu/pTAKRightCassette_1/annotation2"/>
        <sbol:displayId>annotation2</sbol:displayId>
        <prov:wasDerivedFrom rdf:resource="http://www.eugenecad.org/pTAKRightCassette_1/annotation_2"/>
        <sbol:location>
          <sbol:Range rdf:about="http://www.async.ece.utah.edu/pTAKRightCassette_1/annotation2/range">
            <sbol:persistentIdentity rdf:resource="http://www.async.ece.utah.edu/pTAKRightCassette_1/annotation2/range"/>
            <sbol:displayId>range</sbol:displayId>
            <sbol:start>201</sbol:start>
            <sbol:end>962</sbol:end>
            <sbol:orientation rdf:resource="http://sbols.org/v2#inline"/>
          </sbol:Range>
        </sbol:location>
        <sbol:component rdf:resource="http://www.async.ece.utah.edu/pTAKRightCassette_1/component1"/>
      </sbol:SequenceAnnotation>
    </sbol:sequenceAnnotation>
    <sbol:sequenceAnnotation>
<<<<<<< HEAD
      <sbol:SequenceAnnotation rdf:about="http://www.async.ece.utah.edu/pIKE_Toggle_13/annotation1">
        <sbol:persistentIdentity rdf:resource="http://www.async.ece.utah.edu/pIKE_Toggle_13/annotation1"/>
        <sbol:displayId>annotation1</sbol:displayId>
        <prov:wasDerivedFrom rdf:resource="http://www.async.ece.utah.edu#anno0_10_8_2013_12_48_31_175_iBioSim"/>
        <sbol:location>
          <sbol:Range rdf:about="http://www.async.ece.utah.edu/pIKE_Toggle_13/annotation1/range">
            <sbol:persistentIdentity rdf:resource="http://www.async.ece.utah.edu/pIKE_Toggle_13/annotation1/range"/>
            <sbol:displayId>range</sbol:displayId>
            <sbol:start>1</sbol:start>
            <sbol:end>1251</sbol:end>
            <sbol:orientation rdf:resource="http://sbols.org/v2#reverseComplement"/>
          </sbol:Range>
        </sbol:location>
        <sbol:component rdf:resource="http://www.async.ece.utah.edu/pIKE_Toggle_13/component0"/>
      </sbol:SequenceAnnotation>
    </sbol:sequenceAnnotation>
    <sbol:sequence rdf:resource="http://www.async.ece.utah.edu/www_async_ece_utah_edu_seq_10_8_2013_12_48_31_175_iBioSim"/>
  </sbol:ComponentDefinition>
  <sbol:ComponentDefinition rdf:about="http://www.async.ece.utah.edu/BBa_J61120">
    <sbol:persistentIdentity rdf:resource="http://www.async.ece.utah.edu/BBa_J61120"/>
    <sbol:displayId>BBa_J61120</sbol:displayId>
    <prov:wasDerivedFrom rdf:resource="http://partsregistry.org/part/BBa_J61120"/>
    <dcterms:title>BBa_J61120</dcterms:title>
    <dcterms:description>Ribosome Binding Site Family Member</dcterms:description>
    <sbol:type rdf:resource="http://www.biopax.org/release/biopax-level3.owl#DnaRegion"/>
    <sbol:role rdf:resource="http://identifiers.org/so/SO:0000139"/>
    <sbol:sequence rdf:resource="http://www.async.ece.utah.edu/BBa_J61120_sequence"/>
  </sbol:ComponentDefinition>
  <sbol:ComponentDefinition rdf:about="http://www.async.ece.utah.edu/pTAK_Toggle_8">
    <sbol:persistentIdentity rdf:resource="http://www.async.ece.utah.edu/pTAK_Toggle_8"/>
    <sbol:displayId>pTAK_Toggle_8</sbol:displayId>
    <prov:wasDerivedFrom rdf:resource="http://www.async.ece.utah.edu#comp_10_8_2013_13_15_16_347_iBioSim"/>
    <dcterms:title>pTAK Toggle Switch 8</dcterms:title>
    <dcterms:description>This is a pTAK class toggle switch similar to those constructed by Gardner et al.</dcterms:description>
    <sbol:type rdf:resource="http://www.biopax.org/release/biopax-level3.owl#DnaRegion"/>
    <sbol:role rdf:resource="http://identifiers.org/so/SO:0000804"/>
    <sbol:component>
      <sbol:Component rdf:about="http://www.async.ece.utah.edu/pTAK_Toggle_8/component1">
        <sbol:persistentIdentity rdf:resource="http://www.async.ece.utah.edu/pTAK_Toggle_8/component1"/>
        <sbol:displayId>component1</sbol:displayId>
        <sbol:access rdf:resource="http://sbols.org/v2#public"/>
        <sbol:definition rdf:resource="http://www.async.ece.utah.edu/pTAKRightCassette_4"/>
      </sbol:Component>
    </sbol:component>
    <sbol:component>
      <sbol:Component rdf:about="http://www.async.ece.utah.edu/pTAK_Toggle_8/component0">
        <sbol:persistentIdentity rdf:resource="http://www.async.ece.utah.edu/pTAK_Toggle_8/component0"/>
        <sbol:displayId>component0</sbol:displayId>
        <sbol:access rdf:resource="http://sbols.org/v2#public"/>
        <sbol:definition rdf:resource="http://www.async.ece.utah.edu/pTAKLeftCassette_2"/>
      </sbol:Component>
    </sbol:component>
    <sbol:sequenceAnnotation>
      <sbol:SequenceAnnotation rdf:about="http://www.async.ece.utah.edu/pTAK_Toggle_8/annotation2">
        <sbol:persistentIdentity rdf:resource="http://www.async.ece.utah.edu/pTAK_Toggle_8/annotation2"/>
        <sbol:displayId>annotation2</sbol:displayId>
        <prov:wasDerivedFrom rdf:resource="http://www.async.ece.utah.edu#anno1_10_8_2013_13_15_16_347_iBioSim"/>
        <sbol:location>
          <sbol:Range rdf:about="http://www.async.ece.utah.edu/pTAK_Toggle_8/annotation2/range">
            <sbol:persistentIdentity rdf:resource="http://www.async.ece.utah.edu/pTAK_Toggle_8/annotation2/range"/>
            <sbol:displayId>range</sbol:displayId>
            <sbol:start>1288</sbol:start>
            <sbol:end>3033</sbol:end>
            <sbol:orientation rdf:resource="http://sbols.org/v2#inline"/>
          </sbol:Range>
        </sbol:location>
        <sbol:component rdf:resource="http://www.async.ece.utah.edu/pTAK_Toggle_8/component1"/>
      </sbol:SequenceAnnotation>
    </sbol:sequenceAnnotation>
    <sbol:sequenceAnnotation>
      <sbol:SequenceAnnotation rdf:about="http://www.async.ece.utah.edu/pTAK_Toggle_8/annotation1">
        <sbol:persistentIdentity rdf:resource="http://www.async.ece.utah.edu/pTAK_Toggle_8/annotation1"/>
        <sbol:displayId>annotation1</sbol:displayId>
        <prov:wasDerivedFrom rdf:resource="http://www.async.ece.utah.edu#anno0_10_8_2013_13_15_16_347_iBioSim"/>
        <sbol:location>
          <sbol:Range rdf:about="http://www.async.ece.utah.edu/pTAK_Toggle_8/annotation1/range">
            <sbol:persistentIdentity rdf:resource="http://www.async.ece.utah.edu/pTAK_Toggle_8/annotation1/range"/>
            <sbol:displayId>range</sbol:displayId>
            <sbol:start>1</sbol:start>
            <sbol:end>1287</sbol:end>
            <sbol:orientation rdf:resource="http://sbols.org/v2#reverseComplement"/>
          </sbol:Range>
        </sbol:location>
        <sbol:component rdf:resource="http://www.async.ece.utah.edu/pTAK_Toggle_8/component0"/>
      </sbol:SequenceAnnotation>
    </sbol:sequenceAnnotation>
    <sbol:sequence rdf:resource="http://www.async.ece.utah.edu/www_async_ece_utah_edu_seq_10_8_2013_13_15_16_347_iBioSim"/>
  </sbol:ComponentDefinition>
  <sbol:ComponentDefinition rdf:about="http://www.async.ece.utah.edu/pIKE_Toggle_10">
    <sbol:persistentIdentity rdf:resource="http://www.async.ece.utah.edu/pIKE_Toggle_10"/>
    <sbol:displayId>pIKE_Toggle_10</sbol:displayId>
    <prov:wasDerivedFrom rdf:resource="http://www.async.ece.utah.edu#comp_10_8_2013_12_45_55_663_iBioSim"/>
    <dcterms:title>pIKE Toggle Switch 10</dcterms:title>
    <dcterms:description>This is a pIKE class toggle switch similar to those constructed by Gardner et al.</dcterms:description>
    <sbol:type rdf:resource="http://www.biopax.org/release/biopax-level3.owl#DnaRegion"/>
    <sbol:role rdf:resource="http://identifiers.org/so/SO:0000804"/>
    <sbol:component>
      <sbol:Component rdf:about="http://www.async.ece.utah.edu/pIKE_Toggle_10/component1">
        <sbol:persistentIdentity rdf:resource="http://www.async.ece.utah.edu/pIKE_Toggle_10/component1"/>
        <sbol:displayId>component1</sbol:displayId>
        <sbol:access rdf:resource="http://sbols.org/v2#public"/>
        <sbol:definition rdf:resource="http://www.async.ece.utah.edu/pIKERightCassette_2"/>
      </sbol:Component>
    </sbol:component>
    <sbol:component>
      <sbol:Component rdf:about="http://www.async.ece.utah.edu/pIKE_Toggle_10/component0">
        <sbol:persistentIdentity rdf:resource="http://www.async.ece.utah.edu/pIKE_Toggle_10/component0"/>
        <sbol:displayId>component0</sbol:displayId>
        <sbol:access rdf:resource="http://sbols.org/v2#public"/>
        <sbol:definition rdf:resource="http://www.async.ece.utah.edu/pIKELeftCassette_3"/>
      </sbol:Component>
    </sbol:component>
    <sbol:sequenceAnnotation>
      <sbol:SequenceAnnotation rdf:about="http://www.async.ece.utah.edu/pIKE_Toggle_10/annotation1">
        <sbol:persistentIdentity rdf:resource="http://www.async.ece.utah.edu/pIKE_Toggle_10/annotation1"/>
        <sbol:displayId>annotation1</sbol:displayId>
        <prov:wasDerivedFrom rdf:resource="http://www.async.ece.utah.edu#anno0_10_8_2013_12_45_55_663_iBioSim"/>
        <sbol:location>
          <sbol:Range rdf:about="http://www.async.ece.utah.edu/pIKE_Toggle_10/annotation1/range">
            <sbol:persistentIdentity rdf:resource="http://www.async.ece.utah.edu/pIKE_Toggle_10/annotation1/range"/>
            <sbol:displayId>range</sbol:displayId>
            <sbol:start>1</sbol:start>
            <sbol:end>1246</sbol:end>
            <sbol:orientation rdf:resource="http://sbols.org/v2#reverseComplement"/>
          </sbol:Range>
        </sbol:location>
        <sbol:component rdf:resource="http://www.async.ece.utah.edu/pIKE_Toggle_10/component0"/>
      </sbol:SequenceAnnotation>
    </sbol:sequenceAnnotation>
    <sbol:sequenceAnnotation>
      <sbol:SequenceAnnotation rdf:about="http://www.async.ece.utah.edu/pIKE_Toggle_10/annotation2">
        <sbol:persistentIdentity rdf:resource="http://www.async.ece.utah.edu/pIKE_Toggle_10/annotation2"/>
        <sbol:displayId>annotation2</sbol:displayId>
        <prov:wasDerivedFrom rdf:resource="http://www.async.ece.utah.edu#anno1_10_8_2013_12_45_55_663_iBioSim"/>
        <sbol:location>
          <sbol:Range rdf:about="http://www.async.ece.utah.edu/pIKE_Toggle_10/annotation2/range">
            <sbol:persistentIdentity rdf:resource="http://www.async.ece.utah.edu/pIKE_Toggle_10/annotation2/range"/>
            <sbol:displayId>range</sbol:displayId>
            <sbol:start>1247</sbol:start>
            <sbol:end>2902</sbol:end>
            <sbol:orientation rdf:resource="http://sbols.org/v2#inline"/>
          </sbol:Range>
        </sbol:location>
        <sbol:component rdf:resource="http://www.async.ece.utah.edu/pIKE_Toggle_10/component1"/>
=======
      <sbol:SequenceAnnotation rdf:about="http://www.async.ece.utah.edu/pTAKRightCassette_1/annotation4">
        <sbol:persistentIdentity rdf:resource="http://www.async.ece.utah.edu/pTAKRightCassette_1/annotation4"/>
        <sbol:displayId>annotation4</sbol:displayId>
        <prov:wasDerivedFrom rdf:resource="http://www.eugenecad.org/pTAKRightCassette_1/annotation_4"/>
        <sbol:location>
          <sbol:Range rdf:about="http://www.async.ece.utah.edu/pTAKRightCassette_1/annotation4/range">
            <sbol:persistentIdentity rdf:resource="http://www.async.ece.utah.edu/pTAKRightCassette_1/annotation4/range"/>
            <sbol:displayId>range</sbol:displayId>
            <sbol:start>1695</sbol:start>
            <sbol:end>1747</sbol:end>
            <sbol:orientation rdf:resource="http://sbols.org/v2#inline"/>
          </sbol:Range>
        </sbol:location>
        <sbol:component rdf:resource="http://www.async.ece.utah.edu/pTAKRightCassette_1/component3"/>
      </sbol:SequenceAnnotation>
    </sbol:sequenceAnnotation>
    <sbol:sequence rdf:resource="http://www.async.ece.utah.edu/pTAKRightCassette_1_sequence"/>
  </sbol:ComponentDefinition>
  <sbol:ComponentDefinition rdf:about="http://www.async.ece.utah.edu/pIKE_Toggle_9">
    <sbol:persistentIdentity rdf:resource="http://www.async.ece.utah.edu/pIKE_Toggle_9"/>
    <sbol:displayId>pIKE_Toggle_9</sbol:displayId>
    <prov:wasDerivedFrom rdf:resource="http://www.async.ece.utah.edu#comp_10_8_2013_13_2_10_371_iBioSim"/>
    <dcterms:title>pIKE Toggle Switch 9</dcterms:title>
    <dcterms:description>This is a pIKE class toggle switch similar to those constructed by Gardner et al.</dcterms:description>
    <sbol:type rdf:resource="http://www.biopax.org/release/biopax-level3.owl#DnaRegion"/>
    <sbol:role rdf:resource="http://identifiers.org/so/SO:0000804"/>
    <sbol:component>
      <sbol:Component rdf:about="http://www.async.ece.utah.edu/pIKE_Toggle_9/component0">
        <sbol:persistentIdentity rdf:resource="http://www.async.ece.utah.edu/pIKE_Toggle_9/component0"/>
        <sbol:displayId>component0</sbol:displayId>
        <sbol:access rdf:resource="http://sbols.org/v2#public"/>
        <sbol:definition rdf:resource="http://www.async.ece.utah.edu/pIKELeftCassette_3"/>
      </sbol:Component>
    </sbol:component>
    <sbol:component>
      <sbol:Component rdf:about="http://www.async.ece.utah.edu/pIKE_Toggle_9/component1">
        <sbol:persistentIdentity rdf:resource="http://www.async.ece.utah.edu/pIKE_Toggle_9/component1"/>
        <sbol:displayId>component1</sbol:displayId>
        <sbol:access rdf:resource="http://sbols.org/v2#public"/>
        <sbol:definition rdf:resource="http://www.async.ece.utah.edu/pIKERightCassette_1"/>
      </sbol:Component>
    </sbol:component>
    <sbol:sequenceAnnotation>
      <sbol:SequenceAnnotation rdf:about="http://www.async.ece.utah.edu/pIKE_Toggle_9/annotation1">
        <sbol:persistentIdentity rdf:resource="http://www.async.ece.utah.edu/pIKE_Toggle_9/annotation1"/>
        <sbol:displayId>annotation1</sbol:displayId>
        <prov:wasDerivedFrom rdf:resource="http://www.async.ece.utah.edu#anno0_10_8_2013_13_2_10_371_iBioSim"/>
        <sbol:location>
          <sbol:Range rdf:about="http://www.async.ece.utah.edu/pIKE_Toggle_9/annotation1/range">
            <sbol:persistentIdentity rdf:resource="http://www.async.ece.utah.edu/pIKE_Toggle_9/annotation1/range"/>
            <sbol:displayId>range</sbol:displayId>
            <sbol:start>1</sbol:start>
            <sbol:end>1246</sbol:end>
            <sbol:orientation rdf:resource="http://sbols.org/v2#reverseComplement"/>
          </sbol:Range>
        </sbol:location>
        <sbol:component rdf:resource="http://www.async.ece.utah.edu/pIKE_Toggle_9/component0"/>
      </sbol:SequenceAnnotation>
    </sbol:sequenceAnnotation>
    <sbol:sequenceAnnotation>
      <sbol:SequenceAnnotation rdf:about="http://www.async.ece.utah.edu/pIKE_Toggle_9/annotation2">
        <sbol:persistentIdentity rdf:resource="http://www.async.ece.utah.edu/pIKE_Toggle_9/annotation2"/>
        <sbol:displayId>annotation2</sbol:displayId>
        <prov:wasDerivedFrom rdf:resource="http://www.async.ece.utah.edu#anno1_10_8_2013_13_2_10_371_iBioSim"/>
        <sbol:location>
          <sbol:Range rdf:about="http://www.async.ece.utah.edu/pIKE_Toggle_9/annotation2/range">
            <sbol:persistentIdentity rdf:resource="http://www.async.ece.utah.edu/pIKE_Toggle_9/annotation2/range"/>
            <sbol:displayId>range</sbol:displayId>
            <sbol:start>1247</sbol:start>
            <sbol:end>2903</sbol:end>
            <sbol:orientation rdf:resource="http://sbols.org/v2#inline"/>
          </sbol:Range>
        </sbol:location>
        <sbol:component rdf:resource="http://www.async.ece.utah.edu/pIKE_Toggle_9/component1"/>
      </sbol:SequenceAnnotation>
    </sbol:sequenceAnnotation>
    <sbol:sequence rdf:resource="http://www.async.ece.utah.edu/www_async_ece_utah_edu_seq_10_8_2013_13_2_10_371_iBioSim"/>
  </sbol:ComponentDefinition>
  <sbol:ComponentDefinition rdf:about="http://www.async.ece.utah.edu/pIKE_Toggle_14">
    <sbol:persistentIdentity rdf:resource="http://www.async.ece.utah.edu/pIKE_Toggle_14"/>
    <sbol:displayId>pIKE_Toggle_14</sbol:displayId>
    <prov:wasDerivedFrom rdf:resource="http://www.async.ece.utah.edu#comp_10_8_2013_12_50_54_947_iBioSim"/>
    <dcterms:title>pIKE Toggle Switch 14</dcterms:title>
    <dcterms:description>This is a pIKE class toggle switch similar to those constructed by Gardner et al.</dcterms:description>
    <sbol:type rdf:resource="http://www.biopax.org/release/biopax-level3.owl#DnaRegion"/>
    <sbol:role rdf:resource="http://identifiers.org/so/SO:0000804"/>
    <sbol:component>
      <sbol:Component rdf:about="http://www.async.ece.utah.edu/pIKE_Toggle_14/component0">
        <sbol:persistentIdentity rdf:resource="http://www.async.ece.utah.edu/pIKE_Toggle_14/component0"/>
        <sbol:displayId>component0</sbol:displayId>
        <sbol:access rdf:resource="http://sbols.org/v2#public"/>
        <sbol:definition rdf:resource="http://www.async.ece.utah.edu/pIKELeftCassette_4"/>
      </sbol:Component>
    </sbol:component>
    <sbol:component>
      <sbol:Component rdf:about="http://www.async.ece.utah.edu/pIKE_Toggle_14/component1">
        <sbol:persistentIdentity rdf:resource="http://www.async.ece.utah.edu/pIKE_Toggle_14/component1"/>
        <sbol:displayId>component1</sbol:displayId>
        <sbol:access rdf:resource="http://sbols.org/v2#public"/>
        <sbol:definition rdf:resource="http://www.async.ece.utah.edu/pIKERightCassette_2"/>
      </sbol:Component>
    </sbol:component>
    <sbol:sequenceAnnotation>
      <sbol:SequenceAnnotation rdf:about="http://www.async.ece.utah.edu/pIKE_Toggle_14/annotation1">
        <sbol:persistentIdentity rdf:resource="http://www.async.ece.utah.edu/pIKE_Toggle_14/annotation1"/>
        <sbol:displayId>annotation1</sbol:displayId>
        <prov:wasDerivedFrom rdf:resource="http://www.async.ece.utah.edu#anno0_10_8_2013_12_50_54_947_iBioSim"/>
        <sbol:location>
          <sbol:Range rdf:about="http://www.async.ece.utah.edu/pIKE_Toggle_14/annotation1/range">
            <sbol:persistentIdentity rdf:resource="http://www.async.ece.utah.edu/pIKE_Toggle_14/annotation1/range"/>
            <sbol:displayId>range</sbol:displayId>
            <sbol:start>1</sbol:start>
            <sbol:end>1251</sbol:end>
            <sbol:orientation rdf:resource="http://sbols.org/v2#reverseComplement"/>
          </sbol:Range>
        </sbol:location>
        <sbol:component rdf:resource="http://www.async.ece.utah.edu/pIKE_Toggle_14/component0"/>
>>>>>>> d81c6eac
      </sbol:SequenceAnnotation>
    </sbol:sequenceAnnotation>
    <sbol:sequence rdf:resource="http://www.async.ece.utah.edu/www_async_ece_utah_edu_seq_10_8_2013_12_45_55_663_iBioSim"/>
  </sbol:ComponentDefinition>
  <sbol:ComponentDefinition rdf:about="http://www.async.ece.utah.edu/pIKE_Toggle_14">
    <sbol:persistentIdentity rdf:resource="http://www.async.ece.utah.edu/pIKE_Toggle_14"/>
    <sbol:displayId>pIKE_Toggle_14</sbol:displayId>
    <prov:wasDerivedFrom rdf:resource="http://www.async.ece.utah.edu#comp_10_8_2013_12_50_54_947_iBioSim"/>
    <dcterms:title>pIKE Toggle Switch 14</dcterms:title>
    <dcterms:description>This is a pIKE class toggle switch similar to those constructed by Gardner et al.</dcterms:description>
    <sbol:type rdf:resource="http://www.biopax.org/release/biopax-level3.owl#DnaRegion"/>
    <sbol:role rdf:resource="http://identifiers.org/so/SO:0000804"/>
    <sbol:component>
      <sbol:Component rdf:about="http://www.async.ece.utah.edu/pIKE_Toggle_14/component0">
        <sbol:persistentIdentity rdf:resource="http://www.async.ece.utah.edu/pIKE_Toggle_14/component0"/>
        <sbol:displayId>component0</sbol:displayId>
        <sbol:access rdf:resource="http://sbols.org/v2#public"/>
        <sbol:definition rdf:resource="http://www.async.ece.utah.edu/pIKELeftCassette_4"/>
      </sbol:Component>
    </sbol:component>
    <sbol:component>
      <sbol:Component rdf:about="http://www.async.ece.utah.edu/pIKE_Toggle_14/component1">
        <sbol:persistentIdentity rdf:resource="http://www.async.ece.utah.edu/pIKE_Toggle_14/component1"/>
        <sbol:displayId>component1</sbol:displayId>
        <sbol:access rdf:resource="http://sbols.org/v2#public"/>
        <sbol:definition rdf:resource="http://www.async.ece.utah.edu/pIKERightCassette_2"/>
      </sbol:Component>
    </sbol:component>
    <sbol:sequenceAnnotation>
      <sbol:SequenceAnnotation rdf:about="http://www.async.ece.utah.edu/pIKE_Toggle_14/annotation2">
        <sbol:persistentIdentity rdf:resource="http://www.async.ece.utah.edu/pIKE_Toggle_14/annotation2"/>
        <sbol:displayId>annotation2</sbol:displayId>
        <prov:wasDerivedFrom rdf:resource="http://www.async.ece.utah.edu#anno1_10_8_2013_12_50_54_947_iBioSim"/>
        <sbol:location>
          <sbol:Range rdf:about="http://www.async.ece.utah.edu/pIKE_Toggle_14/annotation2/range">
            <sbol:persistentIdentity rdf:resource="http://www.async.ece.utah.edu/pIKE_Toggle_14/annotation2/range"/>
            <sbol:displayId>range</sbol:displayId>
            <sbol:start>1252</sbol:start>
            <sbol:end>2907</sbol:end>
            <sbol:orientation rdf:resource="http://sbols.org/v2#inline"/>
          </sbol:Range>
        </sbol:location>
        <sbol:component rdf:resource="http://www.async.ece.utah.edu/pIKE_Toggle_14/component1"/>
      </sbol:SequenceAnnotation>
    </sbol:sequenceAnnotation>
<<<<<<< HEAD
    <sbol:sequenceAnnotation>
      <sbol:SequenceAnnotation rdf:about="http://www.async.ece.utah.edu/pIKE_Toggle_14/annotation1">
        <sbol:persistentIdentity rdf:resource="http://www.async.ece.utah.edu/pIKE_Toggle_14/annotation1"/>
        <sbol:displayId>annotation1</sbol:displayId>
        <prov:wasDerivedFrom rdf:resource="http://www.async.ece.utah.edu#anno0_10_8_2013_12_50_54_947_iBioSim"/>
        <sbol:location>
          <sbol:Range rdf:about="http://www.async.ece.utah.edu/pIKE_Toggle_14/annotation1/range">
            <sbol:persistentIdentity rdf:resource="http://www.async.ece.utah.edu/pIKE_Toggle_14/annotation1/range"/>
            <sbol:displayId>range</sbol:displayId>
            <sbol:start>1</sbol:start>
            <sbol:end>1251</sbol:end>
            <sbol:orientation rdf:resource="http://sbols.org/v2#reverseComplement"/>
          </sbol:Range>
        </sbol:location>
        <sbol:component rdf:resource="http://www.async.ece.utah.edu/pIKE_Toggle_14/component0"/>
      </sbol:SequenceAnnotation>
    </sbol:sequenceAnnotation>
    <sbol:sequence rdf:resource="http://www.async.ece.utah.edu/www_async_ece_utah_edu_seq_10_8_2013_12_50_54_947_iBioSim"/>
  </sbol:ComponentDefinition>
  <sbol:ComponentDefinition rdf:about="http://www.async.ece.utah.edu/BBa_K121014">
    <sbol:persistentIdentity rdf:resource="http://www.async.ece.utah.edu/BBa_K121014"/>
    <sbol:displayId>BBa_K121014</sbol:displayId>
    <prov:wasDerivedFrom rdf:resource="http://partsregistry.org/part/BBa_K121014"/>
    <dcterms:title>BBa_K121014</dcterms:title>
    <dcterms:description>promoter (lambda cI regulated)</dcterms:description>
    <sbol:type rdf:resource="http://www.biopax.org/release/biopax-level3.owl#DnaRegion"/>
    <sbol:role rdf:resource="http://identifiers.org/so/SO:0000167"/>
    <sbol:sequence rdf:resource="http://www.async.ece.utah.edu/BBa_K121014_sequence"/>
  </sbol:ComponentDefinition>
  <sbol:ComponentDefinition rdf:about="http://www.async.ece.utah.edu/pIKERightCassette_4">
    <sbol:persistentIdentity rdf:resource="http://www.async.ece.utah.edu/pIKERightCassette_4"/>
    <sbol:displayId>pIKERightCassette_4</sbol:displayId>
    <prov:wasDerivedFrom rdf:resource="http://www.eugenecad.org/pIKERightCassette_4"/>
    <dcterms:description>pIKERightCassette_4</dcterms:description>
    <sbol:type rdf:resource="http://www.biopax.org/release/biopax-level3.owl#DnaRegion"/>
    <sbol:role rdf:resource="http://identifiers.org/so/SO:0000805"/>
    <sbol:component>
      <sbol:Component rdf:about="http://www.async.ece.utah.edu/pIKERightCassette_4/component0">
        <sbol:persistentIdentity rdf:resource="http://www.async.ece.utah.edu/pIKERightCassette_4/component0"/>
        <sbol:displayId>component0</sbol:displayId>
        <sbol:access rdf:resource="http://sbols.org/v2#public"/>
        <sbol:definition rdf:resource="http://www.async.ece.utah.edu/BBa_R0010"/>
      </sbol:Component>
    </sbol:component>
    <sbol:component>
      <sbol:Component rdf:about="http://www.async.ece.utah.edu/pIKERightCassette_4/component1">
        <sbol:persistentIdentity rdf:resource="http://www.async.ece.utah.edu/pIKERightCassette_4/component1"/>
        <sbol:displayId>component1</sbol:displayId>
        <sbol:access rdf:resource="http://sbols.org/v2#public"/>
        <sbol:definition rdf:resource="http://www.async.ece.utah.edu/BBa_J61130_BBa_C0040"/>
      </sbol:Component>
    </sbol:component>
    <sbol:component>
      <sbol:Component rdf:about="http://www.async.ece.utah.edu/pIKERightCassette_4/component2">
        <sbol:persistentIdentity rdf:resource="http://www.async.ece.utah.edu/pIKERightCassette_4/component2"/>
        <sbol:displayId>component2</sbol:displayId>
        <sbol:access rdf:resource="http://sbols.org/v2#public"/>
        <sbol:definition rdf:resource="http://www.async.ece.utah.edu/BBa_J61120_BBa_E0040"/>
      </sbol:Component>
    </sbol:component>
    <sbol:component>
      <sbol:Component rdf:about="http://www.async.ece.utah.edu/pIKERightCassette_4/component3">
        <sbol:persistentIdentity rdf:resource="http://www.async.ece.utah.edu/pIKERightCassette_4/component3"/>
        <sbol:displayId>component3</sbol:displayId>
        <sbol:access rdf:resource="http://sbols.org/v2#public"/>
        <sbol:definition rdf:resource="http://www.async.ece.utah.edu/BBa_J61053"/>
      </sbol:Component>
    </sbol:component>
    <sbol:sequenceAnnotation>
      <sbol:SequenceAnnotation rdf:about="http://www.async.ece.utah.edu/pIKERightCassette_4/annotation3">
        <sbol:persistentIdentity rdf:resource="http://www.async.ece.utah.edu/pIKERightCassette_4/annotation3"/>
        <sbol:displayId>annotation3</sbol:displayId>
        <prov:wasDerivedFrom rdf:resource="http://www.eugenecad.org/pIKERightCassette_4/annotation_3"/>
        <sbol:location>
          <sbol:Range rdf:about="http://www.async.ece.utah.edu/pIKERightCassette_4/annotation3/range">
            <sbol:persistentIdentity rdf:resource="http://www.async.ece.utah.edu/pIKERightCassette_4/annotation3/range"/>
            <sbol:displayId>range</sbol:displayId>
            <sbol:start>873</sbol:start>
            <sbol:end>1604</sbol:end>
            <sbol:orientation rdf:resource="http://sbols.org/v2#inline"/>
          </sbol:Range>
        </sbol:location>
        <sbol:component rdf:resource="http://www.async.ece.utah.edu/pIKERightCassette_4/component2"/>
      </sbol:SequenceAnnotation>
    </sbol:sequenceAnnotation>
    <sbol:sequenceAnnotation>
      <sbol:SequenceAnnotation rdf:about="http://www.async.ece.utah.edu/pIKERightCassette_4/annotation1">
        <sbol:persistentIdentity rdf:resource="http://www.async.ece.utah.edu/pIKERightCassette_4/annotation1"/>
        <sbol:displayId>annotation1</sbol:displayId>
        <prov:wasDerivedFrom rdf:resource="http://www.eugenecad.org/pIKERightCassette_4/annotation_1"/>
        <sbol:location>
          <sbol:Range rdf:about="http://www.async.ece.utah.edu/pIKERightCassette_4/annotation1/range">
            <sbol:persistentIdentity rdf:resource="http://www.async.ece.utah.edu/pIKERightCassette_4/annotation1/range"/>
            <sbol:displayId>range</sbol:displayId>
            <sbol:start>1</sbol:start>
            <sbol:end>200</sbol:end>
            <sbol:orientation rdf:resource="http://sbols.org/v2#inline"/>
          </sbol:Range>
        </sbol:location>
        <sbol:component rdf:resource="http://www.async.ece.utah.edu/pIKERightCassette_4/component0"/>
      </sbol:SequenceAnnotation>
    </sbol:sequenceAnnotation>
    <sbol:sequenceAnnotation>
      <sbol:SequenceAnnotation rdf:about="http://www.async.ece.utah.edu/pIKERightCassette_4/annotation4">
        <sbol:persistentIdentity rdf:resource="http://www.async.ece.utah.edu/pIKERightCassette_4/annotation4"/>
        <sbol:displayId>annotation4</sbol:displayId>
        <prov:wasDerivedFrom rdf:resource="http://www.eugenecad.org/pIKERightCassette_4/annotation_4"/>
        <sbol:location>
          <sbol:Range rdf:about="http://www.async.ece.utah.edu/pIKERightCassette_4/annotation4/range">
            <sbol:persistentIdentity rdf:resource="http://www.async.ece.utah.edu/pIKERightCassette_4/annotation4/range"/>
            <sbol:displayId>range</sbol:displayId>
            <sbol:start>1605</sbol:start>
            <sbol:end>1656</sbol:end>
            <sbol:orientation rdf:resource="http://sbols.org/v2#inline"/>
          </sbol:Range>
        </sbol:location>
        <sbol:component rdf:resource="http://www.async.ece.utah.edu/pIKERightCassette_4/component3"/>
      </sbol:SequenceAnnotation>
    </sbol:sequenceAnnotation>
    <sbol:sequenceAnnotation>
      <sbol:SequenceAnnotation rdf:about="http://www.async.ece.utah.edu/pIKERightCassette_4/annotation2">
        <sbol:persistentIdentity rdf:resource="http://www.async.ece.utah.edu/pIKERightCassette_4/annotation2"/>
        <sbol:displayId>annotation2</sbol:displayId>
        <prov:wasDerivedFrom rdf:resource="http://www.eugenecad.org/pIKERightCassette_4/annotation_2"/>
        <sbol:location>
          <sbol:Range rdf:about="http://www.async.ece.utah.edu/pIKERightCassette_4/annotation2/range">
            <sbol:persistentIdentity rdf:resource="http://www.async.ece.utah.edu/pIKERightCassette_4/annotation2/range"/>
            <sbol:displayId>range</sbol:displayId>
            <sbol:start>201</sbol:start>
            <sbol:end>872</sbol:end>
            <sbol:orientation rdf:resource="http://sbols.org/v2#inline"/>
          </sbol:Range>
        </sbol:location>
        <sbol:component rdf:resource="http://www.async.ece.utah.edu/pIKERightCassette_4/component1"/>
      </sbol:SequenceAnnotation>
    </sbol:sequenceAnnotation>
    <sbol:sequence rdf:resource="http://www.async.ece.utah.edu/pIKERightCassette_4_sequence"/>
  </sbol:ComponentDefinition>
  <sbol:ComponentDefinition rdf:about="http://www.async.ece.utah.edu/BBa_J61104">
    <sbol:persistentIdentity rdf:resource="http://www.async.ece.utah.edu/BBa_J61104"/>
    <sbol:displayId>BBa_J61104</sbol:displayId>
    <prov:wasDerivedFrom rdf:resource="http://partsregistry.org/part/BBa_J61104"/>
    <dcterms:title>BBa_J61104</dcterms:title>
    <dcterms:description>Ribosome Binding Site Family Member</dcterms:description>
    <sbol:type rdf:resource="http://www.biopax.org/release/biopax-level3.owl#DnaRegion"/>
    <sbol:role rdf:resource="http://identifiers.org/so/SO:0000139"/>
    <sbol:sequence rdf:resource="http://www.async.ece.utah.edu/BBa_J61104_sequence"/>
  </sbol:ComponentDefinition>
  <sbol:ComponentDefinition rdf:about="http://www.async.ece.utah.edu/pTAK_Toggle_1">
    <sbol:persistentIdentity rdf:resource="http://www.async.ece.utah.edu/pTAK_Toggle_1"/>
    <sbol:displayId>pTAK_Toggle_1</sbol:displayId>
    <prov:wasDerivedFrom rdf:resource="http://www.async.ece.utah.edu#comp_10_8_2013_13_4_4_409_iBioSim"/>
    <dcterms:title>pTAK Toggle Switch 1</dcterms:title>
    <dcterms:description>This is a pTAK class toggle switch similar to those constructed by Gardner et al.</dcterms:description>
=======
    <sbol:sequence rdf:resource="http://www.async.ece.utah.edu/www_async_ece_utah_edu_seq_10_8_2013_12_50_54_947_iBioSim"/>
  </sbol:ComponentDefinition>
  <sbol:ComponentDefinition rdf:about="http://www.async.ece.utah.edu/pIKERightCassette_1">
    <sbol:persistentIdentity rdf:resource="http://www.async.ece.utah.edu/pIKERightCassette_1"/>
    <sbol:displayId>pIKERightCassette_1</sbol:displayId>
    <prov:wasDerivedFrom rdf:resource="http://www.eugenecad.org/pIKERightCassette_1"/>
    <dcterms:description>pIKERightCassette_1</dcterms:description>
    <sbol:type rdf:resource="http://www.biopax.org/release/biopax-level3.owl#DnaRegion"/>
    <sbol:role rdf:resource="http://identifiers.org/so/SO:0000805"/>
    <sbol:component>
      <sbol:Component rdf:about="http://www.async.ece.utah.edu/pIKERightCassette_1/component3">
        <sbol:persistentIdentity rdf:resource="http://www.async.ece.utah.edu/pIKERightCassette_1/component3"/>
        <sbol:displayId>component3</sbol:displayId>
        <sbol:access rdf:resource="http://sbols.org/v2#public"/>
        <sbol:definition rdf:resource="http://www.async.ece.utah.edu/ECK120033736"/>
      </sbol:Component>
    </sbol:component>
    <sbol:component>
      <sbol:Component rdf:about="http://www.async.ece.utah.edu/pIKERightCassette_1/component0">
        <sbol:persistentIdentity rdf:resource="http://www.async.ece.utah.edu/pIKERightCassette_1/component0"/>
        <sbol:displayId>component0</sbol:displayId>
        <sbol:access rdf:resource="http://sbols.org/v2#public"/>
        <sbol:definition rdf:resource="http://www.async.ece.utah.edu/BBa_R0010"/>
      </sbol:Component>
    </sbol:component>
    <sbol:component>
      <sbol:Component rdf:about="http://www.async.ece.utah.edu/pIKERightCassette_1/component2">
        <sbol:persistentIdentity rdf:resource="http://www.async.ece.utah.edu/pIKERightCassette_1/component2"/>
        <sbol:displayId>component2</sbol:displayId>
        <sbol:access rdf:resource="http://sbols.org/v2#public"/>
        <sbol:definition rdf:resource="http://www.async.ece.utah.edu/BBa_J61130_BBa_E0040"/>
      </sbol:Component>
    </sbol:component>
    <sbol:component>
      <sbol:Component rdf:about="http://www.async.ece.utah.edu/pIKERightCassette_1/component1">
        <sbol:persistentIdentity rdf:resource="http://www.async.ece.utah.edu/pIKERightCassette_1/component1"/>
        <sbol:displayId>component1</sbol:displayId>
        <sbol:access rdf:resource="http://sbols.org/v2#public"/>
        <sbol:definition rdf:resource="http://www.async.ece.utah.edu/BBa_J61120_BBa_C0040"/>
      </sbol:Component>
    </sbol:component>
    <sbol:sequenceAnnotation>
      <sbol:SequenceAnnotation rdf:about="http://www.async.ece.utah.edu/pIKERightCassette_1/annotation1">
        <sbol:persistentIdentity rdf:resource="http://www.async.ece.utah.edu/pIKERightCassette_1/annotation1"/>
        <sbol:displayId>annotation1</sbol:displayId>
        <prov:wasDerivedFrom rdf:resource="http://www.eugenecad.org/pIKERightCassette_1/annotation_1"/>
        <sbol:location>
          <sbol:Range rdf:about="http://www.async.ece.utah.edu/pIKERightCassette_1/annotation1/range">
            <sbol:persistentIdentity rdf:resource="http://www.async.ece.utah.edu/pIKERightCassette_1/annotation1/range"/>
            <sbol:displayId>range</sbol:displayId>
            <sbol:start>1</sbol:start>
            <sbol:end>200</sbol:end>
            <sbol:orientation rdf:resource="http://sbols.org/v2#inline"/>
          </sbol:Range>
        </sbol:location>
        <sbol:component rdf:resource="http://www.async.ece.utah.edu/pIKERightCassette_1/component0"/>
      </sbol:SequenceAnnotation>
    </sbol:sequenceAnnotation>
    <sbol:sequenceAnnotation>
      <sbol:SequenceAnnotation rdf:about="http://www.async.ece.utah.edu/pIKERightCassette_1/annotation3">
        <sbol:persistentIdentity rdf:resource="http://www.async.ece.utah.edu/pIKERightCassette_1/annotation3"/>
        <sbol:displayId>annotation3</sbol:displayId>
        <prov:wasDerivedFrom rdf:resource="http://www.eugenecad.org/pIKERightCassette_1/annotation_3"/>
        <sbol:location>
          <sbol:Range rdf:about="http://www.async.ece.utah.edu/pIKERightCassette_1/annotation3/range">
            <sbol:persistentIdentity rdf:resource="http://www.async.ece.utah.edu/pIKERightCassette_1/annotation3/range"/>
            <sbol:displayId>range</sbol:displayId>
            <sbol:start>873</sbol:start>
            <sbol:end>1604</sbol:end>
            <sbol:orientation rdf:resource="http://sbols.org/v2#inline"/>
          </sbol:Range>
        </sbol:location>
        <sbol:component rdf:resource="http://www.async.ece.utah.edu/pIKERightCassette_1/component2"/>
      </sbol:SequenceAnnotation>
    </sbol:sequenceAnnotation>
    <sbol:sequenceAnnotation>
      <sbol:SequenceAnnotation rdf:about="http://www.async.ece.utah.edu/pIKERightCassette_1/annotation2">
        <sbol:persistentIdentity rdf:resource="http://www.async.ece.utah.edu/pIKERightCassette_1/annotation2"/>
        <sbol:displayId>annotation2</sbol:displayId>
        <prov:wasDerivedFrom rdf:resource="http://www.eugenecad.org/pIKERightCassette_1/annotation_2"/>
        <sbol:location>
          <sbol:Range rdf:about="http://www.async.ece.utah.edu/pIKERightCassette_1/annotation2/range">
            <sbol:persistentIdentity rdf:resource="http://www.async.ece.utah.edu/pIKERightCassette_1/annotation2/range"/>
            <sbol:displayId>range</sbol:displayId>
            <sbol:start>201</sbol:start>
            <sbol:end>872</sbol:end>
            <sbol:orientation rdf:resource="http://sbols.org/v2#inline"/>
          </sbol:Range>
        </sbol:location>
        <sbol:component rdf:resource="http://www.async.ece.utah.edu/pIKERightCassette_1/component1"/>
      </sbol:SequenceAnnotation>
    </sbol:sequenceAnnotation>
    <sbol:sequenceAnnotation>
      <sbol:SequenceAnnotation rdf:about="http://www.async.ece.utah.edu/pIKERightCassette_1/annotation4">
        <sbol:persistentIdentity rdf:resource="http://www.async.ece.utah.edu/pIKERightCassette_1/annotation4"/>
        <sbol:displayId>annotation4</sbol:displayId>
        <prov:wasDerivedFrom rdf:resource="http://www.eugenecad.org/pIKERightCassette_1/annotation_4"/>
        <sbol:location>
          <sbol:Range rdf:about="http://www.async.ece.utah.edu/pIKERightCassette_1/annotation4/range">
            <sbol:persistentIdentity rdf:resource="http://www.async.ece.utah.edu/pIKERightCassette_1/annotation4/range"/>
            <sbol:displayId>range</sbol:displayId>
            <sbol:start>1605</sbol:start>
            <sbol:end>1657</sbol:end>
            <sbol:orientation rdf:resource="http://sbols.org/v2#inline"/>
          </sbol:Range>
        </sbol:location>
        <sbol:component rdf:resource="http://www.async.ece.utah.edu/pIKERightCassette_1/component3"/>
      </sbol:SequenceAnnotation>
    </sbol:sequenceAnnotation>
    <sbol:sequence rdf:resource="http://www.async.ece.utah.edu/pIKERightCassette_1_sequence"/>
  </sbol:ComponentDefinition>
  <sbol:ComponentDefinition rdf:about="http://www.async.ece.utah.edu/BBa_J61120">
    <sbol:persistentIdentity rdf:resource="http://www.async.ece.utah.edu/BBa_J61120"/>
    <sbol:displayId>BBa_J61120</sbol:displayId>
    <prov:wasDerivedFrom rdf:resource="http://partsregistry.org/part/BBa_J61120"/>
    <dcterms:title>BBa_J61120</dcterms:title>
    <dcterms:description>Ribosome Binding Site Family Member</dcterms:description>
    <sbol:type rdf:resource="http://www.biopax.org/release/biopax-level3.owl#DnaRegion"/>
    <sbol:role rdf:resource="http://identifiers.org/so/SO:0000139"/>
    <sbol:sequence rdf:resource="http://www.async.ece.utah.edu/BBa_J61120_sequence"/>
  </sbol:ComponentDefinition>
  <sbol:ComponentDefinition rdf:about="http://www.async.ece.utah.edu/BBa_J61130_BBa_C0040">
    <sbol:persistentIdentity rdf:resource="http://www.async.ece.utah.edu/BBa_J61130_BBa_C0040"/>
    <sbol:displayId>BBa_J61130_BBa_C0040</sbol:displayId>
    <prov:wasDerivedFrom rdf:resource="http://www.eugenecad.org/device/BBa_J61130_BBa_C0040"/>
    <dcterms:description>Repressor1</dcterms:description>
    <sbol:type rdf:resource="http://www.biopax.org/release/biopax-level3.owl#DnaRegion"/>
    <sbol:role rdf:resource="http://identifiers.org/so/SO:0000805"/>
    <sbol:component>
      <sbol:Component rdf:about="http://www.async.ece.utah.edu/BBa_J61130_BBa_C0040/component1">
        <sbol:persistentIdentity rdf:resource="http://www.async.ece.utah.edu/BBa_J61130_BBa_C0040/component1"/>
        <sbol:displayId>component1</sbol:displayId>
        <sbol:access rdf:resource="http://sbols.org/v2#public"/>
        <sbol:definition rdf:resource="http://www.async.ece.utah.edu/BBa_C0040"/>
      </sbol:Component>
    </sbol:component>
    <sbol:component>
      <sbol:Component rdf:about="http://www.async.ece.utah.edu/BBa_J61130_BBa_C0040/component0">
        <sbol:persistentIdentity rdf:resource="http://www.async.ece.utah.edu/BBa_J61130_BBa_C0040/component0"/>
        <sbol:displayId>component0</sbol:displayId>
        <sbol:access rdf:resource="http://sbols.org/v2#public"/>
        <sbol:definition rdf:resource="http://www.async.ece.utah.edu/BBa_J61130"/>
      </sbol:Component>
    </sbol:component>
    <sbol:sequenceAnnotation>
      <sbol:SequenceAnnotation rdf:about="http://www.async.ece.utah.edu/BBa_J61130_BBa_C0040/annotation2">
        <sbol:persistentIdentity rdf:resource="http://www.async.ece.utah.edu/BBa_J61130_BBa_C0040/annotation2"/>
        <sbol:displayId>annotation2</sbol:displayId>
        <prov:wasDerivedFrom rdf:resource="http://www.eugenecad.org/pIKERightCassette_3/Repressor1/annotation_2"/>
        <sbol:location>
          <sbol:Range rdf:about="http://www.async.ece.utah.edu/BBa_J61130_BBa_C0040/annotation2/range">
            <sbol:persistentIdentity rdf:resource="http://www.async.ece.utah.edu/BBa_J61130_BBa_C0040/annotation2/range"/>
            <sbol:displayId>range</sbol:displayId>
            <sbol:start>13</sbol:start>
            <sbol:end>672</sbol:end>
            <sbol:orientation rdf:resource="http://sbols.org/v2#inline"/>
          </sbol:Range>
        </sbol:location>
        <sbol:component rdf:resource="http://www.async.ece.utah.edu/BBa_J61130_BBa_C0040/component1"/>
      </sbol:SequenceAnnotation>
    </sbol:sequenceAnnotation>
    <sbol:sequenceAnnotation>
      <sbol:SequenceAnnotation rdf:about="http://www.async.ece.utah.edu/BBa_J61130_BBa_C0040/annotation1">
        <sbol:persistentIdentity rdf:resource="http://www.async.ece.utah.edu/BBa_J61130_BBa_C0040/annotation1"/>
        <sbol:displayId>annotation1</sbol:displayId>
        <prov:wasDerivedFrom rdf:resource="http://www.eugenecad.org/pIKERightCassette_3/Repressor1/annotation_1"/>
        <sbol:location>
          <sbol:Range rdf:about="http://www.async.ece.utah.edu/BBa_J61130_BBa_C0040/annotation1/range">
            <sbol:persistentIdentity rdf:resource="http://www.async.ece.utah.edu/BBa_J61130_BBa_C0040/annotation1/range"/>
            <sbol:displayId>range</sbol:displayId>
            <sbol:start>1</sbol:start>
            <sbol:end>12</sbol:end>
            <sbol:orientation rdf:resource="http://sbols.org/v2#inline"/>
          </sbol:Range>
        </sbol:location>
        <sbol:component rdf:resource="http://www.async.ece.utah.edu/BBa_J61130_BBa_C0040/component0"/>
      </sbol:SequenceAnnotation>
    </sbol:sequenceAnnotation>
    <sbol:sequence rdf:resource="http://www.async.ece.utah.edu/BBa_J61130_BBa_C0040_sequence"/>
  </sbol:ComponentDefinition>
  <sbol:ComponentDefinition rdf:about="http://www.async.ece.utah.edu/BBa_J61101_BBa_C0012">
    <sbol:persistentIdentity rdf:resource="http://www.async.ece.utah.edu/BBa_J61101_BBa_C0012"/>
    <sbol:displayId>BBa_J61101_BBa_C0012</sbol:displayId>
    <prov:wasDerivedFrom rdf:resource="http://www.eugenecad.org/device/BBa_J61101_BBa_C0012"/>
    <dcterms:description>Repressor2</dcterms:description>
>>>>>>> d81c6eac
    <sbol:type rdf:resource="http://www.biopax.org/release/biopax-level3.owl#DnaRegion"/>
    <sbol:role rdf:resource="http://identifiers.org/so/SO:0000805"/>
    <sbol:component>
<<<<<<< HEAD
      <sbol:Component rdf:about="http://www.async.ece.utah.edu/pTAK_Toggle_1/component1">
        <sbol:persistentIdentity rdf:resource="http://www.async.ece.utah.edu/pTAK_Toggle_1/component1"/>
        <sbol:displayId>component1</sbol:displayId>
        <sbol:access rdf:resource="http://sbols.org/v2#public"/>
        <sbol:definition rdf:resource="http://www.async.ece.utah.edu/pTAKRightCassette_1"/>
      </sbol:Component>
    </sbol:component>
    <sbol:component>
      <sbol:Component rdf:about="http://www.async.ece.utah.edu/pTAK_Toggle_1/component0">
        <sbol:persistentIdentity rdf:resource="http://www.async.ece.utah.edu/pTAK_Toggle_1/component0"/>
        <sbol:displayId>component0</sbol:displayId>
        <sbol:access rdf:resource="http://sbols.org/v2#public"/>
        <sbol:definition rdf:resource="http://www.async.ece.utah.edu/pTAKLeftCassette_1"/>
      </sbol:Component>
    </sbol:component>
    <sbol:sequenceAnnotation>
      <sbol:SequenceAnnotation rdf:about="http://www.async.ece.utah.edu/pTAK_Toggle_1/annotation2">
        <sbol:persistentIdentity rdf:resource="http://www.async.ece.utah.edu/pTAK_Toggle_1/annotation2"/>
        <sbol:displayId>annotation2</sbol:displayId>
        <prov:wasDerivedFrom rdf:resource="http://www.async.ece.utah.edu#anno1_10_8_2013_13_4_4_409_iBioSim"/>
        <sbol:location>
          <sbol:Range rdf:about="http://www.async.ece.utah.edu/pTAK_Toggle_1/annotation2/range">
            <sbol:persistentIdentity rdf:resource="http://www.async.ece.utah.edu/pTAK_Toggle_1/annotation2/range"/>
            <sbol:displayId>range</sbol:displayId>
            <sbol:start>1321</sbol:start>
            <sbol:end>3067</sbol:end>
            <sbol:orientation rdf:resource="http://sbols.org/v2#inline"/>
          </sbol:Range>
        </sbol:location>
        <sbol:component rdf:resource="http://www.async.ece.utah.edu/pTAK_Toggle_1/component1"/>
      </sbol:SequenceAnnotation>
    </sbol:sequenceAnnotation>
    <sbol:sequenceAnnotation>
      <sbol:SequenceAnnotation rdf:about="http://www.async.ece.utah.edu/pTAK_Toggle_1/annotation1">
        <sbol:persistentIdentity rdf:resource="http://www.async.ece.utah.edu/pTAK_Toggle_1/annotation1"/>
        <sbol:displayId>annotation1</sbol:displayId>
        <prov:wasDerivedFrom rdf:resource="http://www.async.ece.utah.edu#anno0_10_8_2013_13_4_4_409_iBioSim"/>
        <sbol:location>
          <sbol:Range rdf:about="http://www.async.ece.utah.edu/pTAK_Toggle_1/annotation1/range">
            <sbol:persistentIdentity rdf:resource="http://www.async.ece.utah.edu/pTAK_Toggle_1/annotation1/range"/>
            <sbol:displayId>range</sbol:displayId>
            <sbol:start>1</sbol:start>
            <sbol:end>1320</sbol:end>
            <sbol:orientation rdf:resource="http://sbols.org/v2#reverseComplement"/>
          </sbol:Range>
        </sbol:location>
        <sbol:component rdf:resource="http://www.async.ece.utah.edu/pTAK_Toggle_1/component0"/>
      </sbol:SequenceAnnotation>
    </sbol:sequenceAnnotation>
    <sbol:sequence rdf:resource="http://www.async.ece.utah.edu/www_async_ece_utah_edu_seq_10_8_2013_13_4_4_409_iBioSim"/>
  </sbol:ComponentDefinition>
  <sbol:ComponentDefinition rdf:about="http://www.async.ece.utah.edu/pIKE_Toggle_16">
    <sbol:persistentIdentity rdf:resource="http://www.async.ece.utah.edu/pIKE_Toggle_16"/>
    <sbol:displayId>pIKE_Toggle_16</sbol:displayId>
    <prov:wasDerivedFrom rdf:resource="http://www.async.ece.utah.edu#comp_10_8_2013_12_51_21_118_iBioSim"/>
    <dcterms:title>pIKE Toggle Switch 16</dcterms:title>
    <dcterms:description>This is a pIKE class toggle switch similar to those constructed by Gardner et al.</dcterms:description>
=======
      <sbol:Component rdf:about="http://www.async.ece.utah.edu/BBa_J61101_BBa_C0012/component0">
        <sbol:persistentIdentity rdf:resource="http://www.async.ece.utah.edu/BBa_J61101_BBa_C0012/component0"/>
        <sbol:displayId>component0</sbol:displayId>
        <sbol:access rdf:resource="http://sbols.org/v2#public"/>
        <sbol:definition rdf:resource="http://www.async.ece.utah.edu/BBa_J61101"/>
      </sbol:Component>
    </sbol:component>
    <sbol:component>
      <sbol:Component rdf:about="http://www.async.ece.utah.edu/BBa_J61101_BBa_C0012/component1">
        <sbol:persistentIdentity rdf:resource="http://www.async.ece.utah.edu/BBa_J61101_BBa_C0012/component1"/>
        <sbol:displayId>component1</sbol:displayId>
        <sbol:access rdf:resource="http://sbols.org/v2#public"/>
        <sbol:definition rdf:resource="http://www.async.ece.utah.edu/BBa_C0012"/>
      </sbol:Component>
    </sbol:component>
    <sbol:sequenceAnnotation>
      <sbol:SequenceAnnotation rdf:about="http://www.async.ece.utah.edu/BBa_J61101_BBa_C0012/annotation1">
        <sbol:persistentIdentity rdf:resource="http://www.async.ece.utah.edu/BBa_J61101_BBa_C0012/annotation1"/>
        <sbol:displayId>annotation1</sbol:displayId>
        <prov:wasDerivedFrom rdf:resource="http://www.eugenecad.org/pIKELeftCassette_1/Repressor2/annotation_1"/>
        <sbol:location>
          <sbol:Range rdf:about="http://www.async.ece.utah.edu/BBa_J61101_BBa_C0012/annotation1/range">
            <sbol:persistentIdentity rdf:resource="http://www.async.ece.utah.edu/BBa_J61101_BBa_C0012/annotation1/range"/>
            <sbol:displayId>range</sbol:displayId>
            <sbol:start>1</sbol:start>
            <sbol:end>12</sbol:end>
            <sbol:orientation rdf:resource="http://sbols.org/v2#inline"/>
          </sbol:Range>
        </sbol:location>
        <sbol:component rdf:resource="http://www.async.ece.utah.edu/BBa_J61101_BBa_C0012/component0"/>
      </sbol:SequenceAnnotation>
    </sbol:sequenceAnnotation>
    <sbol:sequenceAnnotation>
      <sbol:SequenceAnnotation rdf:about="http://www.async.ece.utah.edu/BBa_J61101_BBa_C0012/annotation2">
        <sbol:persistentIdentity rdf:resource="http://www.async.ece.utah.edu/BBa_J61101_BBa_C0012/annotation2"/>
        <sbol:displayId>annotation2</sbol:displayId>
        <prov:wasDerivedFrom rdf:resource="http://www.eugenecad.org/pIKELeftCassette_1/Repressor2/annotation_2"/>
        <sbol:location>
          <sbol:Range rdf:about="http://www.async.ece.utah.edu/BBa_J61101_BBa_C0012/annotation2/range">
            <sbol:persistentIdentity rdf:resource="http://www.async.ece.utah.edu/BBa_J61101_BBa_C0012/annotation2/range"/>
            <sbol:displayId>range</sbol:displayId>
            <sbol:start>13</sbol:start>
            <sbol:end>1140</sbol:end>
            <sbol:orientation rdf:resource="http://sbols.org/v2#inline"/>
          </sbol:Range>
        </sbol:location>
        <sbol:component rdf:resource="http://www.async.ece.utah.edu/BBa_J61101_BBa_C0012/component1"/>
      </sbol:SequenceAnnotation>
    </sbol:sequenceAnnotation>
    <sbol:sequence rdf:resource="http://www.async.ece.utah.edu/BBa_J61101_BBa_C0012_sequence"/>
  </sbol:ComponentDefinition>
  <sbol:ComponentDefinition rdf:about="http://www.async.ece.utah.edu/pTAKRightCassette_2">
    <sbol:persistentIdentity rdf:resource="http://www.async.ece.utah.edu/pTAKRightCassette_2"/>
    <sbol:displayId>pTAKRightCassette_2</sbol:displayId>
    <prov:wasDerivedFrom rdf:resource="http://www.eugenecad.org/pTAKRightCassette_2"/>
    <dcterms:description>pTAKRightCassette_2</dcterms:description>
>>>>>>> d81c6eac
    <sbol:type rdf:resource="http://www.biopax.org/release/biopax-level3.owl#DnaRegion"/>
    <sbol:role rdf:resource="http://identifiers.org/so/SO:0000805"/>
    <sbol:component>
<<<<<<< HEAD
      <sbol:Component rdf:about="http://www.async.ece.utah.edu/pIKE_Toggle_16/component0">
        <sbol:persistentIdentity rdf:resource="http://www.async.ece.utah.edu/pIKE_Toggle_16/component0"/>
        <sbol:displayId>component0</sbol:displayId>
        <sbol:access rdf:resource="http://sbols.org/v2#public"/>
        <sbol:definition rdf:resource="http://www.async.ece.utah.edu/pIKELeftCassette_4"/>
      </sbol:Component>
    </sbol:component>
    <sbol:component>
      <sbol:Component rdf:about="http://www.async.ece.utah.edu/pIKE_Toggle_16/component1">
        <sbol:persistentIdentity rdf:resource="http://www.async.ece.utah.edu/pIKE_Toggle_16/component1"/>
        <sbol:displayId>component1</sbol:displayId>
        <sbol:access rdf:resource="http://sbols.org/v2#public"/>
        <sbol:definition rdf:resource="http://www.async.ece.utah.edu/pIKERightCassette_4"/>
      </sbol:Component>
    </sbol:component>
    <sbol:sequenceAnnotation>
      <sbol:SequenceAnnotation rdf:about="http://www.async.ece.utah.edu/pIKE_Toggle_16/annotation2">
        <sbol:persistentIdentity rdf:resource="http://www.async.ece.utah.edu/pIKE_Toggle_16/annotation2"/>
        <sbol:displayId>annotation2</sbol:displayId>
        <prov:wasDerivedFrom rdf:resource="http://www.async.ece.utah.edu#anno1_10_8_2013_12_51_21_118_iBioSim"/>
        <sbol:location>
          <sbol:Range rdf:about="http://www.async.ece.utah.edu/pIKE_Toggle_16/annotation2/range">
            <sbol:persistentIdentity rdf:resource="http://www.async.ece.utah.edu/pIKE_Toggle_16/annotation2/range"/>
            <sbol:displayId>range</sbol:displayId>
            <sbol:start>1252</sbol:start>
            <sbol:end>2907</sbol:end>
            <sbol:orientation rdf:resource="http://sbols.org/v2#inline"/>
          </sbol:Range>
        </sbol:location>
        <sbol:component rdf:resource="http://www.async.ece.utah.edu/pIKE_Toggle_16/component1"/>
      </sbol:SequenceAnnotation>
    </sbol:sequenceAnnotation>
    <sbol:sequenceAnnotation>
      <sbol:SequenceAnnotation rdf:about="http://www.async.ece.utah.edu/pIKE_Toggle_16/annotation1">
        <sbol:persistentIdentity rdf:resource="http://www.async.ece.utah.edu/pIKE_Toggle_16/annotation1"/>
        <sbol:displayId>annotation1</sbol:displayId>
        <prov:wasDerivedFrom rdf:resource="http://www.async.ece.utah.edu#anno0_10_8_2013_12_51_21_118_iBioSim"/>
        <sbol:location>
          <sbol:Range rdf:about="http://www.async.ece.utah.edu/pIKE_Toggle_16/annotation1/range">
            <sbol:persistentIdentity rdf:resource="http://www.async.ece.utah.edu/pIKE_Toggle_16/annotation1/range"/>
            <sbol:displayId>range</sbol:displayId>
            <sbol:start>1</sbol:start>
            <sbol:end>1251</sbol:end>
            <sbol:orientation rdf:resource="http://sbols.org/v2#reverseComplement"/>
          </sbol:Range>
        </sbol:location>
        <sbol:component rdf:resource="http://www.async.ece.utah.edu/pIKE_Toggle_16/component0"/>
      </sbol:SequenceAnnotation>
    </sbol:sequenceAnnotation>
    <sbol:sequence rdf:resource="http://www.async.ece.utah.edu/www_async_ece_utah_edu_seq_10_8_2013_12_51_21_118_iBioSim"/>
  </sbol:ComponentDefinition>
  <sbol:ComponentDefinition rdf:about="http://www.async.ece.utah.edu/ECK120029600">
    <sbol:persistentIdentity rdf:resource="http://www.async.ece.utah.edu/ECK120029600"/>
    <sbol:displayId>ECK120029600</sbol:displayId>
    <prov:wasDerivedFrom rdf:resource="http://www.eugenecad.org/parts/ECK120029600"/>
    <dcterms:title>ECK120029600</dcterms:title>
    <dcterms:description>Terminator</dcterms:description>
    <sbol:type rdf:resource="http://www.biopax.org/release/biopax-level3.owl#DnaRegion"/>
    <sbol:role rdf:resource="http://identifiers.org/so/SO:0000141"/>
    <sbol:sequence rdf:resource="http://www.async.ece.utah.edu/ECK120029600_sequence"/>
  </sbol:ComponentDefinition>
  <sbol:ComponentDefinition rdf:about="http://www.async.ece.utah.edu/BBa_J61107">
    <sbol:persistentIdentity rdf:resource="http://www.async.ece.utah.edu/BBa_J61107"/>
    <sbol:displayId>BBa_J61107</sbol:displayId>
    <prov:wasDerivedFrom rdf:resource="http://partsregistry.org/part/BBa_J61107"/>
    <dcterms:title>BBa_J61107</dcterms:title>
    <dcterms:description>Ribosome Binding Site Family Member</dcterms:description>
=======
      <sbol:Component rdf:about="http://www.async.ece.utah.edu/pTAKRightCassette_2/component2">
        <sbol:persistentIdentity rdf:resource="http://www.async.ece.utah.edu/pTAKRightCassette_2/component2"/>
        <sbol:displayId>component2</sbol:displayId>
        <sbol:access rdf:resource="http://sbols.org/v2#public"/>
        <sbol:definition rdf:resource="http://www.async.ece.utah.edu/BBa_J61130_BBa_E0040"/>
      </sbol:Component>
    </sbol:component>
    <sbol:component>
      <sbol:Component rdf:about="http://www.async.ece.utah.edu/pTAKRightCassette_2/component0">
        <sbol:persistentIdentity rdf:resource="http://www.async.ece.utah.edu/pTAKRightCassette_2/component0"/>
        <sbol:displayId>component0</sbol:displayId>
        <sbol:access rdf:resource="http://sbols.org/v2#public"/>
        <sbol:definition rdf:resource="http://www.async.ece.utah.edu/BBa_R0010"/>
      </sbol:Component>
    </sbol:component>
    <sbol:component>
      <sbol:Component rdf:about="http://www.async.ece.utah.edu/pTAKRightCassette_2/component3">
        <sbol:persistentIdentity rdf:resource="http://www.async.ece.utah.edu/pTAKRightCassette_2/component3"/>
        <sbol:displayId>component3</sbol:displayId>
        <sbol:access rdf:resource="http://sbols.org/v2#public"/>
        <sbol:definition rdf:resource="http://www.async.ece.utah.edu/BBa_J61053"/>
      </sbol:Component>
    </sbol:component>
    <sbol:component>
      <sbol:Component rdf:about="http://www.async.ece.utah.edu/pTAKRightCassette_2/component1">
        <sbol:persistentIdentity rdf:resource="http://www.async.ece.utah.edu/pTAKRightCassette_2/component1"/>
        <sbol:displayId>component1</sbol:displayId>
        <sbol:access rdf:resource="http://sbols.org/v2#public"/>
        <sbol:definition rdf:resource="http://www.async.ece.utah.edu/BBa_J61120_BBa_C0051"/>
      </sbol:Component>
    </sbol:component>
    <sbol:sequenceAnnotation>
      <sbol:SequenceAnnotation rdf:about="http://www.async.ece.utah.edu/pTAKRightCassette_2/annotation4">
        <sbol:persistentIdentity rdf:resource="http://www.async.ece.utah.edu/pTAKRightCassette_2/annotation4"/>
        <sbol:displayId>annotation4</sbol:displayId>
        <prov:wasDerivedFrom rdf:resource="http://www.eugenecad.org/pTAKRightCassette_2/annotation_4"/>
        <sbol:location>
          <sbol:Range rdf:about="http://www.async.ece.utah.edu/pTAKRightCassette_2/annotation4/range">
            <sbol:persistentIdentity rdf:resource="http://www.async.ece.utah.edu/pTAKRightCassette_2/annotation4/range"/>
            <sbol:displayId>range</sbol:displayId>
            <sbol:start>1695</sbol:start>
            <sbol:end>1746</sbol:end>
            <sbol:orientation rdf:resource="http://sbols.org/v2#inline"/>
          </sbol:Range>
        </sbol:location>
        <sbol:component rdf:resource="http://www.async.ece.utah.edu/pTAKRightCassette_2/component3"/>
      </sbol:SequenceAnnotation>
    </sbol:sequenceAnnotation>
    <sbol:sequenceAnnotation>
      <sbol:SequenceAnnotation rdf:about="http://www.async.ece.utah.edu/pTAKRightCassette_2/annotation3">
        <sbol:persistentIdentity rdf:resource="http://www.async.ece.utah.edu/pTAKRightCassette_2/annotation3"/>
        <sbol:displayId>annotation3</sbol:displayId>
        <prov:wasDerivedFrom rdf:resource="http://www.eugenecad.org/pTAKRightCassette_2/annotation_3"/>
        <sbol:location>
          <sbol:Range rdf:about="http://www.async.ece.utah.edu/pTAKRightCassette_2/annotation3/range">
            <sbol:persistentIdentity rdf:resource="http://www.async.ece.utah.edu/pTAKRightCassette_2/annotation3/range"/>
            <sbol:displayId>range</sbol:displayId>
            <sbol:start>963</sbol:start>
            <sbol:end>1694</sbol:end>
            <sbol:orientation rdf:resource="http://sbols.org/v2#inline"/>
          </sbol:Range>
        </sbol:location>
        <sbol:component rdf:resource="http://www.async.ece.utah.edu/pTAKRightCassette_2/component2"/>
      </sbol:SequenceAnnotation>
    </sbol:sequenceAnnotation>
    <sbol:sequenceAnnotation>
      <sbol:SequenceAnnotation rdf:about="http://www.async.ece.utah.edu/pTAKRightCassette_2/annotation1">
        <sbol:persistentIdentity rdf:resource="http://www.async.ece.utah.edu/pTAKRightCassette_2/annotation1"/>
        <sbol:displayId>annotation1</sbol:displayId>
        <prov:wasDerivedFrom rdf:resource="http://www.eugenecad.org/pTAKRightCassette_2/annotation_1"/>
        <sbol:location>
          <sbol:Range rdf:about="http://www.async.ece.utah.edu/pTAKRightCassette_2/annotation1/range">
            <sbol:persistentIdentity rdf:resource="http://www.async.ece.utah.edu/pTAKRightCassette_2/annotation1/range"/>
            <sbol:displayId>range</sbol:displayId>
            <sbol:start>1</sbol:start>
            <sbol:end>200</sbol:end>
            <sbol:orientation rdf:resource="http://sbols.org/v2#inline"/>
          </sbol:Range>
        </sbol:location>
        <sbol:component rdf:resource="http://www.async.ece.utah.edu/pTAKRightCassette_2/component0"/>
      </sbol:SequenceAnnotation>
    </sbol:sequenceAnnotation>
    <sbol:sequenceAnnotation>
      <sbol:SequenceAnnotation rdf:about="http://www.async.ece.utah.edu/pTAKRightCassette_2/annotation2">
        <sbol:persistentIdentity rdf:resource="http://www.async.ece.utah.edu/pTAKRightCassette_2/annotation2"/>
        <sbol:displayId>annotation2</sbol:displayId>
        <prov:wasDerivedFrom rdf:resource="http://www.eugenecad.org/pTAKRightCassette_2/annotation_2"/>
        <sbol:location>
          <sbol:Range rdf:about="http://www.async.ece.utah.edu/pTAKRightCassette_2/annotation2/range">
            <sbol:persistentIdentity rdf:resource="http://www.async.ece.utah.edu/pTAKRightCassette_2/annotation2/range"/>
            <sbol:displayId>range</sbol:displayId>
            <sbol:start>201</sbol:start>
            <sbol:end>962</sbol:end>
            <sbol:orientation rdf:resource="http://sbols.org/v2#inline"/>
          </sbol:Range>
        </sbol:location>
        <sbol:component rdf:resource="http://www.async.ece.utah.edu/pTAKRightCassette_2/component1"/>
      </sbol:SequenceAnnotation>
    </sbol:sequenceAnnotation>
    <sbol:sequence rdf:resource="http://www.async.ece.utah.edu/pTAKRightCassette_2_sequence"/>
  </sbol:ComponentDefinition>
  <sbol:ComponentDefinition rdf:about="http://www.async.ece.utah.edu/pIKERightCassette_4">
    <sbol:persistentIdentity rdf:resource="http://www.async.ece.utah.edu/pIKERightCassette_4"/>
    <sbol:displayId>pIKERightCassette_4</sbol:displayId>
    <prov:wasDerivedFrom rdf:resource="http://www.eugenecad.org/pIKERightCassette_4"/>
    <dcterms:description>pIKERightCassette_4</dcterms:description>
>>>>>>> d81c6eac
    <sbol:type rdf:resource="http://www.biopax.org/release/biopax-level3.owl#DnaRegion"/>
    <sbol:role rdf:resource="http://identifiers.org/so/SO:0000139"/>
    <sbol:sequence rdf:resource="http://www.async.ece.utah.edu/BBa_J61107_sequence"/>
  </sbol:ComponentDefinition>
  <sbol:ComponentDefinition rdf:about="http://www.async.ece.utah.edu/pIKE_Toggle_11">
    <sbol:persistentIdentity rdf:resource="http://www.async.ece.utah.edu/pIKE_Toggle_11"/>
    <sbol:displayId>pIKE_Toggle_11</sbol:displayId>
    <prov:wasDerivedFrom rdf:resource="http://www.async.ece.utah.edu#comp_10_8_2013_12_46_16_674_iBioSim"/>
    <dcterms:title>pIKE Toggle Switch 11</dcterms:title>
    <dcterms:description>This is a pIKE class toggle switch similar to those constructed by Gardner et al.</dcterms:description>
    <sbol:type rdf:resource="http://www.biopax.org/release/biopax-level3.owl#DnaRegion"/>
    <sbol:role rdf:resource="http://identifiers.org/so/SO:0000804"/>
    <sbol:component>
<<<<<<< HEAD
      <sbol:Component rdf:about="http://www.async.ece.utah.edu/pIKE_Toggle_11/component1">
        <sbol:persistentIdentity rdf:resource="http://www.async.ece.utah.edu/pIKE_Toggle_11/component1"/>
        <sbol:displayId>component1</sbol:displayId>
        <sbol:access rdf:resource="http://sbols.org/v2#public"/>
        <sbol:definition rdf:resource="http://www.async.ece.utah.edu/pIKERightCassette_3"/>
      </sbol:Component>
    </sbol:component>
    <sbol:component>
      <sbol:Component rdf:about="http://www.async.ece.utah.edu/pIKE_Toggle_11/component0">
        <sbol:persistentIdentity rdf:resource="http://www.async.ece.utah.edu/pIKE_Toggle_11/component0"/>
        <sbol:displayId>component0</sbol:displayId>
        <sbol:access rdf:resource="http://sbols.org/v2#public"/>
        <sbol:definition rdf:resource="http://www.async.ece.utah.edu/pIKELeftCassette_3"/>
      </sbol:Component>
    </sbol:component>
    <sbol:sequenceAnnotation>
      <sbol:SequenceAnnotation rdf:about="http://www.async.ece.utah.edu/pIKE_Toggle_11/annotation2">
        <sbol:persistentIdentity rdf:resource="http://www.async.ece.utah.edu/pIKE_Toggle_11/annotation2"/>
        <sbol:displayId>annotation2</sbol:displayId>
        <prov:wasDerivedFrom rdf:resource="http://www.async.ece.utah.edu#anno1_10_8_2013_12_46_16_674_iBioSim"/>
        <sbol:location>
          <sbol:Range rdf:about="http://www.async.ece.utah.edu/pIKE_Toggle_11/annotation2/range">
            <sbol:persistentIdentity rdf:resource="http://www.async.ece.utah.edu/pIKE_Toggle_11/annotation2/range"/>
            <sbol:displayId>range</sbol:displayId>
            <sbol:start>1247</sbol:start>
            <sbol:end>2903</sbol:end>
            <sbol:orientation rdf:resource="http://sbols.org/v2#inline"/>
          </sbol:Range>
        </sbol:location>
        <sbol:component rdf:resource="http://www.async.ece.utah.edu/pIKE_Toggle_11/component1"/>
      </sbol:SequenceAnnotation>
    </sbol:sequenceAnnotation>
    <sbol:sequenceAnnotation>
      <sbol:SequenceAnnotation rdf:about="http://www.async.ece.utah.edu/pIKE_Toggle_11/annotation1">
        <sbol:persistentIdentity rdf:resource="http://www.async.ece.utah.edu/pIKE_Toggle_11/annotation1"/>
        <sbol:displayId>annotation1</sbol:displayId>
        <prov:wasDerivedFrom rdf:resource="http://www.async.ece.utah.edu#anno0_10_8_2013_12_46_16_674_iBioSim"/>
        <sbol:location>
          <sbol:Range rdf:about="http://www.async.ece.utah.edu/pIKE_Toggle_11/annotation1/range">
            <sbol:persistentIdentity rdf:resource="http://www.async.ece.utah.edu/pIKE_Toggle_11/annotation1/range"/>
            <sbol:displayId>range</sbol:displayId>
            <sbol:start>1</sbol:start>
            <sbol:end>1246</sbol:end>
            <sbol:orientation rdf:resource="http://sbols.org/v2#reverseComplement"/>
          </sbol:Range>
        </sbol:location>
        <sbol:component rdf:resource="http://www.async.ece.utah.edu/pIKE_Toggle_11/component0"/>
      </sbol:SequenceAnnotation>
    </sbol:sequenceAnnotation>
    <sbol:sequence rdf:resource="http://www.async.ece.utah.edu/www_async_ece_utah_edu_seq_10_8_2013_12_46_16_674_iBioSim"/>
  </sbol:ComponentDefinition>
  <sbol:ComponentDefinition rdf:about="http://www.async.ece.utah.edu/pIKERightCassette_1">
    <sbol:persistentIdentity rdf:resource="http://www.async.ece.utah.edu/pIKERightCassette_1"/>
    <sbol:displayId>pIKERightCassette_1</sbol:displayId>
    <prov:wasDerivedFrom rdf:resource="http://www.eugenecad.org/pIKERightCassette_1"/>
    <dcterms:description>pIKERightCassette_1</dcterms:description>
    <sbol:type rdf:resource="http://www.biopax.org/release/biopax-level3.owl#DnaRegion"/>
    <sbol:role rdf:resource="http://identifiers.org/so/SO:0000805"/>
    <sbol:component>
      <sbol:Component rdf:about="http://www.async.ece.utah.edu/pIKERightCassette_1/component3">
        <sbol:persistentIdentity rdf:resource="http://www.async.ece.utah.edu/pIKERightCassette_1/component3"/>
        <sbol:displayId>component3</sbol:displayId>
        <sbol:access rdf:resource="http://sbols.org/v2#public"/>
        <sbol:definition rdf:resource="http://www.async.ece.utah.edu/ECK120033736"/>
      </sbol:Component>
    </sbol:component>
    <sbol:component>
      <sbol:Component rdf:about="http://www.async.ece.utah.edu/pIKERightCassette_1/component0">
        <sbol:persistentIdentity rdf:resource="http://www.async.ece.utah.edu/pIKERightCassette_1/component0"/>
        <sbol:displayId>component0</sbol:displayId>
        <sbol:access rdf:resource="http://sbols.org/v2#public"/>
        <sbol:definition rdf:resource="http://www.async.ece.utah.edu/BBa_R0010"/>
      </sbol:Component>
    </sbol:component>
    <sbol:component>
      <sbol:Component rdf:about="http://www.async.ece.utah.edu/pIKERightCassette_1/component2">
        <sbol:persistentIdentity rdf:resource="http://www.async.ece.utah.edu/pIKERightCassette_1/component2"/>
        <sbol:displayId>component2</sbol:displayId>
        <sbol:access rdf:resource="http://sbols.org/v2#public"/>
        <sbol:definition rdf:resource="http://www.async.ece.utah.edu/BBa_J61130_BBa_E0040"/>
      </sbol:Component>
    </sbol:component>
    <sbol:component>
      <sbol:Component rdf:about="http://www.async.ece.utah.edu/pIKERightCassette_1/component1">
        <sbol:persistentIdentity rdf:resource="http://www.async.ece.utah.edu/pIKERightCassette_1/component1"/>
        <sbol:displayId>component1</sbol:displayId>
        <sbol:access rdf:resource="http://sbols.org/v2#public"/>
        <sbol:definition rdf:resource="http://www.async.ece.utah.edu/BBa_J61120_BBa_C0040"/>
      </sbol:Component>
    </sbol:component>
    <sbol:sequenceAnnotation>
      <sbol:SequenceAnnotation rdf:about="http://www.async.ece.utah.edu/pIKERightCassette_1/annotation4">
        <sbol:persistentIdentity rdf:resource="http://www.async.ece.utah.edu/pIKERightCassette_1/annotation4"/>
        <sbol:displayId>annotation4</sbol:displayId>
        <prov:wasDerivedFrom rdf:resource="http://www.eugenecad.org/pIKERightCassette_1/annotation_4"/>
        <sbol:location>
          <sbol:Range rdf:about="http://www.async.ece.utah.edu/pIKERightCassette_1/annotation4/range">
            <sbol:persistentIdentity rdf:resource="http://www.async.ece.utah.edu/pIKERightCassette_1/annotation4/range"/>
            <sbol:displayId>range</sbol:displayId>
            <sbol:start>1605</sbol:start>
            <sbol:end>1657</sbol:end>
            <sbol:orientation rdf:resource="http://sbols.org/v2#inline"/>
          </sbol:Range>
        </sbol:location>
        <sbol:component rdf:resource="http://www.async.ece.utah.edu/pIKERightCassette_1/component3"/>
      </sbol:SequenceAnnotation>
    </sbol:sequenceAnnotation>
    <sbol:sequenceAnnotation>
      <sbol:SequenceAnnotation rdf:about="http://www.async.ece.utah.edu/pIKERightCassette_1/annotation1">
        <sbol:persistentIdentity rdf:resource="http://www.async.ece.utah.edu/pIKERightCassette_1/annotation1"/>
        <sbol:displayId>annotation1</sbol:displayId>
        <prov:wasDerivedFrom rdf:resource="http://www.eugenecad.org/pIKERightCassette_1/annotation_1"/>
        <sbol:location>
          <sbol:Range rdf:about="http://www.async.ece.utah.edu/pIKERightCassette_1/annotation1/range">
            <sbol:persistentIdentity rdf:resource="http://www.async.ece.utah.edu/pIKERightCassette_1/annotation1/range"/>
            <sbol:displayId>range</sbol:displayId>
            <sbol:start>1</sbol:start>
            <sbol:end>200</sbol:end>
            <sbol:orientation rdf:resource="http://sbols.org/v2#inline"/>
          </sbol:Range>
        </sbol:location>
        <sbol:component rdf:resource="http://www.async.ece.utah.edu/pIKERightCassette_1/component0"/>
      </sbol:SequenceAnnotation>
    </sbol:sequenceAnnotation>
    <sbol:sequenceAnnotation>
      <sbol:SequenceAnnotation rdf:about="http://www.async.ece.utah.edu/pIKERightCassette_1/annotation2">
        <sbol:persistentIdentity rdf:resource="http://www.async.ece.utah.edu/pIKERightCassette_1/annotation2"/>
        <sbol:displayId>annotation2</sbol:displayId>
        <prov:wasDerivedFrom rdf:resource="http://www.eugenecad.org/pIKERightCassette_1/annotation_2"/>
        <sbol:location>
          <sbol:Range rdf:about="http://www.async.ece.utah.edu/pIKERightCassette_1/annotation2/range">
            <sbol:persistentIdentity rdf:resource="http://www.async.ece.utah.edu/pIKERightCassette_1/annotation2/range"/>
            <sbol:displayId>range</sbol:displayId>
            <sbol:start>201</sbol:start>
            <sbol:end>872</sbol:end>
            <sbol:orientation rdf:resource="http://sbols.org/v2#inline"/>
          </sbol:Range>
        </sbol:location>
        <sbol:component rdf:resource="http://www.async.ece.utah.edu/pIKERightCassette_1/component1"/>
      </sbol:SequenceAnnotation>
    </sbol:sequenceAnnotation>
    <sbol:sequenceAnnotation>
      <sbol:SequenceAnnotation rdf:about="http://www.async.ece.utah.edu/pIKERightCassette_1/annotation3">
        <sbol:persistentIdentity rdf:resource="http://www.async.ece.utah.edu/pIKERightCassette_1/annotation3"/>
        <sbol:displayId>annotation3</sbol:displayId>
        <prov:wasDerivedFrom rdf:resource="http://www.eugenecad.org/pIKERightCassette_1/annotation_3"/>
        <sbol:location>
          <sbol:Range rdf:about="http://www.async.ece.utah.edu/pIKERightCassette_1/annotation3/range">
            <sbol:persistentIdentity rdf:resource="http://www.async.ece.utah.edu/pIKERightCassette_1/annotation3/range"/>
            <sbol:displayId>range</sbol:displayId>
            <sbol:start>873</sbol:start>
            <sbol:end>1604</sbol:end>
            <sbol:orientation rdf:resource="http://sbols.org/v2#inline"/>
          </sbol:Range>
        </sbol:location>
        <sbol:component rdf:resource="http://www.async.ece.utah.edu/pIKERightCassette_1/component2"/>
      </sbol:SequenceAnnotation>
    </sbol:sequenceAnnotation>
    <sbol:sequence rdf:resource="http://www.async.ece.utah.edu/pIKERightCassette_1_sequence"/>
  </sbol:ComponentDefinition>
  <sbol:ComponentDefinition rdf:about="http://www.async.ece.utah.edu/pTAK_Toggle_9">
    <sbol:persistentIdentity rdf:resource="http://www.async.ece.utah.edu/pTAK_Toggle_9"/>
    <sbol:displayId>pTAK_Toggle_9</sbol:displayId>
    <prov:wasDerivedFrom rdf:resource="http://www.async.ece.utah.edu#comp_10_8_2013_13_15_50_152_iBioSim"/>
    <dcterms:title>pTAK Toggle Switch 9</dcterms:title>
    <dcterms:description>This is a pTAK class toggle switch similar to those constructed by Gardner et al.</dcterms:description>
=======
      <sbol:Component rdf:about="http://www.async.ece.utah.edu/pIKERightCassette_4/component0">
        <sbol:persistentIdentity rdf:resource="http://www.async.ece.utah.edu/pIKERightCassette_4/component0"/>
        <sbol:displayId>component0</sbol:displayId>
        <sbol:access rdf:resource="http://sbols.org/v2#public"/>
        <sbol:definition rdf:resource="http://www.async.ece.utah.edu/BBa_R0010"/>
      </sbol:Component>
    </sbol:component>
    <sbol:component>
      <sbol:Component rdf:about="http://www.async.ece.utah.edu/pIKERightCassette_4/component1">
        <sbol:persistentIdentity rdf:resource="http://www.async.ece.utah.edu/pIKERightCassette_4/component1"/>
        <sbol:displayId>component1</sbol:displayId>
        <sbol:access rdf:resource="http://sbols.org/v2#public"/>
        <sbol:definition rdf:resource="http://www.async.ece.utah.edu/BBa_J61130_BBa_C0040"/>
      </sbol:Component>
    </sbol:component>
    <sbol:component>
      <sbol:Component rdf:about="http://www.async.ece.utah.edu/pIKERightCassette_4/component2">
        <sbol:persistentIdentity rdf:resource="http://www.async.ece.utah.edu/pIKERightCassette_4/component2"/>
        <sbol:displayId>component2</sbol:displayId>
        <sbol:access rdf:resource="http://sbols.org/v2#public"/>
        <sbol:definition rdf:resource="http://www.async.ece.utah.edu/BBa_J61120_BBa_E0040"/>
      </sbol:Component>
    </sbol:component>
    <sbol:component>
      <sbol:Component rdf:about="http://www.async.ece.utah.edu/pIKERightCassette_4/component3">
        <sbol:persistentIdentity rdf:resource="http://www.async.ece.utah.edu/pIKERightCassette_4/component3"/>
        <sbol:displayId>component3</sbol:displayId>
        <sbol:access rdf:resource="http://sbols.org/v2#public"/>
        <sbol:definition rdf:resource="http://www.async.ece.utah.edu/BBa_J61053"/>
      </sbol:Component>
    </sbol:component>
    <sbol:sequenceAnnotation>
      <sbol:SequenceAnnotation rdf:about="http://www.async.ece.utah.edu/pIKERightCassette_4/annotation2">
        <sbol:persistentIdentity rdf:resource="http://www.async.ece.utah.edu/pIKERightCassette_4/annotation2"/>
        <sbol:displayId>annotation2</sbol:displayId>
        <prov:wasDerivedFrom rdf:resource="http://www.eugenecad.org/pIKERightCassette_4/annotation_2"/>
        <sbol:location>
          <sbol:Range rdf:about="http://www.async.ece.utah.edu/pIKERightCassette_4/annotation2/range">
            <sbol:persistentIdentity rdf:resource="http://www.async.ece.utah.edu/pIKERightCassette_4/annotation2/range"/>
            <sbol:displayId>range</sbol:displayId>
            <sbol:start>201</sbol:start>
            <sbol:end>872</sbol:end>
            <sbol:orientation rdf:resource="http://sbols.org/v2#inline"/>
          </sbol:Range>
        </sbol:location>
        <sbol:component rdf:resource="http://www.async.ece.utah.edu/pIKERightCassette_4/component1"/>
      </sbol:SequenceAnnotation>
    </sbol:sequenceAnnotation>
    <sbol:sequenceAnnotation>
      <sbol:SequenceAnnotation rdf:about="http://www.async.ece.utah.edu/pIKERightCassette_4/annotation1">
        <sbol:persistentIdentity rdf:resource="http://www.async.ece.utah.edu/pIKERightCassette_4/annotation1"/>
        <sbol:displayId>annotation1</sbol:displayId>
        <prov:wasDerivedFrom rdf:resource="http://www.eugenecad.org/pIKERightCassette_4/annotation_1"/>
        <sbol:location>
          <sbol:Range rdf:about="http://www.async.ece.utah.edu/pIKERightCassette_4/annotation1/range">
            <sbol:persistentIdentity rdf:resource="http://www.async.ece.utah.edu/pIKERightCassette_4/annotation1/range"/>
            <sbol:displayId>range</sbol:displayId>
            <sbol:start>1</sbol:start>
            <sbol:end>200</sbol:end>
            <sbol:orientation rdf:resource="http://sbols.org/v2#inline"/>
          </sbol:Range>
        </sbol:location>
        <sbol:component rdf:resource="http://www.async.ece.utah.edu/pIKERightCassette_4/component0"/>
      </sbol:SequenceAnnotation>
    </sbol:sequenceAnnotation>
    <sbol:sequenceAnnotation>
      <sbol:SequenceAnnotation rdf:about="http://www.async.ece.utah.edu/pIKERightCassette_4/annotation4">
        <sbol:persistentIdentity rdf:resource="http://www.async.ece.utah.edu/pIKERightCassette_4/annotation4"/>
        <sbol:displayId>annotation4</sbol:displayId>
        <prov:wasDerivedFrom rdf:resource="http://www.eugenecad.org/pIKERightCassette_4/annotation_4"/>
        <sbol:location>
          <sbol:Range rdf:about="http://www.async.ece.utah.edu/pIKERightCassette_4/annotation4/range">
            <sbol:persistentIdentity rdf:resource="http://www.async.ece.utah.edu/pIKERightCassette_4/annotation4/range"/>
            <sbol:displayId>range</sbol:displayId>
            <sbol:start>1605</sbol:start>
            <sbol:end>1656</sbol:end>
            <sbol:orientation rdf:resource="http://sbols.org/v2#inline"/>
          </sbol:Range>
        </sbol:location>
        <sbol:component rdf:resource="http://www.async.ece.utah.edu/pIKERightCassette_4/component3"/>
      </sbol:SequenceAnnotation>
    </sbol:sequenceAnnotation>
    <sbol:sequenceAnnotation>
      <sbol:SequenceAnnotation rdf:about="http://www.async.ece.utah.edu/pIKERightCassette_4/annotation3">
        <sbol:persistentIdentity rdf:resource="http://www.async.ece.utah.edu/pIKERightCassette_4/annotation3"/>
        <sbol:displayId>annotation3</sbol:displayId>
        <prov:wasDerivedFrom rdf:resource="http://www.eugenecad.org/pIKERightCassette_4/annotation_3"/>
        <sbol:location>
          <sbol:Range rdf:about="http://www.async.ece.utah.edu/pIKERightCassette_4/annotation3/range">
            <sbol:persistentIdentity rdf:resource="http://www.async.ece.utah.edu/pIKERightCassette_4/annotation3/range"/>
            <sbol:displayId>range</sbol:displayId>
            <sbol:start>873</sbol:start>
            <sbol:end>1604</sbol:end>
            <sbol:orientation rdf:resource="http://sbols.org/v2#inline"/>
          </sbol:Range>
        </sbol:location>
        <sbol:component rdf:resource="http://www.async.ece.utah.edu/pIKERightCassette_4/component2"/>
      </sbol:SequenceAnnotation>
    </sbol:sequenceAnnotation>
    <sbol:sequence rdf:resource="http://www.async.ece.utah.edu/pIKERightCassette_4_sequence"/>
  </sbol:ComponentDefinition>
  <sbol:ComponentDefinition rdf:about="http://www.async.ece.utah.edu/BBa_K121014">
    <sbol:persistentIdentity rdf:resource="http://www.async.ece.utah.edu/BBa_K121014"/>
    <sbol:displayId>BBa_K121014</sbol:displayId>
    <prov:wasDerivedFrom rdf:resource="http://partsregistry.org/part/BBa_K121014"/>
    <dcterms:title>BBa_K121014</dcterms:title>
    <dcterms:description>promoter (lambda cI regulated)</dcterms:description>
    <sbol:type rdf:resource="http://www.biopax.org/release/biopax-level3.owl#DnaRegion"/>
    <sbol:role rdf:resource="http://identifiers.org/so/SO:0000167"/>
    <sbol:sequence rdf:resource="http://www.async.ece.utah.edu/BBa_K121014_sequence"/>
  </sbol:ComponentDefinition>
  <sbol:ComponentDefinition rdf:about="http://www.async.ece.utah.edu/BBa_J61115_BBa_C0012">
    <sbol:persistentIdentity rdf:resource="http://www.async.ece.utah.edu/BBa_J61115_BBa_C0012"/>
    <sbol:displayId>BBa_J61115_BBa_C0012</sbol:displayId>
    <prov:wasDerivedFrom rdf:resource="http://www.eugenecad.org/device/BBa_J61115_BBa_C0012"/>
    <dcterms:description>Repressor2</dcterms:description>
    <sbol:type rdf:resource="http://www.biopax.org/release/biopax-level3.owl#DnaRegion"/>
    <sbol:role rdf:resource="http://identifiers.org/so/SO:0000805"/>
    <sbol:component>
      <sbol:Component rdf:about="http://www.async.ece.utah.edu/BBa_J61115_BBa_C0012/component1">
        <sbol:persistentIdentity rdf:resource="http://www.async.ece.utah.edu/BBa_J61115_BBa_C0012/component1"/>
        <sbol:displayId>component1</sbol:displayId>
        <sbol:access rdf:resource="http://sbols.org/v2#public"/>
        <sbol:definition rdf:resource="http://www.async.ece.utah.edu/BBa_C0012"/>
      </sbol:Component>
    </sbol:component>
    <sbol:component>
      <sbol:Component rdf:about="http://www.async.ece.utah.edu/BBa_J61115_BBa_C0012/component0">
        <sbol:persistentIdentity rdf:resource="http://www.async.ece.utah.edu/BBa_J61115_BBa_C0012/component0"/>
        <sbol:displayId>component0</sbol:displayId>
        <sbol:access rdf:resource="http://sbols.org/v2#public"/>
        <sbol:definition rdf:resource="http://www.async.ece.utah.edu/BBa_J61115"/>
      </sbol:Component>
    </sbol:component>
    <sbol:sequenceAnnotation>
      <sbol:SequenceAnnotation rdf:about="http://www.async.ece.utah.edu/BBa_J61115_BBa_C0012/annotation2">
        <sbol:persistentIdentity rdf:resource="http://www.async.ece.utah.edu/BBa_J61115_BBa_C0012/annotation2"/>
        <sbol:displayId>annotation2</sbol:displayId>
        <prov:wasDerivedFrom rdf:resource="http://www.eugenecad.org/pIKELeftCassette_4/Repressor2/annotation_2"/>
        <sbol:location>
          <sbol:Range rdf:about="http://www.async.ece.utah.edu/BBa_J61115_BBa_C0012/annotation2/range">
            <sbol:persistentIdentity rdf:resource="http://www.async.ece.utah.edu/BBa_J61115_BBa_C0012/annotation2/range"/>
            <sbol:displayId>range</sbol:displayId>
            <sbol:start>13</sbol:start>
            <sbol:end>1140</sbol:end>
            <sbol:orientation rdf:resource="http://sbols.org/v2#inline"/>
          </sbol:Range>
        </sbol:location>
        <sbol:component rdf:resource="http://www.async.ece.utah.edu/BBa_J61115_BBa_C0012/component1"/>
      </sbol:SequenceAnnotation>
    </sbol:sequenceAnnotation>
    <sbol:sequenceAnnotation>
      <sbol:SequenceAnnotation rdf:about="http://www.async.ece.utah.edu/BBa_J61115_BBa_C0012/annotation1">
        <sbol:persistentIdentity rdf:resource="http://www.async.ece.utah.edu/BBa_J61115_BBa_C0012/annotation1"/>
        <sbol:displayId>annotation1</sbol:displayId>
        <prov:wasDerivedFrom rdf:resource="http://www.eugenecad.org/pIKELeftCassette_4/Repressor2/annotation_1"/>
        <sbol:location>
          <sbol:Range rdf:about="http://www.async.ece.utah.edu/BBa_J61115_BBa_C0012/annotation1/range">
            <sbol:persistentIdentity rdf:resource="http://www.async.ece.utah.edu/BBa_J61115_BBa_C0012/annotation1/range"/>
            <sbol:displayId>range</sbol:displayId>
            <sbol:start>1</sbol:start>
            <sbol:end>12</sbol:end>
            <sbol:orientation rdf:resource="http://sbols.org/v2#inline"/>
          </sbol:Range>
        </sbol:location>
        <sbol:component rdf:resource="http://www.async.ece.utah.edu/BBa_J61115_BBa_C0012/component0"/>
      </sbol:SequenceAnnotation>
    </sbol:sequenceAnnotation>
    <sbol:sequence rdf:resource="http://www.async.ece.utah.edu/BBa_J61115_BBa_C0012_sequence"/>
  </sbol:ComponentDefinition>
  <sbol:ComponentDefinition rdf:about="http://www.async.ece.utah.edu/pIKELeftCassette_2">
    <sbol:persistentIdentity rdf:resource="http://www.async.ece.utah.edu/pIKELeftCassette_2"/>
    <sbol:displayId>pIKELeftCassette_2</sbol:displayId>
    <prov:wasDerivedFrom rdf:resource="http://www.eugenecad.org/pIKELeftCassette_2"/>
    <dcterms:description>pIKELeftCassette_2</dcterms:description>
>>>>>>> d81c6eac
    <sbol:type rdf:resource="http://www.biopax.org/release/biopax-level3.owl#DnaRegion"/>
    <sbol:role rdf:resource="http://identifiers.org/so/SO:0000804"/>
    <sbol:component>
<<<<<<< HEAD
      <sbol:Component rdf:about="http://www.async.ece.utah.edu/pTAK_Toggle_9/component0">
        <sbol:persistentIdentity rdf:resource="http://www.async.ece.utah.edu/pTAK_Toggle_9/component0"/>
        <sbol:displayId>component0</sbol:displayId>
        <sbol:access rdf:resource="http://sbols.org/v2#public"/>
        <sbol:definition rdf:resource="http://www.async.ece.utah.edu/pTAKLeftCassette_3"/>
      </sbol:Component>
    </sbol:component>
    <sbol:component>
      <sbol:Component rdf:about="http://www.async.ece.utah.edu/pTAK_Toggle_9/component1">
        <sbol:persistentIdentity rdf:resource="http://www.async.ece.utah.edu/pTAK_Toggle_9/component1"/>
        <sbol:displayId>component1</sbol:displayId>
        <sbol:access rdf:resource="http://sbols.org/v2#public"/>
        <sbol:definition rdf:resource="http://www.async.ece.utah.edu/pTAKRightCassette_1"/>
      </sbol:Component>
    </sbol:component>
    <sbol:sequenceAnnotation>
      <sbol:SequenceAnnotation rdf:about="http://www.async.ece.utah.edu/pTAK_Toggle_9/annotation1">
        <sbol:persistentIdentity rdf:resource="http://www.async.ece.utah.edu/pTAK_Toggle_9/annotation1"/>
        <sbol:displayId>annotation1</sbol:displayId>
        <prov:wasDerivedFrom rdf:resource="http://www.async.ece.utah.edu#anno0_10_8_2013_13_15_50_152_iBioSim"/>
        <sbol:location>
          <sbol:Range rdf:about="http://www.async.ece.utah.edu/pTAK_Toggle_9/annotation1/range">
            <sbol:persistentIdentity rdf:resource="http://www.async.ece.utah.edu/pTAK_Toggle_9/annotation1/range"/>
            <sbol:displayId>range</sbol:displayId>
            <sbol:start>1</sbol:start>
            <sbol:end>1282</sbol:end>
            <sbol:orientation rdf:resource="http://sbols.org/v2#reverseComplement"/>
          </sbol:Range>
        </sbol:location>
        <sbol:component rdf:resource="http://www.async.ece.utah.edu/pTAK_Toggle_9/component0"/>
      </sbol:SequenceAnnotation>
    </sbol:sequenceAnnotation>
    <sbol:sequenceAnnotation>
      <sbol:SequenceAnnotation rdf:about="http://www.async.ece.utah.edu/pTAK_Toggle_9/annotation2">
        <sbol:persistentIdentity rdf:resource="http://www.async.ece.utah.edu/pTAK_Toggle_9/annotation2"/>
        <sbol:displayId>annotation2</sbol:displayId>
        <prov:wasDerivedFrom rdf:resource="http://www.async.ece.utah.edu#anno1_10_8_2013_13_15_50_152_iBioSim"/>
        <sbol:location>
          <sbol:Range rdf:about="http://www.async.ece.utah.edu/pTAK_Toggle_9/annotation2/range">
            <sbol:persistentIdentity rdf:resource="http://www.async.ece.utah.edu/pTAK_Toggle_9/annotation2/range"/>
            <sbol:displayId>range</sbol:displayId>
            <sbol:start>1283</sbol:start>
            <sbol:end>3029</sbol:end>
            <sbol:orientation rdf:resource="http://sbols.org/v2#inline"/>
          </sbol:Range>
        </sbol:location>
        <sbol:component rdf:resource="http://www.async.ece.utah.edu/pTAK_Toggle_9/component1"/>
      </sbol:SequenceAnnotation>
    </sbol:sequenceAnnotation>
    <sbol:sequence rdf:resource="http://www.async.ece.utah.edu/www_async_ece_utah_edu_seq_10_8_2013_13_15_50_152_iBioSim"/>
  </sbol:ComponentDefinition>
  <sbol:ComponentDefinition rdf:about="http://www.async.ece.utah.edu/pTAK_Toggle_3">
    <sbol:persistentIdentity rdf:resource="http://www.async.ece.utah.edu/pTAK_Toggle_3"/>
    <sbol:displayId>pTAK_Toggle_3</sbol:displayId>
    <prov:wasDerivedFrom rdf:resource="http://www.async.ece.utah.edu#comp_10_8_2013_13_11_16_119_iBioSim"/>
    <dcterms:title>pTAK Toggle Switch 3</dcterms:title>
=======
      <sbol:Component rdf:about="http://www.async.ece.utah.edu/pIKELeftCassette_2/component0">
        <sbol:persistentIdentity rdf:resource="http://www.async.ece.utah.edu/pIKELeftCassette_2/component0"/>
        <sbol:displayId>component0</sbol:displayId>
        <sbol:access rdf:resource="http://sbols.org/v2#public"/>
        <sbol:definition rdf:resource="http://www.async.ece.utah.edu/BBa_R0040"/>
      </sbol:Component>
    </sbol:component>
    <sbol:component>
      <sbol:Component rdf:about="http://www.async.ece.utah.edu/pIKELeftCassette_2/component1">
        <sbol:persistentIdentity rdf:resource="http://www.async.ece.utah.edu/pIKELeftCassette_2/component1"/>
        <sbol:displayId>component1</sbol:displayId>
        <sbol:access rdf:resource="http://sbols.org/v2#public"/>
        <sbol:definition rdf:resource="http://www.async.ece.utah.edu/BBa_J61104_BBa_C0012"/>
      </sbol:Component>
    </sbol:component>
    <sbol:component>
      <sbol:Component rdf:about="http://www.async.ece.utah.edu/pIKELeftCassette_2/component2">
        <sbol:persistentIdentity rdf:resource="http://www.async.ece.utah.edu/pIKELeftCassette_2/component2"/>
        <sbol:displayId>component2</sbol:displayId>
        <sbol:access rdf:resource="http://sbols.org/v2#public"/>
        <sbol:definition rdf:resource="http://www.async.ece.utah.edu/ECK120033737"/>
      </sbol:Component>
    </sbol:component>
    <sbol:sequenceAnnotation>
      <sbol:SequenceAnnotation rdf:about="http://www.async.ece.utah.edu/pIKELeftCassette_2/annotation3">
        <sbol:persistentIdentity rdf:resource="http://www.async.ece.utah.edu/pIKELeftCassette_2/annotation3"/>
        <sbol:displayId>annotation3</sbol:displayId>
        <prov:wasDerivedFrom rdf:resource="http://www.eugenecad.org/pIKELeftCassette_2/annotation_3"/>
        <sbol:location>
          <sbol:Range rdf:about="http://www.async.ece.utah.edu/pIKELeftCassette_2/annotation3/range">
            <sbol:persistentIdentity rdf:resource="http://www.async.ece.utah.edu/pIKELeftCassette_2/annotation3/range"/>
            <sbol:displayId>range</sbol:displayId>
            <sbol:start>1195</sbol:start>
            <sbol:end>1251</sbol:end>
            <sbol:orientation rdf:resource="http://sbols.org/v2#inline"/>
          </sbol:Range>
        </sbol:location>
        <sbol:component rdf:resource="http://www.async.ece.utah.edu/pIKELeftCassette_2/component2"/>
      </sbol:SequenceAnnotation>
    </sbol:sequenceAnnotation>
    <sbol:sequenceAnnotation>
      <sbol:SequenceAnnotation rdf:about="http://www.async.ece.utah.edu/pIKELeftCassette_2/annotation2">
        <sbol:persistentIdentity rdf:resource="http://www.async.ece.utah.edu/pIKELeftCassette_2/annotation2"/>
        <sbol:displayId>annotation2</sbol:displayId>
        <prov:wasDerivedFrom rdf:resource="http://www.eugenecad.org/pIKELeftCassette_2/annotation_2"/>
        <sbol:location>
          <sbol:Range rdf:about="http://www.async.ece.utah.edu/pIKELeftCassette_2/annotation2/range">
            <sbol:persistentIdentity rdf:resource="http://www.async.ece.utah.edu/pIKELeftCassette_2/annotation2/range"/>
            <sbol:displayId>range</sbol:displayId>
            <sbol:start>55</sbol:start>
            <sbol:end>1194</sbol:end>
            <sbol:orientation rdf:resource="http://sbols.org/v2#inline"/>
          </sbol:Range>
        </sbol:location>
        <sbol:component rdf:resource="http://www.async.ece.utah.edu/pIKELeftCassette_2/component1"/>
      </sbol:SequenceAnnotation>
    </sbol:sequenceAnnotation>
    <sbol:sequenceAnnotation>
      <sbol:SequenceAnnotation rdf:about="http://www.async.ece.utah.edu/pIKELeftCassette_2/annotation1">
        <sbol:persistentIdentity rdf:resource="http://www.async.ece.utah.edu/pIKELeftCassette_2/annotation1"/>
        <sbol:displayId>annotation1</sbol:displayId>
        <prov:wasDerivedFrom rdf:resource="http://www.eugenecad.org/pIKELeftCassette_2/annotation_1"/>
        <sbol:location>
          <sbol:Range rdf:about="http://www.async.ece.utah.edu/pIKELeftCassette_2/annotation1/range">
            <sbol:persistentIdentity rdf:resource="http://www.async.ece.utah.edu/pIKELeftCassette_2/annotation1/range"/>
            <sbol:displayId>range</sbol:displayId>
            <sbol:start>1</sbol:start>
            <sbol:end>54</sbol:end>
            <sbol:orientation rdf:resource="http://sbols.org/v2#inline"/>
          </sbol:Range>
        </sbol:location>
        <sbol:component rdf:resource="http://www.async.ece.utah.edu/pIKELeftCassette_2/component0"/>
      </sbol:SequenceAnnotation>
    </sbol:sequenceAnnotation>
    <sbol:sequence rdf:resource="http://www.async.ece.utah.edu/pIKELeftCassette_2_sequence"/>
  </sbol:ComponentDefinition>
  <sbol:ComponentDefinition rdf:about="http://www.async.ece.utah.edu/pTAK_Toggle_14">
    <sbol:persistentIdentity rdf:resource="http://www.async.ece.utah.edu/pTAK_Toggle_14"/>
    <sbol:displayId>pTAK_Toggle_14</sbol:displayId>
    <prov:wasDerivedFrom rdf:resource="http://www.async.ece.utah.edu#comp_10_8_2013_13_9_5_192_iBioSim"/>
    <dcterms:title>pTAK Toggle Switch 14</dcterms:title>
>>>>>>> d81c6eac
    <dcterms:description>This is a pTAK class toggle switch similar to those constructed by Gardner et al.</dcterms:description>
    <sbol:type rdf:resource="http://www.biopax.org/release/biopax-level3.owl#DnaRegion"/>
    <sbol:role rdf:resource="http://identifiers.org/so/SO:0000804"/>
    <sbol:component>
<<<<<<< HEAD
      <sbol:Component rdf:about="http://www.async.ece.utah.edu/pTAK_Toggle_3/component0">
        <sbol:persistentIdentity rdf:resource="http://www.async.ece.utah.edu/pTAK_Toggle_3/component0"/>
        <sbol:displayId>component0</sbol:displayId>
        <sbol:access rdf:resource="http://sbols.org/v2#public"/>
        <sbol:definition rdf:resource="http://www.async.ece.utah.edu/pTAKLeftCassette_1"/>
      </sbol:Component>
    </sbol:component>
    <sbol:component>
      <sbol:Component rdf:about="http://www.async.ece.utah.edu/pTAK_Toggle_3/component1">
        <sbol:persistentIdentity rdf:resource="http://www.async.ece.utah.edu/pTAK_Toggle_3/component1"/>
        <sbol:displayId>component1</sbol:displayId>
        <sbol:access rdf:resource="http://sbols.org/v2#public"/>
        <sbol:definition rdf:resource="http://www.async.ece.utah.edu/pTAKRightCassette_3"/>
      </sbol:Component>
    </sbol:component>
    <sbol:sequenceAnnotation>
      <sbol:SequenceAnnotation rdf:about="http://www.async.ece.utah.edu/pTAK_Toggle_3/annotation1">
        <sbol:persistentIdentity rdf:resource="http://www.async.ece.utah.edu/pTAK_Toggle_3/annotation1"/>
        <sbol:displayId>annotation1</sbol:displayId>
        <prov:wasDerivedFrom rdf:resource="http://www.async.ece.utah.edu#anno0_10_8_2013_13_11_16_119_iBioSim"/>
        <sbol:location>
          <sbol:Range rdf:about="http://www.async.ece.utah.edu/pTAK_Toggle_3/annotation1/range">
            <sbol:persistentIdentity rdf:resource="http://www.async.ece.utah.edu/pTAK_Toggle_3/annotation1/range"/>
            <sbol:displayId>range</sbol:displayId>
            <sbol:start>1</sbol:start>
            <sbol:end>1320</sbol:end>
            <sbol:orientation rdf:resource="http://sbols.org/v2#reverseComplement"/>
          </sbol:Range>
        </sbol:location>
        <sbol:component rdf:resource="http://www.async.ece.utah.edu/pTAK_Toggle_3/component0"/>
      </sbol:SequenceAnnotation>
    </sbol:sequenceAnnotation>
    <sbol:sequenceAnnotation>
      <sbol:SequenceAnnotation rdf:about="http://www.async.ece.utah.edu/pTAK_Toggle_3/annotation2">
        <sbol:persistentIdentity rdf:resource="http://www.async.ece.utah.edu/pTAK_Toggle_3/annotation2"/>
        <sbol:displayId>annotation2</sbol:displayId>
        <prov:wasDerivedFrom rdf:resource="http://www.async.ece.utah.edu#anno1_10_8_2013_13_11_16_119_iBioSim"/>
        <sbol:location>
          <sbol:Range rdf:about="http://www.async.ece.utah.edu/pTAK_Toggle_3/annotation2/range">
            <sbol:persistentIdentity rdf:resource="http://www.async.ece.utah.edu/pTAK_Toggle_3/annotation2/range"/>
            <sbol:displayId>range</sbol:displayId>
            <sbol:start>1321</sbol:start>
            <sbol:end>3067</sbol:end>
            <sbol:orientation rdf:resource="http://sbols.org/v2#inline"/>
          </sbol:Range>
        </sbol:location>
        <sbol:component rdf:resource="http://www.async.ece.utah.edu/pTAK_Toggle_3/component1"/>
      </sbol:SequenceAnnotation>
    </sbol:sequenceAnnotation>
    <sbol:sequence rdf:resource="http://www.async.ece.utah.edu/www_async_ece_utah_edu_seq_10_8_2013_13_11_16_119_iBioSim"/>
  </sbol:ComponentDefinition>
  <sbol:ComponentDefinition rdf:about="http://www.async.ece.utah.edu/pTAKLeftCassette_4">
    <sbol:persistentIdentity rdf:resource="http://www.async.ece.utah.edu/pTAKLeftCassette_4"/>
    <sbol:displayId>pTAKLeftCassette_4</sbol:displayId>
    <prov:wasDerivedFrom rdf:resource="http://www.eugenecad.org/pTAKLeftCassette_4"/>
    <dcterms:description>pTAKLeftCassette_4</dcterms:description>
    <sbol:type rdf:resource="http://www.biopax.org/release/biopax-level3.owl#DnaRegion"/>
    <sbol:role rdf:resource="http://identifiers.org/so/SO:0000805"/>
    <sbol:component>
      <sbol:Component rdf:about="http://www.async.ece.utah.edu/pTAKLeftCassette_4/component2">
        <sbol:persistentIdentity rdf:resource="http://www.async.ece.utah.edu/pTAKLeftCassette_4/component2"/>
        <sbol:displayId>component2</sbol:displayId>
        <sbol:access rdf:resource="http://sbols.org/v2#public"/>
        <sbol:definition rdf:resource="http://www.async.ece.utah.edu/ECK120034435"/>
      </sbol:Component>
    </sbol:component>
    <sbol:component>
      <sbol:Component rdf:about="http://www.async.ece.utah.edu/pTAKLeftCassette_4/component0">
        <sbol:persistentIdentity rdf:resource="http://www.async.ece.utah.edu/pTAKLeftCassette_4/component0"/>
        <sbol:displayId>component0</sbol:displayId>
        <sbol:access rdf:resource="http://sbols.org/v2#public"/>
        <sbol:definition rdf:resource="http://www.async.ece.utah.edu/BBa_K121014"/>
      </sbol:Component>
    </sbol:component>
    <sbol:component>
      <sbol:Component rdf:about="http://www.async.ece.utah.edu/pTAKLeftCassette_4/component1">
        <sbol:persistentIdentity rdf:resource="http://www.async.ece.utah.edu/pTAKLeftCassette_4/component1"/>
        <sbol:displayId>component1</sbol:displayId>
        <sbol:access rdf:resource="http://sbols.org/v2#public"/>
        <sbol:definition rdf:resource="http://www.async.ece.utah.edu/BBa_J61115_BBa_C0012"/>
      </sbol:Component>
    </sbol:component>
    <sbol:sequenceAnnotation>
      <sbol:SequenceAnnotation rdf:about="http://www.async.ece.utah.edu/pTAKLeftCassette_4/annotation3">
        <sbol:persistentIdentity rdf:resource="http://www.async.ece.utah.edu/pTAKLeftCassette_4/annotation3"/>
        <sbol:displayId>annotation3</sbol:displayId>
        <prov:wasDerivedFrom rdf:resource="http://www.eugenecad.org/pTAKLeftCassette_4/annotation_3"/>
        <sbol:location>
          <sbol:Range rdf:about="http://www.async.ece.utah.edu/pTAKLeftCassette_4/annotation3/range">
            <sbol:persistentIdentity rdf:resource="http://www.async.ece.utah.edu/pTAKLeftCassette_4/annotation3/range"/>
            <sbol:displayId>range</sbol:displayId>
            <sbol:start>1231</sbol:start>
            <sbol:end>1287</sbol:end>
            <sbol:orientation rdf:resource="http://sbols.org/v2#inline"/>
          </sbol:Range>
        </sbol:location>
        <sbol:component rdf:resource="http://www.async.ece.utah.edu/pTAKLeftCassette_4/component2"/>
      </sbol:SequenceAnnotation>
    </sbol:sequenceAnnotation>
    <sbol:sequenceAnnotation>
      <sbol:SequenceAnnotation rdf:about="http://www.async.ece.utah.edu/pTAKLeftCassette_4/annotation2">
        <sbol:persistentIdentity rdf:resource="http://www.async.ece.utah.edu/pTAKLeftCassette_4/annotation2"/>
        <sbol:displayId>annotation2</sbol:displayId>
        <prov:wasDerivedFrom rdf:resource="http://www.eugenecad.org/pTAKLeftCassette_4/annotation_2"/>
        <sbol:location>
          <sbol:Range rdf:about="http://www.async.ece.utah.edu/pTAKLeftCassette_4/annotation2/range">
            <sbol:persistentIdentity rdf:resource="http://www.async.ece.utah.edu/pTAKLeftCassette_4/annotation2/range"/>
            <sbol:displayId>range</sbol:displayId>
            <sbol:start>91</sbol:start>
            <sbol:end>1230</sbol:end>
            <sbol:orientation rdf:resource="http://sbols.org/v2#inline"/>
          </sbol:Range>
        </sbol:location>
        <sbol:component rdf:resource="http://www.async.ece.utah.edu/pTAKLeftCassette_4/component1"/>
      </sbol:SequenceAnnotation>
    </sbol:sequenceAnnotation>
    <sbol:sequenceAnnotation>
      <sbol:SequenceAnnotation rdf:about="http://www.async.ece.utah.edu/pTAKLeftCassette_4/annotation1">
        <sbol:persistentIdentity rdf:resource="http://www.async.ece.utah.edu/pTAKLeftCassette_4/annotation1"/>
        <sbol:displayId>annotation1</sbol:displayId>
        <prov:wasDerivedFrom rdf:resource="http://www.eugenecad.org/pTAKLeftCassette_4/annotation_1"/>
        <sbol:location>
          <sbol:Range rdf:about="http://www.async.ece.utah.edu/pTAKLeftCassette_4/annotation1/range">
            <sbol:persistentIdentity rdf:resource="http://www.async.ece.utah.edu/pTAKLeftCassette_4/annotation1/range"/>
            <sbol:displayId>range</sbol:displayId>
            <sbol:start>1</sbol:start>
            <sbol:end>90</sbol:end>
            <sbol:orientation rdf:resource="http://sbols.org/v2#inline"/>
          </sbol:Range>
        </sbol:location>
        <sbol:component rdf:resource="http://www.async.ece.utah.edu/pTAKLeftCassette_4/component0"/>
      </sbol:SequenceAnnotation>
    </sbol:sequenceAnnotation>
    <sbol:sequence rdf:resource="http://www.async.ece.utah.edu/pTAKLeftCassette_4_sequence"/>
=======
      <sbol:Component rdf:about="http://www.async.ece.utah.edu/pTAK_Toggle_14/component0">
        <sbol:persistentIdentity rdf:resource="http://www.async.ece.utah.edu/pTAK_Toggle_14/component0"/>
        <sbol:displayId>component0</sbol:displayId>
        <sbol:access rdf:resource="http://sbols.org/v2#public"/>
        <sbol:definition rdf:resource="http://www.async.ece.utah.edu/pTAKLeftCassette_4"/>
      </sbol:Component>
    </sbol:component>
    <sbol:component>
      <sbol:Component rdf:about="http://www.async.ece.utah.edu/pTAK_Toggle_14/component1">
        <sbol:persistentIdentity rdf:resource="http://www.async.ece.utah.edu/pTAK_Toggle_14/component1"/>
        <sbol:displayId>component1</sbol:displayId>
        <sbol:access rdf:resource="http://sbols.org/v2#public"/>
        <sbol:definition rdf:resource="http://www.async.ece.utah.edu/pTAKRightCassette_2"/>
      </sbol:Component>
    </sbol:component>
    <sbol:sequenceAnnotation>
      <sbol:SequenceAnnotation rdf:about="http://www.async.ece.utah.edu/pTAK_Toggle_14/annotation2">
        <sbol:persistentIdentity rdf:resource="http://www.async.ece.utah.edu/pTAK_Toggle_14/annotation2"/>
        <sbol:displayId>annotation2</sbol:displayId>
        <prov:wasDerivedFrom rdf:resource="http://www.async.ece.utah.edu#anno1_10_8_2013_13_9_5_192_iBioSim"/>
        <sbol:location>
          <sbol:Range rdf:about="http://www.async.ece.utah.edu/pTAK_Toggle_14/annotation2/range">
            <sbol:persistentIdentity rdf:resource="http://www.async.ece.utah.edu/pTAK_Toggle_14/annotation2/range"/>
            <sbol:displayId>range</sbol:displayId>
            <sbol:start>1288</sbol:start>
            <sbol:end>3033</sbol:end>
            <sbol:orientation rdf:resource="http://sbols.org/v2#inline"/>
          </sbol:Range>
        </sbol:location>
        <sbol:component rdf:resource="http://www.async.ece.utah.edu/pTAK_Toggle_14/component1"/>
      </sbol:SequenceAnnotation>
    </sbol:sequenceAnnotation>
    <sbol:sequenceAnnotation>
      <sbol:SequenceAnnotation rdf:about="http://www.async.ece.utah.edu/pTAK_Toggle_14/annotation1">
        <sbol:persistentIdentity rdf:resource="http://www.async.ece.utah.edu/pTAK_Toggle_14/annotation1"/>
        <sbol:displayId>annotation1</sbol:displayId>
        <prov:wasDerivedFrom rdf:resource="http://www.async.ece.utah.edu#anno0_10_8_2013_13_9_5_192_iBioSim"/>
        <sbol:location>
          <sbol:Range rdf:about="http://www.async.ece.utah.edu/pTAK_Toggle_14/annotation1/range">
            <sbol:persistentIdentity rdf:resource="http://www.async.ece.utah.edu/pTAK_Toggle_14/annotation1/range"/>
            <sbol:displayId>range</sbol:displayId>
            <sbol:start>1</sbol:start>
            <sbol:end>1287</sbol:end>
            <sbol:orientation rdf:resource="http://sbols.org/v2#reverseComplement"/>
          </sbol:Range>
        </sbol:location>
        <sbol:component rdf:resource="http://www.async.ece.utah.edu/pTAK_Toggle_14/component0"/>
      </sbol:SequenceAnnotation>
    </sbol:sequenceAnnotation>
    <sbol:sequence rdf:resource="http://www.async.ece.utah.edu/www_async_ece_utah_edu_seq_10_8_2013_13_9_5_192_iBioSim"/>
  </sbol:ComponentDefinition>
  <sbol:ComponentDefinition rdf:about="http://www.async.ece.utah.edu/BBa_J61104">
    <sbol:persistentIdentity rdf:resource="http://www.async.ece.utah.edu/BBa_J61104"/>
    <sbol:displayId>BBa_J61104</sbol:displayId>
    <prov:wasDerivedFrom rdf:resource="http://partsregistry.org/part/BBa_J61104"/>
    <dcterms:title>BBa_J61104</dcterms:title>
    <dcterms:description>Ribosome Binding Site Family Member</dcterms:description>
    <sbol:type rdf:resource="http://www.biopax.org/release/biopax-level3.owl#DnaRegion"/>
    <sbol:role rdf:resource="http://identifiers.org/so/SO:0000139"/>
    <sbol:sequence rdf:resource="http://www.async.ece.utah.edu/BBa_J61104_sequence"/>
>>>>>>> d81c6eac
  </sbol:ComponentDefinition>
  <sbol:ComponentDefinition rdf:about="http://www.async.ece.utah.edu/BBa_J61130_BBa_C0040">
    <sbol:persistentIdentity rdf:resource="http://www.async.ece.utah.edu/BBa_J61130_BBa_C0040"/>
    <sbol:displayId>BBa_J61130_BBa_C0040</sbol:displayId>
    <prov:wasDerivedFrom rdf:resource="http://www.eugenecad.org/device/BBa_J61130_BBa_C0040"/>
    <dcterms:description>Repressor1</dcterms:description>
    <sbol:type rdf:resource="http://www.biopax.org/release/biopax-level3.owl#DnaRegion"/>
    <sbol:role rdf:resource="http://identifiers.org/so/SO:0000805"/>
    <sbol:component>
      <sbol:Component rdf:about="http://www.async.ece.utah.edu/BBa_J61130_BBa_C0040/component1">
        <sbol:persistentIdentity rdf:resource="http://www.async.ece.utah.edu/BBa_J61130_BBa_C0040/component1"/>
        <sbol:displayId>component1</sbol:displayId>
        <sbol:access rdf:resource="http://sbols.org/v2#public"/>
        <sbol:definition rdf:resource="http://www.async.ece.utah.edu/BBa_C0040"/>
      </sbol:Component>
    </sbol:component>
    <sbol:component>
      <sbol:Component rdf:about="http://www.async.ece.utah.edu/BBa_J61130_BBa_C0040/component0">
        <sbol:persistentIdentity rdf:resource="http://www.async.ece.utah.edu/BBa_J61130_BBa_C0040/component0"/>
        <sbol:displayId>component0</sbol:displayId>
        <sbol:access rdf:resource="http://sbols.org/v2#public"/>
        <sbol:definition rdf:resource="http://www.async.ece.utah.edu/BBa_J61130"/>
      </sbol:Component>
    </sbol:component>
    <sbol:sequenceAnnotation>
<<<<<<< HEAD
      <sbol:SequenceAnnotation rdf:about="http://www.async.ece.utah.edu/BBa_J61130_BBa_C0040/annotation2">
        <sbol:persistentIdentity rdf:resource="http://www.async.ece.utah.edu/BBa_J61130_BBa_C0040/annotation2"/>
        <sbol:displayId>annotation2</sbol:displayId>
        <prov:wasDerivedFrom rdf:resource="http://www.eugenecad.org/pIKERightCassette_3/Repressor1/annotation_2"/>
        <sbol:location>
          <sbol:Range rdf:about="http://www.async.ece.utah.edu/BBa_J61130_BBa_C0040/annotation2/range">
            <sbol:persistentIdentity rdf:resource="http://www.async.ece.utah.edu/BBa_J61130_BBa_C0040/annotation2/range"/>
            <sbol:displayId>range</sbol:displayId>
            <sbol:start>13</sbol:start>
            <sbol:end>672</sbol:end>
            <sbol:orientation rdf:resource="http://sbols.org/v2#inline"/>
          </sbol:Range>
        </sbol:location>
        <sbol:component rdf:resource="http://www.async.ece.utah.edu/BBa_J61130_BBa_C0040/component1"/>
      </sbol:SequenceAnnotation>
    </sbol:sequenceAnnotation>
    <sbol:sequenceAnnotation>
      <sbol:SequenceAnnotation rdf:about="http://www.async.ece.utah.edu/BBa_J61130_BBa_C0040/annotation1">
        <sbol:persistentIdentity rdf:resource="http://www.async.ece.utah.edu/BBa_J61130_BBa_C0040/annotation1"/>
=======
      <sbol:SequenceAnnotation rdf:about="http://www.async.ece.utah.edu/pTAK_Toggle_7/annotation1">
        <sbol:persistentIdentity rdf:resource="http://www.async.ece.utah.edu/pTAK_Toggle_7/annotation1"/>
>>>>>>> d81c6eac
        <sbol:displayId>annotation1</sbol:displayId>
        <prov:wasDerivedFrom rdf:resource="http://www.eugenecad.org/pIKERightCassette_3/Repressor1/annotation_1"/>
        <sbol:location>
          <sbol:Range rdf:about="http://www.async.ece.utah.edu/BBa_J61130_BBa_C0040/annotation1/range">
            <sbol:persistentIdentity rdf:resource="http://www.async.ece.utah.edu/BBa_J61130_BBa_C0040/annotation1/range"/>
            <sbol:displayId>range</sbol:displayId>
            <sbol:start>1</sbol:start>
            <sbol:end>12</sbol:end>
            <sbol:orientation rdf:resource="http://sbols.org/v2#inline"/>
          </sbol:Range>
        </sbol:location>
        <sbol:component rdf:resource="http://www.async.ece.utah.edu/BBa_J61130_BBa_C0040/component0"/>
      </sbol:SequenceAnnotation>
    </sbol:sequenceAnnotation>
<<<<<<< HEAD
    <sbol:sequence rdf:resource="http://www.async.ece.utah.edu/BBa_J61130_BBa_C0040_sequence"/>
  </sbol:ComponentDefinition>
  <sbol:ComponentDefinition rdf:about="http://www.async.ece.utah.edu/pIKE_Toggle_7">
    <sbol:persistentIdentity rdf:resource="http://www.async.ece.utah.edu/pIKE_Toggle_7"/>
    <sbol:displayId>pIKE_Toggle_7</sbol:displayId>
    <prov:wasDerivedFrom rdf:resource="http://www.async.ece.utah.edu#comp_10_8_2013_13_0_26_313_iBioSim"/>
    <dcterms:title>pIKE Toggle Switch 7</dcterms:title>
    <dcterms:description>This is a pIKE class toggle switch similar to those constructed by Gardner et al.</dcterms:description>
    <sbol:type rdf:resource="http://www.biopax.org/release/biopax-level3.owl#DnaRegion"/>
    <sbol:role rdf:resource="http://identifiers.org/so/SO:0000804"/>
    <sbol:component>
      <sbol:Component rdf:about="http://www.async.ece.utah.edu/pIKE_Toggle_7/component0">
        <sbol:persistentIdentity rdf:resource="http://www.async.ece.utah.edu/pIKE_Toggle_7/component0"/>
        <sbol:displayId>component0</sbol:displayId>
        <sbol:access rdf:resource="http://sbols.org/v2#public"/>
        <sbol:definition rdf:resource="http://www.async.ece.utah.edu/pIKELeftCassette_2"/>
      </sbol:Component>
    </sbol:component>
    <sbol:component>
      <sbol:Component rdf:about="http://www.async.ece.utah.edu/pIKE_Toggle_7/component1">
        <sbol:persistentIdentity rdf:resource="http://www.async.ece.utah.edu/pIKE_Toggle_7/component1"/>
        <sbol:displayId>component1</sbol:displayId>
        <sbol:access rdf:resource="http://sbols.org/v2#public"/>
        <sbol:definition rdf:resource="http://www.async.ece.utah.edu/pIKERightCassette_3"/>
      </sbol:Component>
    </sbol:component>
    <sbol:sequenceAnnotation>
      <sbol:SequenceAnnotation rdf:about="http://www.async.ece.utah.edu/pIKE_Toggle_7/annotation2">
        <sbol:persistentIdentity rdf:resource="http://www.async.ece.utah.edu/pIKE_Toggle_7/annotation2"/>
        <sbol:displayId>annotation2</sbol:displayId>
        <prov:wasDerivedFrom rdf:resource="http://www.async.ece.utah.edu#anno1_10_8_2013_13_0_26_313_iBioSim"/>
        <sbol:location>
          <sbol:Range rdf:about="http://www.async.ece.utah.edu/pIKE_Toggle_7/annotation2/range">
            <sbol:persistentIdentity rdf:resource="http://www.async.ece.utah.edu/pIKE_Toggle_7/annotation2/range"/>
            <sbol:displayId>range</sbol:displayId>
            <sbol:start>1252</sbol:start>
            <sbol:end>2908</sbol:end>
            <sbol:orientation rdf:resource="http://sbols.org/v2#inline"/>
          </sbol:Range>
        </sbol:location>
        <sbol:component rdf:resource="http://www.async.ece.utah.edu/pIKE_Toggle_7/component1"/>
      </sbol:SequenceAnnotation>
    </sbol:sequenceAnnotation>
    <sbol:sequenceAnnotation>
      <sbol:SequenceAnnotation rdf:about="http://www.async.ece.utah.edu/pIKE_Toggle_7/annotation1">
        <sbol:persistentIdentity rdf:resource="http://www.async.ece.utah.edu/pIKE_Toggle_7/annotation1"/>
        <sbol:displayId>annotation1</sbol:displayId>
        <prov:wasDerivedFrom rdf:resource="http://www.async.ece.utah.edu#anno0_10_8_2013_13_0_26_313_iBioSim"/>
        <sbol:location>
          <sbol:Range rdf:about="http://www.async.ece.utah.edu/pIKE_Toggle_7/annotation1/range">
            <sbol:persistentIdentity rdf:resource="http://www.async.ece.utah.edu/pIKE_Toggle_7/annotation1/range"/>
            <sbol:displayId>range</sbol:displayId>
            <sbol:start>1</sbol:start>
            <sbol:end>1251</sbol:end>
            <sbol:orientation rdf:resource="http://sbols.org/v2#reverseComplement"/>
          </sbol:Range>
        </sbol:location>
        <sbol:component rdf:resource="http://www.async.ece.utah.edu/pIKE_Toggle_7/component0"/>
      </sbol:SequenceAnnotation>
    </sbol:sequenceAnnotation>
    <sbol:sequence rdf:resource="http://www.async.ece.utah.edu/www_async_ece_utah_edu_seq_10_8_2013_13_0_26_313_iBioSim"/>
  </sbol:ComponentDefinition>
  <sbol:ComponentDefinition rdf:about="http://www.async.ece.utah.edu/BBa_C0051">
    <sbol:persistentIdentity rdf:resource="http://www.async.ece.utah.edu/BBa_C0051"/>
    <sbol:displayId>BBa_C0051</sbol:displayId>
    <prov:wasDerivedFrom rdf:resource="http://partsregistry.org/part/BBa_C0051"/>
    <dcterms:title>BBa_C0051</dcterms:title>
    <dcterms:description>cI repressor from E. coli phage lambda (+LVA)</dcterms:description>
    <sbol:type rdf:resource="http://www.biopax.org/release/biopax-level3.owl#DnaRegion"/>
    <sbol:role rdf:resource="http://identifiers.org/so/SO:0000316"/>
    <sbol:sequence rdf:resource="http://www.async.ece.utah.edu/BBa_C0051_sequence"/>
  </sbol:ComponentDefinition>
  <sbol:ComponentDefinition rdf:about="http://www.async.ece.utah.edu/ECK120033737">
    <sbol:persistentIdentity rdf:resource="http://www.async.ece.utah.edu/ECK120033737"/>
    <sbol:displayId>ECK120033737</sbol:displayId>
    <prov:wasDerivedFrom rdf:resource="http://www.eugenecad.org/parts/ECK120033737"/>
    <dcterms:title>ECK120033737</dcterms:title>
    <dcterms:description>Terminator</dcterms:description>
    <sbol:type rdf:resource="http://www.biopax.org/release/biopax-level3.owl#DnaRegion"/>
    <sbol:role rdf:resource="http://identifiers.org/so/SO:0000141"/>
    <sbol:sequence rdf:resource="http://www.async.ece.utah.edu/ECK120033737_sequence"/>
  </sbol:ComponentDefinition>
  <sbol:ComponentDefinition rdf:about="http://www.async.ece.utah.edu/pTAK_Toggle_4">
    <sbol:persistentIdentity rdf:resource="http://www.async.ece.utah.edu/pTAK_Toggle_4"/>
    <sbol:displayId>pTAK_Toggle_4</sbol:displayId>
    <prov:wasDerivedFrom rdf:resource="http://www.async.ece.utah.edu#comp_10_8_2013_13_11_52_182_iBioSim"/>
    <dcterms:title>pTAK Toggle Switch 4</dcterms:title>
    <dcterms:description>This is a pTAK class toggle switch similar to those constructed by Gardner et al.</dcterms:description>
    <sbol:type rdf:resource="http://www.biopax.org/release/biopax-level3.owl#DnaRegion"/>
    <sbol:role rdf:resource="http://identifiers.org/so/SO:0000804"/>
    <sbol:component>
      <sbol:Component rdf:about="http://www.async.ece.utah.edu/pTAK_Toggle_4/component1">
        <sbol:persistentIdentity rdf:resource="http://www.async.ece.utah.edu/pTAK_Toggle_4/component1"/>
        <sbol:displayId>component1</sbol:displayId>
        <sbol:access rdf:resource="http://sbols.org/v2#public"/>
        <sbol:definition rdf:resource="http://www.async.ece.utah.edu/pTAKRightCassette_4"/>
      </sbol:Component>
    </sbol:component>
    <sbol:component>
      <sbol:Component rdf:about="http://www.async.ece.utah.edu/pTAK_Toggle_4/component0">
        <sbol:persistentIdentity rdf:resource="http://www.async.ece.utah.edu/pTAK_Toggle_4/component0"/>
        <sbol:displayId>component0</sbol:displayId>
        <sbol:access rdf:resource="http://sbols.org/v2#public"/>
        <sbol:definition rdf:resource="http://www.async.ece.utah.edu/pTAKLeftCassette_1"/>
      </sbol:Component>
    </sbol:component>
    <sbol:sequenceAnnotation>
      <sbol:SequenceAnnotation rdf:about="http://www.async.ece.utah.edu/pTAK_Toggle_4/annotation2">
        <sbol:persistentIdentity rdf:resource="http://www.async.ece.utah.edu/pTAK_Toggle_4/annotation2"/>
        <sbol:displayId>annotation2</sbol:displayId>
        <prov:wasDerivedFrom rdf:resource="http://www.async.ece.utah.edu#anno1_10_8_2013_13_11_52_182_iBioSim"/>
        <sbol:location>
          <sbol:Range rdf:about="http://www.async.ece.utah.edu/pTAK_Toggle_4/annotation2/range">
            <sbol:persistentIdentity rdf:resource="http://www.async.ece.utah.edu/pTAK_Toggle_4/annotation2/range"/>
            <sbol:displayId>range</sbol:displayId>
            <sbol:start>1321</sbol:start>
            <sbol:end>3066</sbol:end>
            <sbol:orientation rdf:resource="http://sbols.org/v2#inline"/>
          </sbol:Range>
        </sbol:location>
        <sbol:component rdf:resource="http://www.async.ece.utah.edu/pTAK_Toggle_4/component1"/>
      </sbol:SequenceAnnotation>
    </sbol:sequenceAnnotation>
    <sbol:sequenceAnnotation>
      <sbol:SequenceAnnotation rdf:about="http://www.async.ece.utah.edu/pTAK_Toggle_4/annotation1">
        <sbol:persistentIdentity rdf:resource="http://www.async.ece.utah.edu/pTAK_Toggle_4/annotation1"/>
        <sbol:displayId>annotation1</sbol:displayId>
        <prov:wasDerivedFrom rdf:resource="http://www.async.ece.utah.edu#anno0_10_8_2013_13_11_52_182_iBioSim"/>
        <sbol:location>
          <sbol:Range rdf:about="http://www.async.ece.utah.edu/pTAK_Toggle_4/annotation1/range">
            <sbol:persistentIdentity rdf:resource="http://www.async.ece.utah.edu/pTAK_Toggle_4/annotation1/range"/>
            <sbol:displayId>range</sbol:displayId>
            <sbol:start>1</sbol:start>
            <sbol:end>1320</sbol:end>
            <sbol:orientation rdf:resource="http://sbols.org/v2#reverseComplement"/>
          </sbol:Range>
        </sbol:location>
        <sbol:component rdf:resource="http://www.async.ece.utah.edu/pTAK_Toggle_4/component0"/>
      </sbol:SequenceAnnotation>
    </sbol:sequenceAnnotation>
    <sbol:sequence rdf:resource="http://www.async.ece.utah.edu/www_async_ece_utah_edu_seq_10_8_2013_13_11_52_182_iBioSim"/>
  </sbol:ComponentDefinition>
  <sbol:ComponentDefinition rdf:about="http://www.async.ece.utah.edu/pTAK_Toggle_14">
    <sbol:persistentIdentity rdf:resource="http://www.async.ece.utah.edu/pTAK_Toggle_14"/>
    <sbol:displayId>pTAK_Toggle_14</sbol:displayId>
    <prov:wasDerivedFrom rdf:resource="http://www.async.ece.utah.edu#comp_10_8_2013_13_9_5_192_iBioSim"/>
    <dcterms:title>pTAK Toggle Switch 14</dcterms:title>
    <dcterms:description>This is a pTAK class toggle switch similar to those constructed by Gardner et al.</dcterms:description>
=======
    <sbol:sequenceAnnotation>
      <sbol:SequenceAnnotation rdf:about="http://www.async.ece.utah.edu/pTAK_Toggle_7/annotation2">
        <sbol:persistentIdentity rdf:resource="http://www.async.ece.utah.edu/pTAK_Toggle_7/annotation2"/>
        <sbol:displayId>annotation2</sbol:displayId>
        <prov:wasDerivedFrom rdf:resource="http://www.async.ece.utah.edu#anno1_10_8_2013_13_14_44_804_iBioSim"/>
        <sbol:location>
          <sbol:Range rdf:about="http://www.async.ece.utah.edu/pTAK_Toggle_7/annotation2/range">
            <sbol:persistentIdentity rdf:resource="http://www.async.ece.utah.edu/pTAK_Toggle_7/annotation2/range"/>
            <sbol:displayId>range</sbol:displayId>
            <sbol:start>1288</sbol:start>
            <sbol:end>3034</sbol:end>
            <sbol:orientation rdf:resource="http://sbols.org/v2#inline"/>
          </sbol:Range>
        </sbol:location>
        <sbol:component rdf:resource="http://www.async.ece.utah.edu/pTAK_Toggle_7/component1"/>
      </sbol:SequenceAnnotation>
    </sbol:sequenceAnnotation>
    <sbol:sequence rdf:resource="http://www.async.ece.utah.edu/www_async_ece_utah_edu_seq_10_8_2013_13_14_44_804_iBioSim"/>
  </sbol:ComponentDefinition>
  <sbol:ComponentDefinition rdf:about="http://www.async.ece.utah.edu/pTAK_Toggle_3">
    <sbol:persistentIdentity rdf:resource="http://www.async.ece.utah.edu/pTAK_Toggle_3"/>
    <sbol:displayId>pTAK_Toggle_3</sbol:displayId>
    <prov:wasDerivedFrom rdf:resource="http://www.async.ece.utah.edu#comp_10_8_2013_13_11_16_119_iBioSim"/>
    <dcterms:title>pTAK Toggle Switch 3</dcterms:title>
    <dcterms:description>This is a pTAK class toggle switch similar to those constructed by Gardner et al.</dcterms:description>
    <sbol:type rdf:resource="http://www.biopax.org/release/biopax-level3.owl#DnaRegion"/>
    <sbol:role rdf:resource="http://identifiers.org/so/SO:0000804"/>
    <sbol:component>
      <sbol:Component rdf:about="http://www.async.ece.utah.edu/pTAK_Toggle_3/component0">
        <sbol:persistentIdentity rdf:resource="http://www.async.ece.utah.edu/pTAK_Toggle_3/component0"/>
        <sbol:displayId>component0</sbol:displayId>
        <sbol:access rdf:resource="http://sbols.org/v2#public"/>
        <sbol:definition rdf:resource="http://www.async.ece.utah.edu/pTAKLeftCassette_1"/>
      </sbol:Component>
    </sbol:component>
    <sbol:component>
      <sbol:Component rdf:about="http://www.async.ece.utah.edu/pTAK_Toggle_3/component1">
        <sbol:persistentIdentity rdf:resource="http://www.async.ece.utah.edu/pTAK_Toggle_3/component1"/>
        <sbol:displayId>component1</sbol:displayId>
        <sbol:access rdf:resource="http://sbols.org/v2#public"/>
        <sbol:definition rdf:resource="http://www.async.ece.utah.edu/pTAKRightCassette_3"/>
      </sbol:Component>
    </sbol:component>
    <sbol:sequenceAnnotation>
      <sbol:SequenceAnnotation rdf:about="http://www.async.ece.utah.edu/pTAK_Toggle_3/annotation2">
        <sbol:persistentIdentity rdf:resource="http://www.async.ece.utah.edu/pTAK_Toggle_3/annotation2"/>
        <sbol:displayId>annotation2</sbol:displayId>
        <prov:wasDerivedFrom rdf:resource="http://www.async.ece.utah.edu#anno1_10_8_2013_13_11_16_119_iBioSim"/>
        <sbol:location>
          <sbol:Range rdf:about="http://www.async.ece.utah.edu/pTAK_Toggle_3/annotation2/range">
            <sbol:persistentIdentity rdf:resource="http://www.async.ece.utah.edu/pTAK_Toggle_3/annotation2/range"/>
            <sbol:displayId>range</sbol:displayId>
            <sbol:start>1321</sbol:start>
            <sbol:end>3067</sbol:end>
            <sbol:orientation rdf:resource="http://sbols.org/v2#inline"/>
          </sbol:Range>
        </sbol:location>
        <sbol:component rdf:resource="http://www.async.ece.utah.edu/pTAK_Toggle_3/component1"/>
      </sbol:SequenceAnnotation>
    </sbol:sequenceAnnotation>
    <sbol:sequenceAnnotation>
      <sbol:SequenceAnnotation rdf:about="http://www.async.ece.utah.edu/pTAK_Toggle_3/annotation1">
        <sbol:persistentIdentity rdf:resource="http://www.async.ece.utah.edu/pTAK_Toggle_3/annotation1"/>
        <sbol:displayId>annotation1</sbol:displayId>
        <prov:wasDerivedFrom rdf:resource="http://www.async.ece.utah.edu#anno0_10_8_2013_13_11_16_119_iBioSim"/>
        <sbol:location>
          <sbol:Range rdf:about="http://www.async.ece.utah.edu/pTAK_Toggle_3/annotation1/range">
            <sbol:persistentIdentity rdf:resource="http://www.async.ece.utah.edu/pTAK_Toggle_3/annotation1/range"/>
            <sbol:displayId>range</sbol:displayId>
            <sbol:start>1</sbol:start>
            <sbol:end>1320</sbol:end>
            <sbol:orientation rdf:resource="http://sbols.org/v2#reverseComplement"/>
          </sbol:Range>
        </sbol:location>
        <sbol:component rdf:resource="http://www.async.ece.utah.edu/pTAK_Toggle_3/component0"/>
      </sbol:SequenceAnnotation>
    </sbol:sequenceAnnotation>
    <sbol:sequence rdf:resource="http://www.async.ece.utah.edu/www_async_ece_utah_edu_seq_10_8_2013_13_11_16_119_iBioSim"/>
  </sbol:ComponentDefinition>
  <sbol:ComponentDefinition rdf:about="http://www.async.ece.utah.edu/pIKE_Toggle_1">
    <sbol:persistentIdentity rdf:resource="http://www.async.ece.utah.edu/pIKE_Toggle_1"/>
    <sbol:displayId>pIKE_Toggle_1</sbol:displayId>
    <prov:wasDerivedFrom rdf:resource="http://www.async.ece.utah.edu#comp_10_8_2013_12_45_4_890_iBioSim"/>
    <dcterms:title>pIKE Toggle Switch 1</dcterms:title>
    <dcterms:description>This is a pIKE class toggle switch similar to those constructed by Gardner et al.</dcterms:description>
    <sbol:type rdf:resource="http://www.biopax.org/release/biopax-level3.owl#DnaRegion"/>
    <sbol:role rdf:resource="http://identifiers.org/so/SO:0000804"/>
    <sbol:component>
      <sbol:Component rdf:about="http://www.async.ece.utah.edu/pIKE_Toggle_1/component0">
        <sbol:persistentIdentity rdf:resource="http://www.async.ece.utah.edu/pIKE_Toggle_1/component0"/>
        <sbol:displayId>component0</sbol:displayId>
        <sbol:access rdf:resource="http://sbols.org/v2#public"/>
        <sbol:definition rdf:resource="http://www.async.ece.utah.edu/pIKELeftCassette_1"/>
      </sbol:Component>
    </sbol:component>
    <sbol:component>
      <sbol:Component rdf:about="http://www.async.ece.utah.edu/pIKE_Toggle_1/component1">
        <sbol:persistentIdentity rdf:resource="http://www.async.ece.utah.edu/pIKE_Toggle_1/component1"/>
        <sbol:displayId>component1</sbol:displayId>
        <sbol:access rdf:resource="http://sbols.org/v2#public"/>
        <sbol:definition rdf:resource="http://www.async.ece.utah.edu/pIKERightCassette_1"/>
      </sbol:Component>
    </sbol:component>
    <sbol:sequenceAnnotation>
      <sbol:SequenceAnnotation rdf:about="http://www.async.ece.utah.edu/pIKE_Toggle_1/annotation2">
        <sbol:persistentIdentity rdf:resource="http://www.async.ece.utah.edu/pIKE_Toggle_1/annotation2"/>
        <sbol:displayId>annotation2</sbol:displayId>
        <prov:wasDerivedFrom rdf:resource="http://www.async.ece.utah.edu#anno1_10_8_2013_12_45_4_890_iBioSim"/>
        <sbol:location>
          <sbol:Range rdf:about="http://www.async.ece.utah.edu/pIKE_Toggle_1/annotation2/range">
            <sbol:persistentIdentity rdf:resource="http://www.async.ece.utah.edu/pIKE_Toggle_1/annotation2/range"/>
            <sbol:displayId>range</sbol:displayId>
            <sbol:start>1285</sbol:start>
            <sbol:end>2941</sbol:end>
            <sbol:orientation rdf:resource="http://sbols.org/v2#inline"/>
          </sbol:Range>
        </sbol:location>
        <sbol:component rdf:resource="http://www.async.ece.utah.edu/pIKE_Toggle_1/component1"/>
      </sbol:SequenceAnnotation>
    </sbol:sequenceAnnotation>
    <sbol:sequenceAnnotation>
      <sbol:SequenceAnnotation rdf:about="http://www.async.ece.utah.edu/pIKE_Toggle_1/annotation1">
        <sbol:persistentIdentity rdf:resource="http://www.async.ece.utah.edu/pIKE_Toggle_1/annotation1"/>
        <sbol:displayId>annotation1</sbol:displayId>
        <prov:wasDerivedFrom rdf:resource="http://www.async.ece.utah.edu#anno0_10_8_2013_12_45_4_890_iBioSim"/>
        <sbol:location>
          <sbol:Range rdf:about="http://www.async.ece.utah.edu/pIKE_Toggle_1/annotation1/range">
            <sbol:persistentIdentity rdf:resource="http://www.async.ece.utah.edu/pIKE_Toggle_1/annotation1/range"/>
            <sbol:displayId>range</sbol:displayId>
            <sbol:start>1</sbol:start>
            <sbol:end>1284</sbol:end>
            <sbol:orientation rdf:resource="http://sbols.org/v2#reverseComplement"/>
          </sbol:Range>
        </sbol:location>
        <sbol:component rdf:resource="http://www.async.ece.utah.edu/pIKE_Toggle_1/component0"/>
      </sbol:SequenceAnnotation>
    </sbol:sequenceAnnotation>
    <sbol:sequence rdf:resource="http://www.async.ece.utah.edu/www_async_ece_utah_edu_seq_10_8_2013_12_45_4_890_iBioSim"/>
  </sbol:ComponentDefinition>
  <sbol:ComponentDefinition rdf:about="http://www.async.ece.utah.edu/ECK120029600">
    <sbol:persistentIdentity rdf:resource="http://www.async.ece.utah.edu/ECK120029600"/>
    <sbol:displayId>ECK120029600</sbol:displayId>
    <prov:wasDerivedFrom rdf:resource="http://www.eugenecad.org/parts/ECK120029600"/>
    <dcterms:title>ECK120029600</dcterms:title>
    <dcterms:description>Terminator</dcterms:description>
    <sbol:type rdf:resource="http://www.biopax.org/release/biopax-level3.owl#DnaRegion"/>
    <sbol:role rdf:resource="http://identifiers.org/so/SO:0000141"/>
    <sbol:sequence rdf:resource="http://www.async.ece.utah.edu/ECK120029600_sequence"/>
  </sbol:ComponentDefinition>
  <sbol:ComponentDefinition rdf:about="http://www.async.ece.utah.edu/BBa_J61107">
    <sbol:persistentIdentity rdf:resource="http://www.async.ece.utah.edu/BBa_J61107"/>
    <sbol:displayId>BBa_J61107</sbol:displayId>
    <prov:wasDerivedFrom rdf:resource="http://partsregistry.org/part/BBa_J61107"/>
    <dcterms:title>BBa_J61107</dcterms:title>
    <dcterms:description>Ribosome Binding Site Family Member</dcterms:description>
    <sbol:type rdf:resource="http://www.biopax.org/release/biopax-level3.owl#DnaRegion"/>
    <sbol:role rdf:resource="http://identifiers.org/so/SO:0000139"/>
    <sbol:sequence rdf:resource="http://www.async.ece.utah.edu/BBa_J61107_sequence"/>
  </sbol:ComponentDefinition>
  <sbol:ComponentDefinition rdf:about="http://www.async.ece.utah.edu/BBa_J61130_BBa_C0051">
    <sbol:persistentIdentity rdf:resource="http://www.async.ece.utah.edu/BBa_J61130_BBa_C0051"/>
    <sbol:displayId>BBa_J61130_BBa_C0051</sbol:displayId>
    <prov:wasDerivedFrom rdf:resource="http://www.eugenecad.org/device/BBa_J61130_BBa_C0051"/>
    <dcterms:description>Repressor1</dcterms:description>
>>>>>>> d81c6eac
    <sbol:type rdf:resource="http://www.biopax.org/release/biopax-level3.owl#DnaRegion"/>
    <sbol:role rdf:resource="http://identifiers.org/so/SO:0000804"/>
    <sbol:component>
<<<<<<< HEAD
      <sbol:Component rdf:about="http://www.async.ece.utah.edu/pTAK_Toggle_14/component0">
        <sbol:persistentIdentity rdf:resource="http://www.async.ece.utah.edu/pTAK_Toggle_14/component0"/>
        <sbol:displayId>component0</sbol:displayId>
        <sbol:access rdf:resource="http://sbols.org/v2#public"/>
        <sbol:definition rdf:resource="http://www.async.ece.utah.edu/pTAKLeftCassette_4"/>
      </sbol:Component>
    </sbol:component>
    <sbol:component>
      <sbol:Component rdf:about="http://www.async.ece.utah.edu/pTAK_Toggle_14/component1">
        <sbol:persistentIdentity rdf:resource="http://www.async.ece.utah.edu/pTAK_Toggle_14/component1"/>
        <sbol:displayId>component1</sbol:displayId>
        <sbol:access rdf:resource="http://sbols.org/v2#public"/>
        <sbol:definition rdf:resource="http://www.async.ece.utah.edu/pTAKRightCassette_2"/>
      </sbol:Component>
    </sbol:component>
    <sbol:sequenceAnnotation>
      <sbol:SequenceAnnotation rdf:about="http://www.async.ece.utah.edu/pTAK_Toggle_14/annotation1">
        <sbol:persistentIdentity rdf:resource="http://www.async.ece.utah.edu/pTAK_Toggle_14/annotation1"/>
        <sbol:displayId>annotation1</sbol:displayId>
        <prov:wasDerivedFrom rdf:resource="http://www.async.ece.utah.edu#anno0_10_8_2013_13_9_5_192_iBioSim"/>
        <sbol:location>
          <sbol:Range rdf:about="http://www.async.ece.utah.edu/pTAK_Toggle_14/annotation1/range">
            <sbol:persistentIdentity rdf:resource="http://www.async.ece.utah.edu/pTAK_Toggle_14/annotation1/range"/>
            <sbol:displayId>range</sbol:displayId>
            <sbol:start>1</sbol:start>
            <sbol:end>1287</sbol:end>
            <sbol:orientation rdf:resource="http://sbols.org/v2#reverseComplement"/>
          </sbol:Range>
        </sbol:location>
        <sbol:component rdf:resource="http://www.async.ece.utah.edu/pTAK_Toggle_14/component0"/>
      </sbol:SequenceAnnotation>
    </sbol:sequenceAnnotation>
    <sbol:sequenceAnnotation>
      <sbol:SequenceAnnotation rdf:about="http://www.async.ece.utah.edu/pTAK_Toggle_14/annotation2">
        <sbol:persistentIdentity rdf:resource="http://www.async.ece.utah.edu/pTAK_Toggle_14/annotation2"/>
        <sbol:displayId>annotation2</sbol:displayId>
        <prov:wasDerivedFrom rdf:resource="http://www.async.ece.utah.edu#anno1_10_8_2013_13_9_5_192_iBioSim"/>
        <sbol:location>
          <sbol:Range rdf:about="http://www.async.ece.utah.edu/pTAK_Toggle_14/annotation2/range">
            <sbol:persistentIdentity rdf:resource="http://www.async.ece.utah.edu/pTAK_Toggle_14/annotation2/range"/>
            <sbol:displayId>range</sbol:displayId>
            <sbol:start>1288</sbol:start>
            <sbol:end>3033</sbol:end>
            <sbol:orientation rdf:resource="http://sbols.org/v2#inline"/>
          </sbol:Range>
        </sbol:location>
        <sbol:component rdf:resource="http://www.async.ece.utah.edu/pTAK_Toggle_14/component1"/>
      </sbol:SequenceAnnotation>
    </sbol:sequenceAnnotation>
    <sbol:sequence rdf:resource="http://www.async.ece.utah.edu/www_async_ece_utah_edu_seq_10_8_2013_13_9_5_192_iBioSim"/>
  </sbol:ComponentDefinition>
  <sbol:ComponentDefinition rdf:about="http://www.async.ece.utah.edu/BBa_J61104_BBa_C0012">
    <sbol:persistentIdentity rdf:resource="http://www.async.ece.utah.edu/BBa_J61104_BBa_C0012"/>
    <sbol:displayId>BBa_J61104_BBa_C0012</sbol:displayId>
    <prov:wasDerivedFrom rdf:resource="http://www.eugenecad.org/device/BBa_J61104_BBa_C0012"/>
    <dcterms:description>Repressor2</dcterms:description>
    <sbol:type rdf:resource="http://www.biopax.org/release/biopax-level3.owl#DnaRegion"/>
    <sbol:role rdf:resource="http://identifiers.org/so/SO:0000805"/>
    <sbol:component>
      <sbol:Component rdf:about="http://www.async.ece.utah.edu/BBa_J61104_BBa_C0012/component1">
        <sbol:persistentIdentity rdf:resource="http://www.async.ece.utah.edu/BBa_J61104_BBa_C0012/component1"/>
        <sbol:displayId>component1</sbol:displayId>
        <sbol:access rdf:resource="http://sbols.org/v2#public"/>
        <sbol:definition rdf:resource="http://www.async.ece.utah.edu/BBa_C0012"/>
      </sbol:Component>
    </sbol:component>
    <sbol:component>
      <sbol:Component rdf:about="http://www.async.ece.utah.edu/BBa_J61104_BBa_C0012/component0">
        <sbol:persistentIdentity rdf:resource="http://www.async.ece.utah.edu/BBa_J61104_BBa_C0012/component0"/>
        <sbol:displayId>component0</sbol:displayId>
        <sbol:access rdf:resource="http://sbols.org/v2#public"/>
        <sbol:definition rdf:resource="http://www.async.ece.utah.edu/BBa_J61104"/>
      </sbol:Component>
    </sbol:component>
    <sbol:sequenceAnnotation>
      <sbol:SequenceAnnotation rdf:about="http://www.async.ece.utah.edu/BBa_J61104_BBa_C0012/annotation2">
        <sbol:persistentIdentity rdf:resource="http://www.async.ece.utah.edu/BBa_J61104_BBa_C0012/annotation2"/>
        <sbol:displayId>annotation2</sbol:displayId>
        <prov:wasDerivedFrom rdf:resource="http://www.eugenecad.org/pIKELeftCassette_2/Repressor2/annotation_2"/>
        <sbol:location>
          <sbol:Range rdf:about="http://www.async.ece.utah.edu/BBa_J61104_BBa_C0012/annotation2/range">
            <sbol:persistentIdentity rdf:resource="http://www.async.ece.utah.edu/BBa_J61104_BBa_C0012/annotation2/range"/>
            <sbol:displayId>range</sbol:displayId>
            <sbol:start>13</sbol:start>
            <sbol:end>1140</sbol:end>
            <sbol:orientation rdf:resource="http://sbols.org/v2#inline"/>
          </sbol:Range>
        </sbol:location>
        <sbol:component rdf:resource="http://www.async.ece.utah.edu/BBa_J61104_BBa_C0012/component1"/>
      </sbol:SequenceAnnotation>
    </sbol:sequenceAnnotation>
    <sbol:sequenceAnnotation>
      <sbol:SequenceAnnotation rdf:about="http://www.async.ece.utah.edu/BBa_J61104_BBa_C0012/annotation1">
        <sbol:persistentIdentity rdf:resource="http://www.async.ece.utah.edu/BBa_J61104_BBa_C0012/annotation1"/>
        <sbol:displayId>annotation1</sbol:displayId>
        <prov:wasDerivedFrom rdf:resource="http://www.eugenecad.org/pIKELeftCassette_2/Repressor2/annotation_1"/>
        <sbol:location>
          <sbol:Range rdf:about="http://www.async.ece.utah.edu/BBa_J61104_BBa_C0012/annotation1/range">
            <sbol:persistentIdentity rdf:resource="http://www.async.ece.utah.edu/BBa_J61104_BBa_C0012/annotation1/range"/>
            <sbol:displayId>range</sbol:displayId>
            <sbol:start>1</sbol:start>
            <sbol:end>12</sbol:end>
            <sbol:orientation rdf:resource="http://sbols.org/v2#inline"/>
          </sbol:Range>
        </sbol:location>
        <sbol:component rdf:resource="http://www.async.ece.utah.edu/BBa_J61104_BBa_C0012/component0"/>
      </sbol:SequenceAnnotation>
    </sbol:sequenceAnnotation>
    <sbol:sequence rdf:resource="http://www.async.ece.utah.edu/BBa_J61104_BBa_C0012_sequence"/>
=======
      <sbol:Component rdf:about="http://www.async.ece.utah.edu/BBa_J61130_BBa_C0051/component0">
        <sbol:persistentIdentity rdf:resource="http://www.async.ece.utah.edu/BBa_J61130_BBa_C0051/component0"/>
        <sbol:displayId>component0</sbol:displayId>
        <sbol:access rdf:resource="http://sbols.org/v2#public"/>
        <sbol:definition rdf:resource="http://www.async.ece.utah.edu/BBa_J61130"/>
      </sbol:Component>
    </sbol:component>
    <sbol:component>
      <sbol:Component rdf:about="http://www.async.ece.utah.edu/BBa_J61130_BBa_C0051/component1">
        <sbol:persistentIdentity rdf:resource="http://www.async.ece.utah.edu/BBa_J61130_BBa_C0051/component1"/>
        <sbol:displayId>component1</sbol:displayId>
        <sbol:access rdf:resource="http://sbols.org/v2#public"/>
        <sbol:definition rdf:resource="http://www.async.ece.utah.edu/BBa_C0051"/>
      </sbol:Component>
    </sbol:component>
    <sbol:sequenceAnnotation>
      <sbol:SequenceAnnotation rdf:about="http://www.async.ece.utah.edu/BBa_J61130_BBa_C0051/annotation1">
        <sbol:persistentIdentity rdf:resource="http://www.async.ece.utah.edu/BBa_J61130_BBa_C0051/annotation1"/>
        <sbol:displayId>annotation1</sbol:displayId>
        <prov:wasDerivedFrom rdf:resource="http://www.eugenecad.org/pTAKRightCassette_3/Repressor1/annotation_1"/>
        <sbol:location>
          <sbol:Range rdf:about="http://www.async.ece.utah.edu/BBa_J61130_BBa_C0051/annotation1/range">
            <sbol:persistentIdentity rdf:resource="http://www.async.ece.utah.edu/BBa_J61130_BBa_C0051/annotation1/range"/>
            <sbol:displayId>range</sbol:displayId>
            <sbol:start>1</sbol:start>
            <sbol:end>12</sbol:end>
            <sbol:orientation rdf:resource="http://sbols.org/v2#inline"/>
          </sbol:Range>
        </sbol:location>
        <sbol:component rdf:resource="http://www.async.ece.utah.edu/BBa_J61130_BBa_C0051/component0"/>
      </sbol:SequenceAnnotation>
    </sbol:sequenceAnnotation>
    <sbol:sequenceAnnotation>
      <sbol:SequenceAnnotation rdf:about="http://www.async.ece.utah.edu/BBa_J61130_BBa_C0051/annotation2">
        <sbol:persistentIdentity rdf:resource="http://www.async.ece.utah.edu/BBa_J61130_BBa_C0051/annotation2"/>
        <sbol:displayId>annotation2</sbol:displayId>
        <prov:wasDerivedFrom rdf:resource="http://www.eugenecad.org/pTAKRightCassette_3/Repressor1/annotation_2"/>
        <sbol:location>
          <sbol:Range rdf:about="http://www.async.ece.utah.edu/BBa_J61130_BBa_C0051/annotation2/range">
            <sbol:persistentIdentity rdf:resource="http://www.async.ece.utah.edu/BBa_J61130_BBa_C0051/annotation2/range"/>
            <sbol:displayId>range</sbol:displayId>
            <sbol:start>13</sbol:start>
            <sbol:end>762</sbol:end>
            <sbol:orientation rdf:resource="http://sbols.org/v2#inline"/>
          </sbol:Range>
        </sbol:location>
        <sbol:component rdf:resource="http://www.async.ece.utah.edu/BBa_J61130_BBa_C0051/component1"/>
      </sbol:SequenceAnnotation>
    </sbol:sequenceAnnotation>
    <sbol:sequence rdf:resource="http://www.async.ece.utah.edu/BBa_J61130_BBa_C0051_sequence"/>
  </sbol:ComponentDefinition>
  <sbol:ComponentDefinition rdf:about="http://www.async.ece.utah.edu/BBa_J61120_BBa_C0040">
    <sbol:persistentIdentity rdf:resource="http://www.async.ece.utah.edu/BBa_J61120_BBa_C0040"/>
    <sbol:displayId>BBa_J61120_BBa_C0040</sbol:displayId>
    <prov:wasDerivedFrom rdf:resource="http://www.eugenecad.org/device/BBa_J61120_BBa_C0040"/>
    <dcterms:description>Repressor1</dcterms:description>
    <sbol:type rdf:resource="http://www.biopax.org/release/biopax-level3.owl#DnaRegion"/>
    <sbol:role rdf:resource="http://identifiers.org/so/SO:0000805"/>
    <sbol:component>
      <sbol:Component rdf:about="http://www.async.ece.utah.edu/BBa_J61120_BBa_C0040/component0">
        <sbol:persistentIdentity rdf:resource="http://www.async.ece.utah.edu/BBa_J61120_BBa_C0040/component0"/>
        <sbol:displayId>component0</sbol:displayId>
        <sbol:access rdf:resource="http://sbols.org/v2#public"/>
        <sbol:definition rdf:resource="http://www.async.ece.utah.edu/BBa_J61120"/>
      </sbol:Component>
    </sbol:component>
    <sbol:component>
      <sbol:Component rdf:about="http://www.async.ece.utah.edu/BBa_J61120_BBa_C0040/component1">
        <sbol:persistentIdentity rdf:resource="http://www.async.ece.utah.edu/BBa_J61120_BBa_C0040/component1"/>
        <sbol:displayId>component1</sbol:displayId>
        <sbol:access rdf:resource="http://sbols.org/v2#public"/>
        <sbol:definition rdf:resource="http://www.async.ece.utah.edu/BBa_C0040"/>
      </sbol:Component>
    </sbol:component>
    <sbol:sequenceAnnotation>
      <sbol:SequenceAnnotation rdf:about="http://www.async.ece.utah.edu/BBa_J61120_BBa_C0040/annotation1">
        <sbol:persistentIdentity rdf:resource="http://www.async.ece.utah.edu/BBa_J61120_BBa_C0040/annotation1"/>
        <sbol:displayId>annotation1</sbol:displayId>
        <prov:wasDerivedFrom rdf:resource="http://www.eugenecad.org/pIKERightCassette_1/Repressor1/annotation_1"/>
        <sbol:location>
          <sbol:Range rdf:about="http://www.async.ece.utah.edu/BBa_J61120_BBa_C0040/annotation1/range">
            <sbol:persistentIdentity rdf:resource="http://www.async.ece.utah.edu/BBa_J61120_BBa_C0040/annotation1/range"/>
            <sbol:displayId>range</sbol:displayId>
            <sbol:start>1</sbol:start>
            <sbol:end>12</sbol:end>
            <sbol:orientation rdf:resource="http://sbols.org/v2#inline"/>
          </sbol:Range>
        </sbol:location>
        <sbol:component rdf:resource="http://www.async.ece.utah.edu/BBa_J61120_BBa_C0040/component0"/>
      </sbol:SequenceAnnotation>
    </sbol:sequenceAnnotation>
    <sbol:sequenceAnnotation>
      <sbol:SequenceAnnotation rdf:about="http://www.async.ece.utah.edu/BBa_J61120_BBa_C0040/annotation2">
        <sbol:persistentIdentity rdf:resource="http://www.async.ece.utah.edu/BBa_J61120_BBa_C0040/annotation2"/>
        <sbol:displayId>annotation2</sbol:displayId>
        <prov:wasDerivedFrom rdf:resource="http://www.eugenecad.org/pIKERightCassette_1/Repressor1/annotation_2"/>
        <sbol:location>
          <sbol:Range rdf:about="http://www.async.ece.utah.edu/BBa_J61120_BBa_C0040/annotation2/range">
            <sbol:persistentIdentity rdf:resource="http://www.async.ece.utah.edu/BBa_J61120_BBa_C0040/annotation2/range"/>
            <sbol:displayId>range</sbol:displayId>
            <sbol:start>13</sbol:start>
            <sbol:end>672</sbol:end>
            <sbol:orientation rdf:resource="http://sbols.org/v2#inline"/>
          </sbol:Range>
        </sbol:location>
        <sbol:component rdf:resource="http://www.async.ece.utah.edu/BBa_J61120_BBa_C0040/component1"/>
      </sbol:SequenceAnnotation>
    </sbol:sequenceAnnotation>
    <sbol:sequence rdf:resource="http://www.async.ece.utah.edu/BBa_J61120_BBa_C0040_sequence"/>
>>>>>>> d81c6eac
  </sbol:ComponentDefinition>
  <sbol:ComponentDefinition rdf:about="http://www.async.ece.utah.edu/pTAK_Toggle_6">
    <sbol:persistentIdentity rdf:resource="http://www.async.ece.utah.edu/pTAK_Toggle_6"/>
    <sbol:displayId>pTAK_Toggle_6</sbol:displayId>
    <prov:wasDerivedFrom rdf:resource="http://www.async.ece.utah.edu#comp_10_8_2013_13_14_20_700_iBioSim"/>
    <dcterms:title>pTAK Toggle Switch 6</dcterms:title>
    <dcterms:description>This is a pTAK class toggle switch similar to those constructed by Gardner et al.</dcterms:description>
    <sbol:type rdf:resource="http://www.biopax.org/release/biopax-level3.owl#DnaRegion"/>
    <sbol:role rdf:resource="http://identifiers.org/so/SO:0000804"/>
    <sbol:component>
<<<<<<< HEAD
      <sbol:Component rdf:about="http://www.async.ece.utah.edu/pTAK_Toggle_6/component0">
        <sbol:persistentIdentity rdf:resource="http://www.async.ece.utah.edu/pTAK_Toggle_6/component0"/>
        <sbol:displayId>component0</sbol:displayId>
        <sbol:access rdf:resource="http://sbols.org/v2#public"/>
        <sbol:definition rdf:resource="http://www.async.ece.utah.edu/pTAKLeftCassette_2"/>
      </sbol:Component>
    </sbol:component>
    <sbol:component>
      <sbol:Component rdf:about="http://www.async.ece.utah.edu/pTAK_Toggle_6/component1">
        <sbol:persistentIdentity rdf:resource="http://www.async.ece.utah.edu/pTAK_Toggle_6/component1"/>
=======
      <sbol:Component rdf:about="http://www.async.ece.utah.edu/pIKELeftCassette_1/component1">
        <sbol:persistentIdentity rdf:resource="http://www.async.ece.utah.edu/pIKELeftCassette_1/component1"/>
>>>>>>> d81c6eac
        <sbol:displayId>component1</sbol:displayId>
        <sbol:access rdf:resource="http://sbols.org/v2#public"/>
        <sbol:definition rdf:resource="http://www.async.ece.utah.edu/pTAKRightCassette_2"/>
      </sbol:Component>
    </sbol:component>
    <sbol:component>
      <sbol:Component rdf:about="http://www.async.ece.utah.edu/pIKELeftCassette_1/component0">
        <sbol:persistentIdentity rdf:resource="http://www.async.ece.utah.edu/pIKELeftCassette_1/component0"/>
        <sbol:displayId>component0</sbol:displayId>
        <sbol:access rdf:resource="http://sbols.org/v2#public"/>
        <sbol:definition rdf:resource="http://www.async.ece.utah.edu/BBa_R0040"/>
      </sbol:Component>
    </sbol:component>
    <sbol:sequenceAnnotation>
      <sbol:SequenceAnnotation rdf:about="http://www.async.ece.utah.edu/pTAK_Toggle_6/annotation2">
        <sbol:persistentIdentity rdf:resource="http://www.async.ece.utah.edu/pTAK_Toggle_6/annotation2"/>
        <sbol:displayId>annotation2</sbol:displayId>
        <prov:wasDerivedFrom rdf:resource="http://www.async.ece.utah.edu#anno1_10_8_2013_13_14_20_700_iBioSim"/>
        <sbol:location>
<<<<<<< HEAD
          <sbol:Range rdf:about="http://www.async.ece.utah.edu/pTAK_Toggle_6/annotation2/range">
            <sbol:persistentIdentity rdf:resource="http://www.async.ece.utah.edu/pTAK_Toggle_6/annotation2/range"/>
            <sbol:displayId>range</sbol:displayId>
            <sbol:start>1288</sbol:start>
            <sbol:end>3033</sbol:end>
            <sbol:orientation rdf:resource="http://sbols.org/v2#inline"/>
          </sbol:Range>
        </sbol:location>
        <sbol:component rdf:resource="http://www.async.ece.utah.edu/pTAK_Toggle_6/component1"/>
      </sbol:SequenceAnnotation>
    </sbol:sequenceAnnotation>
    <sbol:sequenceAnnotation>
      <sbol:SequenceAnnotation rdf:about="http://www.async.ece.utah.edu/pTAK_Toggle_6/annotation1">
        <sbol:persistentIdentity rdf:resource="http://www.async.ece.utah.edu/pTAK_Toggle_6/annotation1"/>
=======
          <sbol:Range rdf:about="http://www.async.ece.utah.edu/pIKELeftCassette_1/annotation2/range">
            <sbol:persistentIdentity rdf:resource="http://www.async.ece.utah.edu/pIKELeftCassette_1/annotation2/range"/>
            <sbol:displayId>range</sbol:displayId>
            <sbol:start>55</sbol:start>
            <sbol:end>1194</sbol:end>
            <sbol:orientation rdf:resource="http://sbols.org/v2#inline"/>
          </sbol:Range>
        </sbol:location>
        <sbol:component rdf:resource="http://www.async.ece.utah.edu/pIKELeftCassette_1/component1"/>
      </sbol:SequenceAnnotation>
    </sbol:sequenceAnnotation>
    <sbol:sequenceAnnotation>
      <sbol:SequenceAnnotation rdf:about="http://www.async.ece.utah.edu/pIKELeftCassette_1/annotation1">
        <sbol:persistentIdentity rdf:resource="http://www.async.ece.utah.edu/pIKELeftCassette_1/annotation1"/>
>>>>>>> d81c6eac
        <sbol:displayId>annotation1</sbol:displayId>
        <prov:wasDerivedFrom rdf:resource="http://www.async.ece.utah.edu#anno0_10_8_2013_13_14_20_700_iBioSim"/>
        <sbol:location>
          <sbol:Range rdf:about="http://www.async.ece.utah.edu/pTAK_Toggle_6/annotation1/range">
            <sbol:persistentIdentity rdf:resource="http://www.async.ece.utah.edu/pTAK_Toggle_6/annotation1/range"/>
            <sbol:displayId>range</sbol:displayId>
            <sbol:start>1</sbol:start>
            <sbol:end>1287</sbol:end>
            <sbol:orientation rdf:resource="http://sbols.org/v2#reverseComplement"/>
          </sbol:Range>
        </sbol:location>
        <sbol:component rdf:resource="http://www.async.ece.utah.edu/pTAK_Toggle_6/component0"/>
      </sbol:SequenceAnnotation>
    </sbol:sequenceAnnotation>
<<<<<<< HEAD
    <sbol:sequence rdf:resource="http://www.async.ece.utah.edu/www_async_ece_utah_edu_seq_10_8_2013_13_14_20_700_iBioSim"/>
  </sbol:ComponentDefinition>
  <sbol:ComponentDefinition rdf:about="http://www.async.ece.utah.edu/BBa_J61130_BBa_C0051">
    <sbol:persistentIdentity rdf:resource="http://www.async.ece.utah.edu/BBa_J61130_BBa_C0051"/>
    <sbol:displayId>BBa_J61130_BBa_C0051</sbol:displayId>
    <prov:wasDerivedFrom rdf:resource="http://www.eugenecad.org/device/BBa_J61130_BBa_C0051"/>
    <dcterms:description>Repressor1</dcterms:description>
    <sbol:type rdf:resource="http://www.biopax.org/release/biopax-level3.owl#DnaRegion"/>
    <sbol:role rdf:resource="http://identifiers.org/so/SO:0000805"/>
    <sbol:component>
      <sbol:Component rdf:about="http://www.async.ece.utah.edu/BBa_J61130_BBa_C0051/component0">
        <sbol:persistentIdentity rdf:resource="http://www.async.ece.utah.edu/BBa_J61130_BBa_C0051/component0"/>
        <sbol:displayId>component0</sbol:displayId>
        <sbol:access rdf:resource="http://sbols.org/v2#public"/>
        <sbol:definition rdf:resource="http://www.async.ece.utah.edu/BBa_J61130"/>
      </sbol:Component>
    </sbol:component>
    <sbol:component>
      <sbol:Component rdf:about="http://www.async.ece.utah.edu/BBa_J61130_BBa_C0051/component1">
        <sbol:persistentIdentity rdf:resource="http://www.async.ece.utah.edu/BBa_J61130_BBa_C0051/component1"/>
        <sbol:displayId>component1</sbol:displayId>
        <sbol:access rdf:resource="http://sbols.org/v2#public"/>
        <sbol:definition rdf:resource="http://www.async.ece.utah.edu/BBa_C0051"/>
      </sbol:Component>
    </sbol:component>
    <sbol:sequenceAnnotation>
      <sbol:SequenceAnnotation rdf:about="http://www.async.ece.utah.edu/BBa_J61130_BBa_C0051/annotation1">
        <sbol:persistentIdentity rdf:resource="http://www.async.ece.utah.edu/BBa_J61130_BBa_C0051/annotation1"/>
        <sbol:displayId>annotation1</sbol:displayId>
        <prov:wasDerivedFrom rdf:resource="http://www.eugenecad.org/pTAKRightCassette_3/Repressor1/annotation_1"/>
        <sbol:location>
          <sbol:Range rdf:about="http://www.async.ece.utah.edu/BBa_J61130_BBa_C0051/annotation1/range">
            <sbol:persistentIdentity rdf:resource="http://www.async.ece.utah.edu/BBa_J61130_BBa_C0051/annotation1/range"/>
            <sbol:displayId>range</sbol:displayId>
            <sbol:start>1</sbol:start>
            <sbol:end>12</sbol:end>
            <sbol:orientation rdf:resource="http://sbols.org/v2#inline"/>
          </sbol:Range>
        </sbol:location>
        <sbol:component rdf:resource="http://www.async.ece.utah.edu/BBa_J61130_BBa_C0051/component0"/>
      </sbol:SequenceAnnotation>
    </sbol:sequenceAnnotation>
    <sbol:sequenceAnnotation>
      <sbol:SequenceAnnotation rdf:about="http://www.async.ece.utah.edu/BBa_J61130_BBa_C0051/annotation2">
        <sbol:persistentIdentity rdf:resource="http://www.async.ece.utah.edu/BBa_J61130_BBa_C0051/annotation2"/>
        <sbol:displayId>annotation2</sbol:displayId>
        <prov:wasDerivedFrom rdf:resource="http://www.eugenecad.org/pTAKRightCassette_3/Repressor1/annotation_2"/>
        <sbol:location>
          <sbol:Range rdf:about="http://www.async.ece.utah.edu/BBa_J61130_BBa_C0051/annotation2/range">
            <sbol:persistentIdentity rdf:resource="http://www.async.ece.utah.edu/BBa_J61130_BBa_C0051/annotation2/range"/>
            <sbol:displayId>range</sbol:displayId>
            <sbol:start>13</sbol:start>
            <sbol:end>762</sbol:end>
            <sbol:orientation rdf:resource="http://sbols.org/v2#inline"/>
          </sbol:Range>
        </sbol:location>
        <sbol:component rdf:resource="http://www.async.ece.utah.edu/BBa_J61130_BBa_C0051/component1"/>
      </sbol:SequenceAnnotation>
    </sbol:sequenceAnnotation>
    <sbol:sequence rdf:resource="http://www.async.ece.utah.edu/BBa_J61130_BBa_C0051_sequence"/>
  </sbol:ComponentDefinition>
  <sbol:ComponentDefinition rdf:about="http://www.async.ece.utah.edu/pTAKRightCassette_2">
    <sbol:persistentIdentity rdf:resource="http://www.async.ece.utah.edu/pTAKRightCassette_2"/>
    <sbol:displayId>pTAKRightCassette_2</sbol:displayId>
    <prov:wasDerivedFrom rdf:resource="http://www.eugenecad.org/pTAKRightCassette_2"/>
    <dcterms:description>pTAKRightCassette_2</dcterms:description>
=======
    <sbol:sequenceAnnotation>
      <sbol:SequenceAnnotation rdf:about="http://www.async.ece.utah.edu/pIKELeftCassette_1/annotation3">
        <sbol:persistentIdentity rdf:resource="http://www.async.ece.utah.edu/pIKELeftCassette_1/annotation3"/>
        <sbol:displayId>annotation3</sbol:displayId>
        <prov:wasDerivedFrom rdf:resource="http://www.eugenecad.org/pIKELeftCassette_1/annotation_3"/>
        <sbol:location>
          <sbol:Range rdf:about="http://www.async.ece.utah.edu/pIKELeftCassette_1/annotation3/range">
            <sbol:persistentIdentity rdf:resource="http://www.async.ece.utah.edu/pIKELeftCassette_1/annotation3/range"/>
            <sbol:displayId>range</sbol:displayId>
            <sbol:start>1195</sbol:start>
            <sbol:end>1284</sbol:end>
            <sbol:orientation rdf:resource="http://sbols.org/v2#inline"/>
          </sbol:Range>
        </sbol:location>
        <sbol:component rdf:resource="http://www.async.ece.utah.edu/pIKELeftCassette_1/component2"/>
      </sbol:SequenceAnnotation>
    </sbol:sequenceAnnotation>
    <sbol:sequence rdf:resource="http://www.async.ece.utah.edu/pIKELeftCassette_1_sequence"/>
  </sbol:ComponentDefinition>
  <sbol:ComponentDefinition rdf:about="http://www.async.ece.utah.edu/pIKE_Toggle_3">
    <sbol:persistentIdentity rdf:resource="http://www.async.ece.utah.edu/pIKE_Toggle_3"/>
    <sbol:displayId>pIKE_Toggle_3</sbol:displayId>
    <prov:wasDerivedFrom rdf:resource="http://www.async.ece.utah.edu#comp_10_8_2013_12_52_53_177_iBioSim"/>
    <dcterms:title>pIKE Toggle Switch 3</dcterms:title>
    <dcterms:description>This is a pIKE class toggle switch similar to those constructed by Gardner et al.</dcterms:description>
>>>>>>> d81c6eac
    <sbol:type rdf:resource="http://www.biopax.org/release/biopax-level3.owl#DnaRegion"/>
    <sbol:role rdf:resource="http://identifiers.org/so/SO:0000805"/>
    <sbol:component>
<<<<<<< HEAD
      <sbol:Component rdf:about="http://www.async.ece.utah.edu/pTAKRightCassette_2/component2">
        <sbol:persistentIdentity rdf:resource="http://www.async.ece.utah.edu/pTAKRightCassette_2/component2"/>
        <sbol:displayId>component2</sbol:displayId>
        <sbol:access rdf:resource="http://sbols.org/v2#public"/>
        <sbol:definition rdf:resource="http://www.async.ece.utah.edu/BBa_J61130_BBa_E0040"/>
      </sbol:Component>
    </sbol:component>
    <sbol:component>
      <sbol:Component rdf:about="http://www.async.ece.utah.edu/pTAKRightCassette_2/component0">
        <sbol:persistentIdentity rdf:resource="http://www.async.ece.utah.edu/pTAKRightCassette_2/component0"/>
        <sbol:displayId>component0</sbol:displayId>
        <sbol:access rdf:resource="http://sbols.org/v2#public"/>
        <sbol:definition rdf:resource="http://www.async.ece.utah.edu/BBa_R0010"/>
      </sbol:Component>
    </sbol:component>
    <sbol:component>
      <sbol:Component rdf:about="http://www.async.ece.utah.edu/pTAKRightCassette_2/component3">
        <sbol:persistentIdentity rdf:resource="http://www.async.ece.utah.edu/pTAKRightCassette_2/component3"/>
        <sbol:displayId>component3</sbol:displayId>
        <sbol:access rdf:resource="http://sbols.org/v2#public"/>
        <sbol:definition rdf:resource="http://www.async.ece.utah.edu/BBa_J61053"/>
      </sbol:Component>
    </sbol:component>
    <sbol:component>
      <sbol:Component rdf:about="http://www.async.ece.utah.edu/pTAKRightCassette_2/component1">
        <sbol:persistentIdentity rdf:resource="http://www.async.ece.utah.edu/pTAKRightCassette_2/component1"/>
        <sbol:displayId>component1</sbol:displayId>
        <sbol:access rdf:resource="http://sbols.org/v2#public"/>
        <sbol:definition rdf:resource="http://www.async.ece.utah.edu/BBa_J61120_BBa_C0051"/>
      </sbol:Component>
    </sbol:component>
    <sbol:sequenceAnnotation>
      <sbol:SequenceAnnotation rdf:about="http://www.async.ece.utah.edu/pTAKRightCassette_2/annotation3">
        <sbol:persistentIdentity rdf:resource="http://www.async.ece.utah.edu/pTAKRightCassette_2/annotation3"/>
        <sbol:displayId>annotation3</sbol:displayId>
        <prov:wasDerivedFrom rdf:resource="http://www.eugenecad.org/pTAKRightCassette_2/annotation_3"/>
        <sbol:location>
          <sbol:Range rdf:about="http://www.async.ece.utah.edu/pTAKRightCassette_2/annotation3/range">
            <sbol:persistentIdentity rdf:resource="http://www.async.ece.utah.edu/pTAKRightCassette_2/annotation3/range"/>
            <sbol:displayId>range</sbol:displayId>
            <sbol:start>963</sbol:start>
            <sbol:end>1694</sbol:end>
            <sbol:orientation rdf:resource="http://sbols.org/v2#inline"/>
          </sbol:Range>
        </sbol:location>
        <sbol:component rdf:resource="http://www.async.ece.utah.edu/pTAKRightCassette_2/component2"/>
      </sbol:SequenceAnnotation>
    </sbol:sequenceAnnotation>
    <sbol:sequenceAnnotation>
      <sbol:SequenceAnnotation rdf:about="http://www.async.ece.utah.edu/pTAKRightCassette_2/annotation1">
        <sbol:persistentIdentity rdf:resource="http://www.async.ece.utah.edu/pTAKRightCassette_2/annotation1"/>
        <sbol:displayId>annotation1</sbol:displayId>
        <prov:wasDerivedFrom rdf:resource="http://www.eugenecad.org/pTAKRightCassette_2/annotation_1"/>
        <sbol:location>
          <sbol:Range rdf:about="http://www.async.ece.utah.edu/pTAKRightCassette_2/annotation1/range">
            <sbol:persistentIdentity rdf:resource="http://www.async.ece.utah.edu/pTAKRightCassette_2/annotation1/range"/>
            <sbol:displayId>range</sbol:displayId>
            <sbol:start>1</sbol:start>
            <sbol:end>200</sbol:end>
            <sbol:orientation rdf:resource="http://sbols.org/v2#inline"/>
          </sbol:Range>
        </sbol:location>
        <sbol:component rdf:resource="http://www.async.ece.utah.edu/pTAKRightCassette_2/component0"/>
      </sbol:SequenceAnnotation>
    </sbol:sequenceAnnotation>
=======
      <sbol:Component rdf:about="http://www.async.ece.utah.edu/pIKE_Toggle_3/component0">
        <sbol:persistentIdentity rdf:resource="http://www.async.ece.utah.edu/pIKE_Toggle_3/component0"/>
        <sbol:displayId>component0</sbol:displayId>
        <sbol:access rdf:resource="http://sbols.org/v2#public"/>
        <sbol:definition rdf:resource="http://www.async.ece.utah.edu/pIKELeftCassette_1"/>
      </sbol:Component>
    </sbol:component>
    <sbol:component>
      <sbol:Component rdf:about="http://www.async.ece.utah.edu/pIKE_Toggle_3/component1">
        <sbol:persistentIdentity rdf:resource="http://www.async.ece.utah.edu/pIKE_Toggle_3/component1"/>
        <sbol:displayId>component1</sbol:displayId>
        <sbol:access rdf:resource="http://sbols.org/v2#public"/>
        <sbol:definition rdf:resource="http://www.async.ece.utah.edu/pIKERightCassette_3"/>
      </sbol:Component>
    </sbol:component>
    <sbol:sequenceAnnotation>
      <sbol:SequenceAnnotation rdf:about="http://www.async.ece.utah.edu/pIKE_Toggle_3/annotation1">
        <sbol:persistentIdentity rdf:resource="http://www.async.ece.utah.edu/pIKE_Toggle_3/annotation1"/>
        <sbol:displayId>annotation1</sbol:displayId>
        <prov:wasDerivedFrom rdf:resource="http://www.async.ece.utah.edu#anno0_10_8_2013_12_52_53_177_iBioSim"/>
        <sbol:location>
          <sbol:Range rdf:about="http://www.async.ece.utah.edu/pIKE_Toggle_3/annotation1/range">
            <sbol:persistentIdentity rdf:resource="http://www.async.ece.utah.edu/pIKE_Toggle_3/annotation1/range"/>
            <sbol:displayId>range</sbol:displayId>
            <sbol:start>1</sbol:start>
            <sbol:end>1284</sbol:end>
            <sbol:orientation rdf:resource="http://sbols.org/v2#reverseComplement"/>
          </sbol:Range>
        </sbol:location>
        <sbol:component rdf:resource="http://www.async.ece.utah.edu/pIKE_Toggle_3/component0"/>
      </sbol:SequenceAnnotation>
    </sbol:sequenceAnnotation>
    <sbol:sequenceAnnotation>
      <sbol:SequenceAnnotation rdf:about="http://www.async.ece.utah.edu/pIKE_Toggle_3/annotation2">
        <sbol:persistentIdentity rdf:resource="http://www.async.ece.utah.edu/pIKE_Toggle_3/annotation2"/>
        <sbol:displayId>annotation2</sbol:displayId>
        <prov:wasDerivedFrom rdf:resource="http://www.async.ece.utah.edu#anno1_10_8_2013_12_52_53_177_iBioSim"/>
        <sbol:location>
          <sbol:Range rdf:about="http://www.async.ece.utah.edu/pIKE_Toggle_3/annotation2/range">
            <sbol:persistentIdentity rdf:resource="http://www.async.ece.utah.edu/pIKE_Toggle_3/annotation2/range"/>
            <sbol:displayId>range</sbol:displayId>
            <sbol:start>1285</sbol:start>
            <sbol:end>2941</sbol:end>
            <sbol:orientation rdf:resource="http://sbols.org/v2#inline"/>
          </sbol:Range>
        </sbol:location>
        <sbol:component rdf:resource="http://www.async.ece.utah.edu/pIKE_Toggle_3/component1"/>
      </sbol:SequenceAnnotation>
    </sbol:sequenceAnnotation>
    <sbol:sequence rdf:resource="http://www.async.ece.utah.edu/www_async_ece_utah_edu_seq_10_8_2013_12_52_53_177_iBioSim"/>
  </sbol:ComponentDefinition>
  <sbol:ComponentDefinition rdf:about="http://www.async.ece.utah.edu/BBa_J61130_BBa_E0040">
    <sbol:persistentIdentity rdf:resource="http://www.async.ece.utah.edu/BBa_J61130_BBa_E0040"/>
    <sbol:displayId>BBa_J61130_BBa_E0040</sbol:displayId>
    <prov:wasDerivedFrom rdf:resource="http://www.eugenecad.org/device/BBa_J61130_BBa_E0040"/>
    <dcterms:description>Reporter</dcterms:description>
    <sbol:type rdf:resource="http://www.biopax.org/release/biopax-level3.owl#DnaRegion"/>
    <sbol:role rdf:resource="http://identifiers.org/so/SO:0000805"/>
    <sbol:component>
      <sbol:Component rdf:about="http://www.async.ece.utah.edu/BBa_J61130_BBa_E0040/component1">
        <sbol:persistentIdentity rdf:resource="http://www.async.ece.utah.edu/BBa_J61130_BBa_E0040/component1"/>
        <sbol:displayId>component1</sbol:displayId>
        <sbol:access rdf:resource="http://sbols.org/v2#public"/>
        <sbol:definition rdf:resource="http://www.async.ece.utah.edu/BBa_E0040"/>
      </sbol:Component>
    </sbol:component>
    <sbol:component>
      <sbol:Component rdf:about="http://www.async.ece.utah.edu/BBa_J61130_BBa_E0040/component0">
        <sbol:persistentIdentity rdf:resource="http://www.async.ece.utah.edu/BBa_J61130_BBa_E0040/component0"/>
        <sbol:displayId>component0</sbol:displayId>
        <sbol:access rdf:resource="http://sbols.org/v2#public"/>
        <sbol:definition rdf:resource="http://www.async.ece.utah.edu/BBa_J61130"/>
      </sbol:Component>
    </sbol:component>
>>>>>>> d81c6eac
    <sbol:sequenceAnnotation>
      <sbol:SequenceAnnotation rdf:about="http://www.async.ece.utah.edu/pTAKRightCassette_2/annotation2">
        <sbol:persistentIdentity rdf:resource="http://www.async.ece.utah.edu/pTAKRightCassette_2/annotation2"/>
        <sbol:displayId>annotation2</sbol:displayId>
        <prov:wasDerivedFrom rdf:resource="http://www.eugenecad.org/pTAKRightCassette_2/annotation_2"/>
        <sbol:location>
          <sbol:Range rdf:about="http://www.async.ece.utah.edu/pTAKRightCassette_2/annotation2/range">
            <sbol:persistentIdentity rdf:resource="http://www.async.ece.utah.edu/pTAKRightCassette_2/annotation2/range"/>
            <sbol:displayId>range</sbol:displayId>
            <sbol:start>201</sbol:start>
            <sbol:end>962</sbol:end>
            <sbol:orientation rdf:resource="http://sbols.org/v2#inline"/>
          </sbol:Range>
        </sbol:location>
        <sbol:component rdf:resource="http://www.async.ece.utah.edu/pTAKRightCassette_2/component1"/>
      </sbol:SequenceAnnotation>
    </sbol:sequenceAnnotation>
    <sbol:sequenceAnnotation>
      <sbol:SequenceAnnotation rdf:about="http://www.async.ece.utah.edu/pTAKRightCassette_2/annotation4">
        <sbol:persistentIdentity rdf:resource="http://www.async.ece.utah.edu/pTAKRightCassette_2/annotation4"/>
        <sbol:displayId>annotation4</sbol:displayId>
        <prov:wasDerivedFrom rdf:resource="http://www.eugenecad.org/pTAKRightCassette_2/annotation_4"/>
        <sbol:location>
          <sbol:Range rdf:about="http://www.async.ece.utah.edu/pTAKRightCassette_2/annotation4/range">
            <sbol:persistentIdentity rdf:resource="http://www.async.ece.utah.edu/pTAKRightCassette_2/annotation4/range"/>
            <sbol:displayId>range</sbol:displayId>
            <sbol:start>1695</sbol:start>
            <sbol:end>1746</sbol:end>
            <sbol:orientation rdf:resource="http://sbols.org/v2#inline"/>
          </sbol:Range>
        </sbol:location>
        <sbol:component rdf:resource="http://www.async.ece.utah.edu/pTAKRightCassette_2/component3"/>
      </sbol:SequenceAnnotation>
    </sbol:sequenceAnnotation>
    <sbol:sequence rdf:resource="http://www.async.ece.utah.edu/pTAKRightCassette_2_sequence"/>
  </sbol:ComponentDefinition>
<<<<<<< HEAD
  <sbol:ComponentDefinition rdf:about="http://www.async.ece.utah.edu/pTAKRightCassette_3">
    <sbol:persistentIdentity rdf:resource="http://www.async.ece.utah.edu/pTAKRightCassette_3"/>
    <sbol:displayId>pTAKRightCassette_3</sbol:displayId>
    <prov:wasDerivedFrom rdf:resource="http://www.eugenecad.org/pTAKRightCassette_3"/>
    <dcterms:description>pTAKRightCassette_3</dcterms:description>
    <sbol:type rdf:resource="http://www.biopax.org/release/biopax-level3.owl#DnaRegion"/>
    <sbol:role rdf:resource="http://identifiers.org/so/SO:0000805"/>
    <sbol:component>
      <sbol:Component rdf:about="http://www.async.ece.utah.edu/pTAKRightCassette_3/component1">
        <sbol:persistentIdentity rdf:resource="http://www.async.ece.utah.edu/pTAKRightCassette_3/component1"/>
        <sbol:displayId>component1</sbol:displayId>
        <sbol:access rdf:resource="http://sbols.org/v2#public"/>
        <sbol:definition rdf:resource="http://www.async.ece.utah.edu/BBa_J61130_BBa_C0051"/>
      </sbol:Component>
    </sbol:component>
    <sbol:component>
      <sbol:Component rdf:about="http://www.async.ece.utah.edu/pTAKRightCassette_3/component3">
        <sbol:persistentIdentity rdf:resource="http://www.async.ece.utah.edu/pTAKRightCassette_3/component3"/>
        <sbol:displayId>component3</sbol:displayId>
        <sbol:access rdf:resource="http://sbols.org/v2#public"/>
        <sbol:definition rdf:resource="http://www.async.ece.utah.edu/ECK120033736"/>
      </sbol:Component>
    </sbol:component>
    <sbol:component>
      <sbol:Component rdf:about="http://www.async.ece.utah.edu/pTAKRightCassette_3/component0">
        <sbol:persistentIdentity rdf:resource="http://www.async.ece.utah.edu/pTAKRightCassette_3/component0"/>
        <sbol:displayId>component0</sbol:displayId>
        <sbol:access rdf:resource="http://sbols.org/v2#public"/>
        <sbol:definition rdf:resource="http://www.async.ece.utah.edu/BBa_R0010"/>
      </sbol:Component>
    </sbol:component>
    <sbol:component>
      <sbol:Component rdf:about="http://www.async.ece.utah.edu/pTAKRightCassette_3/component2">
        <sbol:persistentIdentity rdf:resource="http://www.async.ece.utah.edu/pTAKRightCassette_3/component2"/>
        <sbol:displayId>component2</sbol:displayId>
        <sbol:access rdf:resource="http://sbols.org/v2#public"/>
        <sbol:definition rdf:resource="http://www.async.ece.utah.edu/BBa_J61120_BBa_E0040"/>
      </sbol:Component>
    </sbol:component>
    <sbol:sequenceAnnotation>
      <sbol:SequenceAnnotation rdf:about="http://www.async.ece.utah.edu/pTAKRightCassette_3/annotation4">
        <sbol:persistentIdentity rdf:resource="http://www.async.ece.utah.edu/pTAKRightCassette_3/annotation4"/>
        <sbol:displayId>annotation4</sbol:displayId>
        <prov:wasDerivedFrom rdf:resource="http://www.eugenecad.org/pTAKRightCassette_3/annotation_4"/>
        <sbol:location>
          <sbol:Range rdf:about="http://www.async.ece.utah.edu/pTAKRightCassette_3/annotation4/range">
            <sbol:persistentIdentity rdf:resource="http://www.async.ece.utah.edu/pTAKRightCassette_3/annotation4/range"/>
            <sbol:displayId>range</sbol:displayId>
            <sbol:start>1695</sbol:start>
            <sbol:end>1747</sbol:end>
            <sbol:orientation rdf:resource="http://sbols.org/v2#inline"/>
          </sbol:Range>
        </sbol:location>
        <sbol:component rdf:resource="http://www.async.ece.utah.edu/pTAKRightCassette_3/component3"/>
      </sbol:SequenceAnnotation>
    </sbol:sequenceAnnotation>
    <sbol:sequenceAnnotation>
      <sbol:SequenceAnnotation rdf:about="http://www.async.ece.utah.edu/pTAKRightCassette_3/annotation2">
        <sbol:persistentIdentity rdf:resource="http://www.async.ece.utah.edu/pTAKRightCassette_3/annotation2"/>
        <sbol:displayId>annotation2</sbol:displayId>
        <prov:wasDerivedFrom rdf:resource="http://www.eugenecad.org/pTAKRightCassette_3/annotation_2"/>
        <sbol:location>
          <sbol:Range rdf:about="http://www.async.ece.utah.edu/pTAKRightCassette_3/annotation2/range">
            <sbol:persistentIdentity rdf:resource="http://www.async.ece.utah.edu/pTAKRightCassette_3/annotation2/range"/>
            <sbol:displayId>range</sbol:displayId>
            <sbol:start>201</sbol:start>
            <sbol:end>962</sbol:end>
            <sbol:orientation rdf:resource="http://sbols.org/v2#inline"/>
          </sbol:Range>
        </sbol:location>
        <sbol:component rdf:resource="http://www.async.ece.utah.edu/pTAKRightCassette_3/component1"/>
      </sbol:SequenceAnnotation>
    </sbol:sequenceAnnotation>
    <sbol:sequenceAnnotation>
      <sbol:SequenceAnnotation rdf:about="http://www.async.ece.utah.edu/pTAKRightCassette_3/annotation3">
        <sbol:persistentIdentity rdf:resource="http://www.async.ece.utah.edu/pTAKRightCassette_3/annotation3"/>
        <sbol:displayId>annotation3</sbol:displayId>
        <prov:wasDerivedFrom rdf:resource="http://www.eugenecad.org/pTAKRightCassette_3/annotation_3"/>
        <sbol:location>
          <sbol:Range rdf:about="http://www.async.ece.utah.edu/pTAKRightCassette_3/annotation3/range">
            <sbol:persistentIdentity rdf:resource="http://www.async.ece.utah.edu/pTAKRightCassette_3/annotation3/range"/>
            <sbol:displayId>range</sbol:displayId>
            <sbol:start>963</sbol:start>
            <sbol:end>1694</sbol:end>
            <sbol:orientation rdf:resource="http://sbols.org/v2#inline"/>
          </sbol:Range>
        </sbol:location>
        <sbol:component rdf:resource="http://www.async.ece.utah.edu/pTAKRightCassette_3/component2"/>
      </sbol:SequenceAnnotation>
    </sbol:sequenceAnnotation>
    <sbol:sequenceAnnotation>
      <sbol:SequenceAnnotation rdf:about="http://www.async.ece.utah.edu/pTAKRightCassette_3/annotation1">
        <sbol:persistentIdentity rdf:resource="http://www.async.ece.utah.edu/pTAKRightCassette_3/annotation1"/>
        <sbol:displayId>annotation1</sbol:displayId>
        <prov:wasDerivedFrom rdf:resource="http://www.eugenecad.org/pTAKRightCassette_3/annotation_1"/>
        <sbol:location>
          <sbol:Range rdf:about="http://www.async.ece.utah.edu/pTAKRightCassette_3/annotation1/range">
            <sbol:persistentIdentity rdf:resource="http://www.async.ece.utah.edu/pTAKRightCassette_3/annotation1/range"/>
            <sbol:displayId>range</sbol:displayId>
            <sbol:start>1</sbol:start>
            <sbol:end>200</sbol:end>
            <sbol:orientation rdf:resource="http://sbols.org/v2#inline"/>
          </sbol:Range>
        </sbol:location>
        <sbol:component rdf:resource="http://www.async.ece.utah.edu/pTAKRightCassette_3/component0"/>
=======
  <sbol:ComponentDefinition rdf:about="http://www.async.ece.utah.edu/pTAK_Toggle_4">
    <sbol:persistentIdentity rdf:resource="http://www.async.ece.utah.edu/pTAK_Toggle_4"/>
    <sbol:displayId>pTAK_Toggle_4</sbol:displayId>
    <prov:wasDerivedFrom rdf:resource="http://www.async.ece.utah.edu#comp_10_8_2013_13_11_52_182_iBioSim"/>
    <dcterms:title>pTAK Toggle Switch 4</dcterms:title>
    <dcterms:description>This is a pTAK class toggle switch similar to those constructed by Gardner et al.</dcterms:description>
    <sbol:type rdf:resource="http://www.biopax.org/release/biopax-level3.owl#DnaRegion"/>
    <sbol:role rdf:resource="http://identifiers.org/so/SO:0000804"/>
    <sbol:component>
      <sbol:Component rdf:about="http://www.async.ece.utah.edu/pTAK_Toggle_4/component1">
        <sbol:persistentIdentity rdf:resource="http://www.async.ece.utah.edu/pTAK_Toggle_4/component1"/>
        <sbol:displayId>component1</sbol:displayId>
        <sbol:access rdf:resource="http://sbols.org/v2#public"/>
        <sbol:definition rdf:resource="http://www.async.ece.utah.edu/pTAKRightCassette_4"/>
      </sbol:Component>
    </sbol:component>
    <sbol:component>
      <sbol:Component rdf:about="http://www.async.ece.utah.edu/pTAK_Toggle_4/component0">
        <sbol:persistentIdentity rdf:resource="http://www.async.ece.utah.edu/pTAK_Toggle_4/component0"/>
        <sbol:displayId>component0</sbol:displayId>
        <sbol:access rdf:resource="http://sbols.org/v2#public"/>
        <sbol:definition rdf:resource="http://www.async.ece.utah.edu/pTAKLeftCassette_1"/>
      </sbol:Component>
    </sbol:component>
    <sbol:sequenceAnnotation>
      <sbol:SequenceAnnotation rdf:about="http://www.async.ece.utah.edu/pTAK_Toggle_4/annotation2">
        <sbol:persistentIdentity rdf:resource="http://www.async.ece.utah.edu/pTAK_Toggle_4/annotation2"/>
        <sbol:displayId>annotation2</sbol:displayId>
        <prov:wasDerivedFrom rdf:resource="http://www.async.ece.utah.edu#anno1_10_8_2013_13_11_52_182_iBioSim"/>
        <sbol:location>
          <sbol:Range rdf:about="http://www.async.ece.utah.edu/pTAK_Toggle_4/annotation2/range">
            <sbol:persistentIdentity rdf:resource="http://www.async.ece.utah.edu/pTAK_Toggle_4/annotation2/range"/>
            <sbol:displayId>range</sbol:displayId>
            <sbol:start>1321</sbol:start>
            <sbol:end>3066</sbol:end>
            <sbol:orientation rdf:resource="http://sbols.org/v2#inline"/>
          </sbol:Range>
        </sbol:location>
        <sbol:component rdf:resource="http://www.async.ece.utah.edu/pTAK_Toggle_4/component1"/>
>>>>>>> d81c6eac
      </sbol:SequenceAnnotation>
    </sbol:sequenceAnnotation>
    <sbol:sequence rdf:resource="http://www.async.ece.utah.edu/pTAKRightCassette_3_sequence"/>
  </sbol:ComponentDefinition>
  <sbol:ComponentDefinition rdf:about="http://www.async.ece.utah.edu/pTAKLeftCassette_3">
    <sbol:persistentIdentity rdf:resource="http://www.async.ece.utah.edu/pTAKLeftCassette_3"/>
    <sbol:displayId>pTAKLeftCassette_3</sbol:displayId>
    <prov:wasDerivedFrom rdf:resource="http://www.eugenecad.org/pTAKLeftCassette_3"/>
    <dcterms:description>pTAKLeftCassette_3</dcterms:description>
    <sbol:type rdf:resource="http://www.biopax.org/release/biopax-level3.owl#DnaRegion"/>
    <sbol:role rdf:resource="http://identifiers.org/so/SO:0000805"/>
    <sbol:component>
      <sbol:Component rdf:about="http://www.async.ece.utah.edu/pTAKLeftCassette_3/component0">
        <sbol:persistentIdentity rdf:resource="http://www.async.ece.utah.edu/pTAKLeftCassette_3/component0"/>
        <sbol:displayId>component0</sbol:displayId>
        <sbol:access rdf:resource="http://sbols.org/v2#public"/>
        <sbol:definition rdf:resource="http://www.async.ece.utah.edu/BBa_K121014"/>
      </sbol:Component>
    </sbol:component>
    <sbol:component>
      <sbol:Component rdf:about="http://www.async.ece.utah.edu/pTAKLeftCassette_3/component2">
        <sbol:persistentIdentity rdf:resource="http://www.async.ece.utah.edu/pTAKLeftCassette_3/component2"/>
        <sbol:displayId>component2</sbol:displayId>
        <sbol:access rdf:resource="http://sbols.org/v2#public"/>
        <sbol:definition rdf:resource="http://www.async.ece.utah.edu/pheA1"/>
      </sbol:Component>
    </sbol:component>
    <sbol:component>
      <sbol:Component rdf:about="http://www.async.ece.utah.edu/pTAKLeftCassette_3/component1">
        <sbol:persistentIdentity rdf:resource="http://www.async.ece.utah.edu/pTAKLeftCassette_3/component1"/>
        <sbol:displayId>component1</sbol:displayId>
        <sbol:access rdf:resource="http://sbols.org/v2#public"/>
        <sbol:definition rdf:resource="http://www.async.ece.utah.edu/BBa_J61107_BBa_C0012"/>
      </sbol:Component>
    </sbol:component>
    <sbol:sequenceAnnotation>
      <sbol:SequenceAnnotation rdf:about="http://www.async.ece.utah.edu/pTAK_Toggle_4/annotation1">
        <sbol:persistentIdentity rdf:resource="http://www.async.ece.utah.edu/pTAK_Toggle_4/annotation1"/>
        <sbol:displayId>annotation1</sbol:displayId>
        <prov:wasDerivedFrom rdf:resource="http://www.async.ece.utah.edu#anno0_10_8_2013_13_11_52_182_iBioSim"/>
        <sbol:location>
          <sbol:Range rdf:about="http://www.async.ece.utah.edu/pTAK_Toggle_4/annotation1/range">
            <sbol:persistentIdentity rdf:resource="http://www.async.ece.utah.edu/pTAK_Toggle_4/annotation1/range"/>
            <sbol:displayId>range</sbol:displayId>
            <sbol:start>1</sbol:start>
            <sbol:end>1320</sbol:end>
            <sbol:orientation rdf:resource="http://sbols.org/v2#reverseComplement"/>
          </sbol:Range>
        </sbol:location>
        <sbol:component rdf:resource="http://www.async.ece.utah.edu/pTAK_Toggle_4/component0"/>
      </sbol:SequenceAnnotation>
    </sbol:sequenceAnnotation>
<<<<<<< HEAD
    <sbol:sequenceAnnotation>
      <sbol:SequenceAnnotation rdf:about="http://www.async.ece.utah.edu/pTAKLeftCassette_3/annotation3">
        <sbol:persistentIdentity rdf:resource="http://www.async.ece.utah.edu/pTAKLeftCassette_3/annotation3"/>
        <sbol:displayId>annotation3</sbol:displayId>
        <prov:wasDerivedFrom rdf:resource="http://www.eugenecad.org/pTAKLeftCassette_3/annotation_3"/>
        <sbol:location>
          <sbol:Range rdf:about="http://www.async.ece.utah.edu/pTAKLeftCassette_3/annotation3/range">
            <sbol:persistentIdentity rdf:resource="http://www.async.ece.utah.edu/pTAKLeftCassette_3/annotation3/range"/>
            <sbol:displayId>range</sbol:displayId>
            <sbol:start>1231</sbol:start>
            <sbol:end>1282</sbol:end>
            <sbol:orientation rdf:resource="http://sbols.org/v2#inline"/>
          </sbol:Range>
        </sbol:location>
        <sbol:component rdf:resource="http://www.async.ece.utah.edu/pTAKLeftCassette_3/component2"/>
      </sbol:SequenceAnnotation>
    </sbol:sequenceAnnotation>
    <sbol:sequence rdf:resource="http://www.async.ece.utah.edu/pTAKLeftCassette_3_sequence"/>
  </sbol:ComponentDefinition>
  <sbol:ComponentDefinition rdf:about="http://www.async.ece.utah.edu/BBa_J61053">
    <sbol:persistentIdentity rdf:resource="http://www.async.ece.utah.edu/BBa_J61053"/>
    <sbol:displayId>BBa_J61053</sbol:displayId>
    <prov:wasDerivedFrom rdf:resource="http://partsregistry.org/part/BBa_J61053"/>
    <dcterms:title>BBa_J61053</dcterms:title>
    <dcterms:description>FMN-T1 Terminator</dcterms:description>
=======
    <sbol:sequence rdf:resource="http://www.async.ece.utah.edu/www_async_ece_utah_edu_seq_10_8_2013_13_11_52_182_iBioSim"/>
  </sbol:ComponentDefinition>
  <sbol:ComponentDefinition rdf:about="http://www.async.ece.utah.edu/pTAK_Toggle_13">
    <sbol:persistentIdentity rdf:resource="http://www.async.ece.utah.edu/pTAK_Toggle_13"/>
    <sbol:displayId>pTAK_Toggle_13</sbol:displayId>
    <prov:wasDerivedFrom rdf:resource="http://www.async.ece.utah.edu#comp_10_8_2013_13_7_45_664_iBioSim"/>
    <dcterms:title>pTAK Toggle Switch 13</dcterms:title>
    <dcterms:description>This is a pTAK class toggle switch similar to those constructed by Gardner et al.</dcterms:description>
>>>>>>> d81c6eac
    <sbol:type rdf:resource="http://www.biopax.org/release/biopax-level3.owl#DnaRegion"/>
    <sbol:role rdf:resource="http://identifiers.org/so/SO:0000141"/>
    <sbol:sequence rdf:resource="http://www.async.ece.utah.edu/BBa_J61053_sequence"/>
  </sbol:ComponentDefinition>
  <sbol:ComponentDefinition rdf:about="http://www.async.ece.utah.edu/pIKELeftCassette_4">
    <sbol:persistentIdentity rdf:resource="http://www.async.ece.utah.edu/pIKELeftCassette_4"/>
    <sbol:displayId>pIKELeftCassette_4</sbol:displayId>
    <prov:wasDerivedFrom rdf:resource="http://www.eugenecad.org/pIKELeftCassette_4"/>
    <dcterms:description>pIKELeftCassette_4</dcterms:description>
    <sbol:type rdf:resource="http://www.biopax.org/release/biopax-level3.owl#DnaRegion"/>
    <sbol:role rdf:resource="http://identifiers.org/so/SO:0000805"/>
    <sbol:component>
<<<<<<< HEAD
      <sbol:Component rdf:about="http://www.async.ece.utah.edu/pIKELeftCassette_4/component1">
        <sbol:persistentIdentity rdf:resource="http://www.async.ece.utah.edu/pIKELeftCassette_4/component1"/>
        <sbol:displayId>component1</sbol:displayId>
        <sbol:access rdf:resource="http://sbols.org/v2#public"/>
        <sbol:definition rdf:resource="http://www.async.ece.utah.edu/BBa_J61115_BBa_C0012"/>
      </sbol:Component>
    </sbol:component>
    <sbol:component>
      <sbol:Component rdf:about="http://www.async.ece.utah.edu/pIKELeftCassette_4/component0">
        <sbol:persistentIdentity rdf:resource="http://www.async.ece.utah.edu/pIKELeftCassette_4/component0"/>
        <sbol:displayId>component0</sbol:displayId>
        <sbol:access rdf:resource="http://sbols.org/v2#public"/>
        <sbol:definition rdf:resource="http://www.async.ece.utah.edu/BBa_R0040"/>
      </sbol:Component>
    </sbol:component>
    <sbol:component>
      <sbol:Component rdf:about="http://www.async.ece.utah.edu/pIKELeftCassette_4/component2">
        <sbol:persistentIdentity rdf:resource="http://www.async.ece.utah.edu/pIKELeftCassette_4/component2"/>
        <sbol:displayId>component2</sbol:displayId>
        <sbol:access rdf:resource="http://sbols.org/v2#public"/>
        <sbol:definition rdf:resource="http://www.async.ece.utah.edu/ECK120034435"/>
      </sbol:Component>
    </sbol:component>
    <sbol:sequenceAnnotation>
      <sbol:SequenceAnnotation rdf:about="http://www.async.ece.utah.edu/pIKELeftCassette_4/annotation3">
        <sbol:persistentIdentity rdf:resource="http://www.async.ece.utah.edu/pIKELeftCassette_4/annotation3"/>
        <sbol:displayId>annotation3</sbol:displayId>
        <prov:wasDerivedFrom rdf:resource="http://www.eugenecad.org/pIKELeftCassette_4/annotation_3"/>
        <sbol:location>
          <sbol:Range rdf:about="http://www.async.ece.utah.edu/pIKELeftCassette_4/annotation3/range">
            <sbol:persistentIdentity rdf:resource="http://www.async.ece.utah.edu/pIKELeftCassette_4/annotation3/range"/>
            <sbol:displayId>range</sbol:displayId>
            <sbol:start>1195</sbol:start>
            <sbol:end>1251</sbol:end>
            <sbol:orientation rdf:resource="http://sbols.org/v2#inline"/>
          </sbol:Range>
        </sbol:location>
        <sbol:component rdf:resource="http://www.async.ece.utah.edu/pIKELeftCassette_4/component2"/>
      </sbol:SequenceAnnotation>
    </sbol:sequenceAnnotation>
    <sbol:sequenceAnnotation>
      <sbol:SequenceAnnotation rdf:about="http://www.async.ece.utah.edu/pIKELeftCassette_4/annotation1">
        <sbol:persistentIdentity rdf:resource="http://www.async.ece.utah.edu/pIKELeftCassette_4/annotation1"/>
        <sbol:displayId>annotation1</sbol:displayId>
        <prov:wasDerivedFrom rdf:resource="http://www.eugenecad.org/pIKELeftCassette_4/annotation_1"/>
        <sbol:location>
          <sbol:Range rdf:about="http://www.async.ece.utah.edu/pIKELeftCassette_4/annotation1/range">
            <sbol:persistentIdentity rdf:resource="http://www.async.ece.utah.edu/pIKELeftCassette_4/annotation1/range"/>
            <sbol:displayId>range</sbol:displayId>
            <sbol:start>1</sbol:start>
            <sbol:end>54</sbol:end>
            <sbol:orientation rdf:resource="http://sbols.org/v2#inline"/>
          </sbol:Range>
        </sbol:location>
        <sbol:component rdf:resource="http://www.async.ece.utah.edu/pIKELeftCassette_4/component0"/>
      </sbol:SequenceAnnotation>
    </sbol:sequenceAnnotation>
    <sbol:sequenceAnnotation>
      <sbol:SequenceAnnotation rdf:about="http://www.async.ece.utah.edu/pIKELeftCassette_4/annotation2">
        <sbol:persistentIdentity rdf:resource="http://www.async.ece.utah.edu/pIKELeftCassette_4/annotation2"/>
        <sbol:displayId>annotation2</sbol:displayId>
        <prov:wasDerivedFrom rdf:resource="http://www.eugenecad.org/pIKELeftCassette_4/annotation_2"/>
        <sbol:location>
          <sbol:Range rdf:about="http://www.async.ece.utah.edu/pIKELeftCassette_4/annotation2/range">
            <sbol:persistentIdentity rdf:resource="http://www.async.ece.utah.edu/pIKELeftCassette_4/annotation2/range"/>
            <sbol:displayId>range</sbol:displayId>
            <sbol:start>55</sbol:start>
            <sbol:end>1194</sbol:end>
            <sbol:orientation rdf:resource="http://sbols.org/v2#inline"/>
          </sbol:Range>
        </sbol:location>
        <sbol:component rdf:resource="http://www.async.ece.utah.edu/pIKELeftCassette_4/component1"/>
      </sbol:SequenceAnnotation>
    </sbol:sequenceAnnotation>
    <sbol:sequence rdf:resource="http://www.async.ece.utah.edu/pIKELeftCassette_4_sequence"/>
  </sbol:ComponentDefinition>
  <sbol:ComponentDefinition rdf:about="http://www.async.ece.utah.edu/pTAK_Toggle_15">
    <sbol:persistentIdentity rdf:resource="http://www.async.ece.utah.edu/pTAK_Toggle_15"/>
    <sbol:displayId>pTAK_Toggle_15</sbol:displayId>
    <prov:wasDerivedFrom rdf:resource="http://www.async.ece.utah.edu#comp_10_8_2013_13_9_29_71_iBioSim"/>
    <dcterms:title>pTAK Toggle Switch 15</dcterms:title>
    <dcterms:description>This is a pTAK class toggle switch similar to those constructed by Gardner et al.</dcterms:description>
    <sbol:type rdf:resource="http://www.biopax.org/release/biopax-level3.owl#DnaRegion"/>
    <sbol:role rdf:resource="http://identifiers.org/so/SO:0000804"/>
    <sbol:component>
      <sbol:Component rdf:about="http://www.async.ece.utah.edu/pTAK_Toggle_15/component1">
        <sbol:persistentIdentity rdf:resource="http://www.async.ece.utah.edu/pTAK_Toggle_15/component1"/>
        <sbol:displayId>component1</sbol:displayId>
        <sbol:access rdf:resource="http://sbols.org/v2#public"/>
        <sbol:definition rdf:resource="http://www.async.ece.utah.edu/pTAKRightCassette_3"/>
      </sbol:Component>
    </sbol:component>
    <sbol:component>
      <sbol:Component rdf:about="http://www.async.ece.utah.edu/pTAK_Toggle_15/component0">
        <sbol:persistentIdentity rdf:resource="http://www.async.ece.utah.edu/pTAK_Toggle_15/component0"/>
        <sbol:displayId>component0</sbol:displayId>
        <sbol:access rdf:resource="http://sbols.org/v2#public"/>
        <sbol:definition rdf:resource="http://www.async.ece.utah.edu/pTAKLeftCassette_4"/>
      </sbol:Component>
    </sbol:component>
    <sbol:sequenceAnnotation>
      <sbol:SequenceAnnotation rdf:about="http://www.async.ece.utah.edu/pTAK_Toggle_15/annotation1">
        <sbol:persistentIdentity rdf:resource="http://www.async.ece.utah.edu/pTAK_Toggle_15/annotation1"/>
        <sbol:displayId>annotation1</sbol:displayId>
        <prov:wasDerivedFrom rdf:resource="http://www.async.ece.utah.edu#anno0_10_8_2013_13_9_29_71_iBioSim"/>
        <sbol:location>
          <sbol:Range rdf:about="http://www.async.ece.utah.edu/pTAK_Toggle_15/annotation1/range">
            <sbol:persistentIdentity rdf:resource="http://www.async.ece.utah.edu/pTAK_Toggle_15/annotation1/range"/>
            <sbol:displayId>range</sbol:displayId>
            <sbol:start>1</sbol:start>
            <sbol:end>1287</sbol:end>
            <sbol:orientation rdf:resource="http://sbols.org/v2#reverseComplement"/>
          </sbol:Range>
        </sbol:location>
        <sbol:component rdf:resource="http://www.async.ece.utah.edu/pTAK_Toggle_15/component0"/>
      </sbol:SequenceAnnotation>
    </sbol:sequenceAnnotation>
    <sbol:sequenceAnnotation>
      <sbol:SequenceAnnotation rdf:about="http://www.async.ece.utah.edu/pTAK_Toggle_15/annotation2">
        <sbol:persistentIdentity rdf:resource="http://www.async.ece.utah.edu/pTAK_Toggle_15/annotation2"/>
        <sbol:displayId>annotation2</sbol:displayId>
        <prov:wasDerivedFrom rdf:resource="http://www.async.ece.utah.edu#anno1_10_8_2013_13_9_29_71_iBioSim"/>
        <sbol:location>
          <sbol:Range rdf:about="http://www.async.ece.utah.edu/pTAK_Toggle_15/annotation2/range">
            <sbol:persistentIdentity rdf:resource="http://www.async.ece.utah.edu/pTAK_Toggle_15/annotation2/range"/>
=======
      <sbol:Component rdf:about="http://www.async.ece.utah.edu/pTAK_Toggle_13/component0">
        <sbol:persistentIdentity rdf:resource="http://www.async.ece.utah.edu/pTAK_Toggle_13/component0"/>
        <sbol:displayId>component0</sbol:displayId>
        <sbol:access rdf:resource="http://sbols.org/v2#public"/>
        <sbol:definition rdf:resource="http://www.async.ece.utah.edu/pTAKLeftCassette_4"/>
      </sbol:Component>
    </sbol:component>
    <sbol:component>
      <sbol:Component rdf:about="http://www.async.ece.utah.edu/pTAK_Toggle_13/component1">
        <sbol:persistentIdentity rdf:resource="http://www.async.ece.utah.edu/pTAK_Toggle_13/component1"/>
        <sbol:displayId>component1</sbol:displayId>
        <sbol:access rdf:resource="http://sbols.org/v2#public"/>
        <sbol:definition rdf:resource="http://www.async.ece.utah.edu/pTAKRightCassette_1"/>
      </sbol:Component>
    </sbol:component>
    <sbol:sequenceAnnotation>
      <sbol:SequenceAnnotation rdf:about="http://www.async.ece.utah.edu/pTAK_Toggle_13/annotation1">
        <sbol:persistentIdentity rdf:resource="http://www.async.ece.utah.edu/pTAK_Toggle_13/annotation1"/>
        <sbol:displayId>annotation1</sbol:displayId>
        <prov:wasDerivedFrom rdf:resource="http://www.async.ece.utah.edu#anno0_10_8_2013_13_7_45_664_iBioSim"/>
        <sbol:location>
          <sbol:Range rdf:about="http://www.async.ece.utah.edu/pTAK_Toggle_13/annotation1/range">
            <sbol:persistentIdentity rdf:resource="http://www.async.ece.utah.edu/pTAK_Toggle_13/annotation1/range"/>
            <sbol:displayId>range</sbol:displayId>
            <sbol:start>1</sbol:start>
            <sbol:end>1287</sbol:end>
            <sbol:orientation rdf:resource="http://sbols.org/v2#reverseComplement"/>
          </sbol:Range>
        </sbol:location>
        <sbol:component rdf:resource="http://www.async.ece.utah.edu/pTAK_Toggle_13/component0"/>
      </sbol:SequenceAnnotation>
    </sbol:sequenceAnnotation>
    <sbol:sequenceAnnotation>
      <sbol:SequenceAnnotation rdf:about="http://www.async.ece.utah.edu/pTAK_Toggle_13/annotation2">
        <sbol:persistentIdentity rdf:resource="http://www.async.ece.utah.edu/pTAK_Toggle_13/annotation2"/>
        <sbol:displayId>annotation2</sbol:displayId>
        <prov:wasDerivedFrom rdf:resource="http://www.async.ece.utah.edu#anno1_10_8_2013_13_7_45_664_iBioSim"/>
        <sbol:location>
          <sbol:Range rdf:about="http://www.async.ece.utah.edu/pTAK_Toggle_13/annotation2/range">
            <sbol:persistentIdentity rdf:resource="http://www.async.ece.utah.edu/pTAK_Toggle_13/annotation2/range"/>
            <sbol:displayId>range</sbol:displayId>
            <sbol:start>1288</sbol:start>
            <sbol:end>3034</sbol:end>
            <sbol:orientation rdf:resource="http://sbols.org/v2#inline"/>
          </sbol:Range>
        </sbol:location>
        <sbol:component rdf:resource="http://www.async.ece.utah.edu/pTAK_Toggle_13/component1"/>
      </sbol:SequenceAnnotation>
    </sbol:sequenceAnnotation>
    <sbol:sequence rdf:resource="http://www.async.ece.utah.edu/www_async_ece_utah_edu_seq_10_8_2013_13_7_45_664_iBioSim"/>
  </sbol:ComponentDefinition>
  <sbol:ComponentDefinition rdf:about="http://www.async.ece.utah.edu/pIKE_Toggle_4">
    <sbol:persistentIdentity rdf:resource="http://www.async.ece.utah.edu/pIKE_Toggle_4"/>
    <sbol:displayId>pIKE_Toggle_4</sbol:displayId>
    <prov:wasDerivedFrom rdf:resource="http://www.async.ece.utah.edu#comp_10_8_2013_12_57_38_712_iBioSim"/>
    <dcterms:title>pIKE Toggle Switch 4</dcterms:title>
    <dcterms:description>This is a pIKE class toggle switch similar to those constructed by Gardner et al.</dcterms:description>
    <sbol:type rdf:resource="http://www.biopax.org/release/biopax-level3.owl#DnaRegion"/>
    <sbol:role rdf:resource="http://identifiers.org/so/SO:0000804"/>
    <sbol:component>
      <sbol:Component rdf:about="http://www.async.ece.utah.edu/pIKE_Toggle_4/component0">
        <sbol:persistentIdentity rdf:resource="http://www.async.ece.utah.edu/pIKE_Toggle_4/component0"/>
        <sbol:displayId>component0</sbol:displayId>
        <sbol:access rdf:resource="http://sbols.org/v2#public"/>
        <sbol:definition rdf:resource="http://www.async.ece.utah.edu/pIKELeftCassette_1"/>
      </sbol:Component>
    </sbol:component>
    <sbol:component>
      <sbol:Component rdf:about="http://www.async.ece.utah.edu/pIKE_Toggle_4/component1">
        <sbol:persistentIdentity rdf:resource="http://www.async.ece.utah.edu/pIKE_Toggle_4/component1"/>
        <sbol:displayId>component1</sbol:displayId>
        <sbol:access rdf:resource="http://sbols.org/v2#public"/>
        <sbol:definition rdf:resource="http://www.async.ece.utah.edu/pIKERightCassette_4"/>
      </sbol:Component>
    </sbol:component>
    <sbol:sequenceAnnotation>
      <sbol:SequenceAnnotation rdf:about="http://www.async.ece.utah.edu/pIKE_Toggle_4/annotation1">
        <sbol:persistentIdentity rdf:resource="http://www.async.ece.utah.edu/pIKE_Toggle_4/annotation1"/>
        <sbol:displayId>annotation1</sbol:displayId>
        <prov:wasDerivedFrom rdf:resource="http://www.async.ece.utah.edu#anno0_10_8_2013_12_57_38_712_iBioSim"/>
        <sbol:location>
          <sbol:Range rdf:about="http://www.async.ece.utah.edu/pIKE_Toggle_4/annotation1/range">
            <sbol:persistentIdentity rdf:resource="http://www.async.ece.utah.edu/pIKE_Toggle_4/annotation1/range"/>
            <sbol:displayId>range</sbol:displayId>
            <sbol:start>1</sbol:start>
            <sbol:end>1284</sbol:end>
            <sbol:orientation rdf:resource="http://sbols.org/v2#reverseComplement"/>
          </sbol:Range>
        </sbol:location>
        <sbol:component rdf:resource="http://www.async.ece.utah.edu/pIKE_Toggle_4/component0"/>
      </sbol:SequenceAnnotation>
    </sbol:sequenceAnnotation>
    <sbol:sequenceAnnotation>
      <sbol:SequenceAnnotation rdf:about="http://www.async.ece.utah.edu/pIKE_Toggle_4/annotation2">
        <sbol:persistentIdentity rdf:resource="http://www.async.ece.utah.edu/pIKE_Toggle_4/annotation2"/>
        <sbol:displayId>annotation2</sbol:displayId>
        <prov:wasDerivedFrom rdf:resource="http://www.async.ece.utah.edu#anno1_10_8_2013_12_57_38_712_iBioSim"/>
        <sbol:location>
          <sbol:Range rdf:about="http://www.async.ece.utah.edu/pIKE_Toggle_4/annotation2/range">
            <sbol:persistentIdentity rdf:resource="http://www.async.ece.utah.edu/pIKE_Toggle_4/annotation2/range"/>
            <sbol:displayId>range</sbol:displayId>
            <sbol:start>1285</sbol:start>
            <sbol:end>2940</sbol:end>
            <sbol:orientation rdf:resource="http://sbols.org/v2#inline"/>
          </sbol:Range>
        </sbol:location>
        <sbol:component rdf:resource="http://www.async.ece.utah.edu/pIKE_Toggle_4/component1"/>
      </sbol:SequenceAnnotation>
    </sbol:sequenceAnnotation>
    <sbol:sequence rdf:resource="http://www.async.ece.utah.edu/www_async_ece_utah_edu_seq_10_8_2013_12_57_38_712_iBioSim"/>
  </sbol:ComponentDefinition>
  <sbol:ComponentDefinition rdf:about="http://www.async.ece.utah.edu/pIKELeftCassette_3">
    <sbol:persistentIdentity rdf:resource="http://www.async.ece.utah.edu/pIKELeftCassette_3"/>
    <sbol:displayId>pIKELeftCassette_3</sbol:displayId>
    <prov:wasDerivedFrom rdf:resource="http://www.eugenecad.org/pIKELeftCassette_3"/>
    <dcterms:description>pIKELeftCassette_3</dcterms:description>
    <sbol:type rdf:resource="http://www.biopax.org/release/biopax-level3.owl#DnaRegion"/>
    <sbol:role rdf:resource="http://identifiers.org/so/SO:0000805"/>
    <sbol:component>
      <sbol:Component rdf:about="http://www.async.ece.utah.edu/pIKELeftCassette_3/component0">
        <sbol:persistentIdentity rdf:resource="http://www.async.ece.utah.edu/pIKELeftCassette_3/component0"/>
        <sbol:displayId>component0</sbol:displayId>
        <sbol:access rdf:resource="http://sbols.org/v2#public"/>
        <sbol:definition rdf:resource="http://www.async.ece.utah.edu/BBa_R0040"/>
      </sbol:Component>
    </sbol:component>
    <sbol:component>
      <sbol:Component rdf:about="http://www.async.ece.utah.edu/pIKELeftCassette_3/component1">
        <sbol:persistentIdentity rdf:resource="http://www.async.ece.utah.edu/pIKELeftCassette_3/component1"/>
        <sbol:displayId>component1</sbol:displayId>
        <sbol:access rdf:resource="http://sbols.org/v2#public"/>
        <sbol:definition rdf:resource="http://www.async.ece.utah.edu/BBa_J61107_BBa_C0012"/>
      </sbol:Component>
    </sbol:component>
    <sbol:component>
      <sbol:Component rdf:about="http://www.async.ece.utah.edu/pIKELeftCassette_3/component2">
        <sbol:persistentIdentity rdf:resource="http://www.async.ece.utah.edu/pIKELeftCassette_3/component2"/>
        <sbol:displayId>component2</sbol:displayId>
        <sbol:access rdf:resource="http://sbols.org/v2#public"/>
        <sbol:definition rdf:resource="http://www.async.ece.utah.edu/pheA1"/>
      </sbol:Component>
    </sbol:component>
    <sbol:sequenceAnnotation>
      <sbol:SequenceAnnotation rdf:about="http://www.async.ece.utah.edu/pIKELeftCassette_3/annotation1">
        <sbol:persistentIdentity rdf:resource="http://www.async.ece.utah.edu/pIKELeftCassette_3/annotation1"/>
        <sbol:displayId>annotation1</sbol:displayId>
        <prov:wasDerivedFrom rdf:resource="http://www.eugenecad.org/pIKELeftCassette_3/annotation_1"/>
        <sbol:location>
          <sbol:Range rdf:about="http://www.async.ece.utah.edu/pIKELeftCassette_3/annotation1/range">
            <sbol:persistentIdentity rdf:resource="http://www.async.ece.utah.edu/pIKELeftCassette_3/annotation1/range"/>
>>>>>>> d81c6eac
            <sbol:displayId>range</sbol:displayId>
            <sbol:start>1</sbol:start>
            <sbol:end>54</sbol:end>
            <sbol:orientation rdf:resource="http://sbols.org/v2#inline"/>
          </sbol:Range>
        </sbol:location>
<<<<<<< HEAD
        <sbol:component rdf:resource="http://www.async.ece.utah.edu/pTAK_Toggle_15/component1"/>
      </sbol:SequenceAnnotation>
    </sbol:sequenceAnnotation>
    <sbol:sequence rdf:resource="http://www.async.ece.utah.edu/www_async_ece_utah_edu_seq_10_8_2013_13_9_29_71_iBioSim"/>
  </sbol:ComponentDefinition>
  <sbol:ComponentDefinition rdf:about="http://www.async.ece.utah.edu/pIKE_Toggle_8">
    <sbol:persistentIdentity rdf:resource="http://www.async.ece.utah.edu/pIKE_Toggle_8"/>
    <sbol:displayId>pIKE_Toggle_8</sbol:displayId>
    <prov:wasDerivedFrom rdf:resource="http://www.async.ece.utah.edu#comp_10_8_2013_13_1_0_971_iBioSim"/>
    <dcterms:title>pIKE Toggle Switch 8</dcterms:title>
    <dcterms:description>This is a pIKE class toggle switch similar to those constructed by Gardner et al.</dcterms:description>
    <sbol:type rdf:resource="http://www.biopax.org/release/biopax-level3.owl#DnaRegion"/>
    <sbol:role rdf:resource="http://identifiers.org/so/SO:0000804"/>
    <sbol:component>
      <sbol:Component rdf:about="http://www.async.ece.utah.edu/pIKE_Toggle_8/component0">
        <sbol:persistentIdentity rdf:resource="http://www.async.ece.utah.edu/pIKE_Toggle_8/component0"/>
        <sbol:displayId>component0</sbol:displayId>
        <sbol:access rdf:resource="http://sbols.org/v2#public"/>
        <sbol:definition rdf:resource="http://www.async.ece.utah.edu/pIKELeftCassette_2"/>
      </sbol:Component>
    </sbol:component>
    <sbol:component>
      <sbol:Component rdf:about="http://www.async.ece.utah.edu/pIKE_Toggle_8/component1">
        <sbol:persistentIdentity rdf:resource="http://www.async.ece.utah.edu/pIKE_Toggle_8/component1"/>
        <sbol:displayId>component1</sbol:displayId>
        <sbol:access rdf:resource="http://sbols.org/v2#public"/>
        <sbol:definition rdf:resource="http://www.async.ece.utah.edu/pIKERightCassette_4"/>
      </sbol:Component>
    </sbol:component>
    <sbol:sequenceAnnotation>
      <sbol:SequenceAnnotation rdf:about="http://www.async.ece.utah.edu/pIKE_Toggle_8/annotation1">
        <sbol:persistentIdentity rdf:resource="http://www.async.ece.utah.edu/pIKE_Toggle_8/annotation1"/>
        <sbol:displayId>annotation1</sbol:displayId>
        <prov:wasDerivedFrom rdf:resource="http://www.async.ece.utah.edu#anno0_10_8_2013_13_1_0_971_iBioSim"/>
        <sbol:location>
          <sbol:Range rdf:about="http://www.async.ece.utah.edu/pIKE_Toggle_8/annotation1/range">
            <sbol:persistentIdentity rdf:resource="http://www.async.ece.utah.edu/pIKE_Toggle_8/annotation1/range"/>
            <sbol:displayId>range</sbol:displayId>
            <sbol:start>1</sbol:start>
            <sbol:end>1251</sbol:end>
            <sbol:orientation rdf:resource="http://sbols.org/v2#reverseComplement"/>
          </sbol:Range>
        </sbol:location>
        <sbol:component rdf:resource="http://www.async.ece.utah.edu/pIKE_Toggle_8/component0"/>
      </sbol:SequenceAnnotation>
    </sbol:sequenceAnnotation>
    <sbol:sequenceAnnotation>
      <sbol:SequenceAnnotation rdf:about="http://www.async.ece.utah.edu/pIKE_Toggle_8/annotation2">
        <sbol:persistentIdentity rdf:resource="http://www.async.ece.utah.edu/pIKE_Toggle_8/annotation2"/>
        <sbol:displayId>annotation2</sbol:displayId>
        <prov:wasDerivedFrom rdf:resource="http://www.async.ece.utah.edu#anno1_10_8_2013_13_1_0_971_iBioSim"/>
        <sbol:location>
          <sbol:Range rdf:about="http://www.async.ece.utah.edu/pIKE_Toggle_8/annotation2/range">
            <sbol:persistentIdentity rdf:resource="http://www.async.ece.utah.edu/pIKE_Toggle_8/annotation2/range"/>
            <sbol:displayId>range</sbol:displayId>
            <sbol:start>1252</sbol:start>
            <sbol:end>2907</sbol:end>
            <sbol:orientation rdf:resource="http://sbols.org/v2#inline"/>
          </sbol:Range>
        </sbol:location>
        <sbol:component rdf:resource="http://www.async.ece.utah.edu/pIKE_Toggle_8/component1"/>
      </sbol:SequenceAnnotation>
    </sbol:sequenceAnnotation>
    <sbol:sequence rdf:resource="http://www.async.ece.utah.edu/www_async_ece_utah_edu_seq_10_8_2013_13_1_0_971_iBioSim"/>
  </sbol:ComponentDefinition>
  <sbol:ComponentDefinition rdf:about="http://www.async.ece.utah.edu/pTAKRightCassette_4">
    <sbol:persistentIdentity rdf:resource="http://www.async.ece.utah.edu/pTAKRightCassette_4"/>
    <sbol:displayId>pTAKRightCassette_4</sbol:displayId>
    <prov:wasDerivedFrom rdf:resource="http://www.eugenecad.org/pTAKRightCassette_4"/>
    <dcterms:description>pTAKRightCassette_4</dcterms:description>
    <sbol:type rdf:resource="http://www.biopax.org/release/biopax-level3.owl#DnaRegion"/>
    <sbol:role rdf:resource="http://identifiers.org/so/SO:0000805"/>
    <sbol:component>
      <sbol:Component rdf:about="http://www.async.ece.utah.edu/pTAKRightCassette_4/component3">
        <sbol:persistentIdentity rdf:resource="http://www.async.ece.utah.edu/pTAKRightCassette_4/component3"/>
        <sbol:displayId>component3</sbol:displayId>
        <sbol:access rdf:resource="http://sbols.org/v2#public"/>
        <sbol:definition rdf:resource="http://www.async.ece.utah.edu/BBa_J61053"/>
      </sbol:Component>
    </sbol:component>
    <sbol:component>
      <sbol:Component rdf:about="http://www.async.ece.utah.edu/pTAKRightCassette_4/component2">
        <sbol:persistentIdentity rdf:resource="http://www.async.ece.utah.edu/pTAKRightCassette_4/component2"/>
        <sbol:displayId>component2</sbol:displayId>
        <sbol:access rdf:resource="http://sbols.org/v2#public"/>
        <sbol:definition rdf:resource="http://www.async.ece.utah.edu/BBa_J61120_BBa_E0040"/>
      </sbol:Component>
    </sbol:component>
    <sbol:component>
      <sbol:Component rdf:about="http://www.async.ece.utah.edu/pTAKRightCassette_4/component1">
        <sbol:persistentIdentity rdf:resource="http://www.async.ece.utah.edu/pTAKRightCassette_4/component1"/>
        <sbol:displayId>component1</sbol:displayId>
        <sbol:access rdf:resource="http://sbols.org/v2#public"/>
        <sbol:definition rdf:resource="http://www.async.ece.utah.edu/BBa_J61130_BBa_C0051"/>
      </sbol:Component>
    </sbol:component>
    <sbol:component>
      <sbol:Component rdf:about="http://www.async.ece.utah.edu/pTAKRightCassette_4/component0">
        <sbol:persistentIdentity rdf:resource="http://www.async.ece.utah.edu/pTAKRightCassette_4/component0"/>
        <sbol:displayId>component0</sbol:displayId>
        <sbol:access rdf:resource="http://sbols.org/v2#public"/>
        <sbol:definition rdf:resource="http://www.async.ece.utah.edu/BBa_R0010"/>
      </sbol:Component>
    </sbol:component>
    <sbol:sequenceAnnotation>
      <sbol:SequenceAnnotation rdf:about="http://www.async.ece.utah.edu/pTAKRightCassette_4/annotation2">
        <sbol:persistentIdentity rdf:resource="http://www.async.ece.utah.edu/pTAKRightCassette_4/annotation2"/>
        <sbol:displayId>annotation2</sbol:displayId>
        <prov:wasDerivedFrom rdf:resource="http://www.eugenecad.org/pTAKRightCassette_4/annotation_2"/>
        <sbol:location>
          <sbol:Range rdf:about="http://www.async.ece.utah.edu/pTAKRightCassette_4/annotation2/range">
            <sbol:persistentIdentity rdf:resource="http://www.async.ece.utah.edu/pTAKRightCassette_4/annotation2/range"/>
=======
        <sbol:component rdf:resource="http://www.async.ece.utah.edu/pIKELeftCassette_3/component0"/>
      </sbol:SequenceAnnotation>
    </sbol:sequenceAnnotation>
    <sbol:sequenceAnnotation>
      <sbol:SequenceAnnotation rdf:about="http://www.async.ece.utah.edu/pIKELeftCassette_3/annotation3">
        <sbol:persistentIdentity rdf:resource="http://www.async.ece.utah.edu/pIKELeftCassette_3/annotation3"/>
        <sbol:displayId>annotation3</sbol:displayId>
        <prov:wasDerivedFrom rdf:resource="http://www.eugenecad.org/pIKELeftCassette_3/annotation_3"/>
        <sbol:location>
          <sbol:Range rdf:about="http://www.async.ece.utah.edu/pIKELeftCassette_3/annotation3/range">
            <sbol:persistentIdentity rdf:resource="http://www.async.ece.utah.edu/pIKELeftCassette_3/annotation3/range"/>
            <sbol:displayId>range</sbol:displayId>
            <sbol:start>1195</sbol:start>
            <sbol:end>1246</sbol:end>
            <sbol:orientation rdf:resource="http://sbols.org/v2#inline"/>
          </sbol:Range>
        </sbol:location>
        <sbol:component rdf:resource="http://www.async.ece.utah.edu/pIKELeftCassette_3/component2"/>
      </sbol:SequenceAnnotation>
    </sbol:sequenceAnnotation>
    <sbol:sequenceAnnotation>
      <sbol:SequenceAnnotation rdf:about="http://www.async.ece.utah.edu/pIKELeftCassette_3/annotation2">
        <sbol:persistentIdentity rdf:resource="http://www.async.ece.utah.edu/pIKELeftCassette_3/annotation2"/>
        <sbol:displayId>annotation2</sbol:displayId>
        <prov:wasDerivedFrom rdf:resource="http://www.eugenecad.org/pIKELeftCassette_3/annotation_2"/>
        <sbol:location>
          <sbol:Range rdf:about="http://www.async.ece.utah.edu/pIKELeftCassette_3/annotation2/range">
            <sbol:persistentIdentity rdf:resource="http://www.async.ece.utah.edu/pIKELeftCassette_3/annotation2/range"/>
            <sbol:displayId>range</sbol:displayId>
            <sbol:start>55</sbol:start>
            <sbol:end>1194</sbol:end>
            <sbol:orientation rdf:resource="http://sbols.org/v2#inline"/>
          </sbol:Range>
        </sbol:location>
        <sbol:component rdf:resource="http://www.async.ece.utah.edu/pIKELeftCassette_3/component1"/>
      </sbol:SequenceAnnotation>
    </sbol:sequenceAnnotation>
    <sbol:sequence rdf:resource="http://www.async.ece.utah.edu/pIKELeftCassette_3_sequence"/>
  </sbol:ComponentDefinition>
  <sbol:ComponentDefinition rdf:about="http://www.async.ece.utah.edu/pTAK_Toggle_16">
    <sbol:persistentIdentity rdf:resource="http://www.async.ece.utah.edu/pTAK_Toggle_16"/>
    <sbol:displayId>pTAK_Toggle_16</sbol:displayId>
    <prov:wasDerivedFrom rdf:resource="http://www.async.ece.utah.edu#comp_10_8_2013_13_10_10_34_iBioSim"/>
    <dcterms:title>pTAK Toggle Switch 16</dcterms:title>
    <dcterms:description>This is a pTAK class toggle switch similar to those constructed by Gardner et al.</dcterms:description>
    <sbol:type rdf:resource="http://www.biopax.org/release/biopax-level3.owl#DnaRegion"/>
    <sbol:role rdf:resource="http://identifiers.org/so/SO:0000804"/>
    <sbol:component>
      <sbol:Component rdf:about="http://www.async.ece.utah.edu/pTAK_Toggle_16/component0">
        <sbol:persistentIdentity rdf:resource="http://www.async.ece.utah.edu/pTAK_Toggle_16/component0"/>
        <sbol:displayId>component0</sbol:displayId>
        <sbol:access rdf:resource="http://sbols.org/v2#public"/>
        <sbol:definition rdf:resource="http://www.async.ece.utah.edu/pTAKLeftCassette_4"/>
      </sbol:Component>
    </sbol:component>
    <sbol:component>
      <sbol:Component rdf:about="http://www.async.ece.utah.edu/pTAK_Toggle_16/component1">
        <sbol:persistentIdentity rdf:resource="http://www.async.ece.utah.edu/pTAK_Toggle_16/component1"/>
        <sbol:displayId>component1</sbol:displayId>
        <sbol:access rdf:resource="http://sbols.org/v2#public"/>
        <sbol:definition rdf:resource="http://www.async.ece.utah.edu/pTAKRightCassette_4"/>
      </sbol:Component>
    </sbol:component>
    <sbol:sequenceAnnotation>
      <sbol:SequenceAnnotation rdf:about="http://www.async.ece.utah.edu/pTAK_Toggle_16/annotation1">
        <sbol:persistentIdentity rdf:resource="http://www.async.ece.utah.edu/pTAK_Toggle_16/annotation1"/>
        <sbol:displayId>annotation1</sbol:displayId>
        <prov:wasDerivedFrom rdf:resource="http://www.async.ece.utah.edu#anno0_10_8_2013_13_10_10_34_iBioSim"/>
        <sbol:location>
          <sbol:Range rdf:about="http://www.async.ece.utah.edu/pTAK_Toggle_16/annotation1/range">
            <sbol:persistentIdentity rdf:resource="http://www.async.ece.utah.edu/pTAK_Toggle_16/annotation1/range"/>
            <sbol:displayId>range</sbol:displayId>
            <sbol:start>1</sbol:start>
            <sbol:end>1287</sbol:end>
            <sbol:orientation rdf:resource="http://sbols.org/v2#reverseComplement"/>
          </sbol:Range>
        </sbol:location>
        <sbol:component rdf:resource="http://www.async.ece.utah.edu/pTAK_Toggle_16/component0"/>
      </sbol:SequenceAnnotation>
    </sbol:sequenceAnnotation>
    <sbol:sequenceAnnotation>
      <sbol:SequenceAnnotation rdf:about="http://www.async.ece.utah.edu/pTAK_Toggle_16/annotation2">
        <sbol:persistentIdentity rdf:resource="http://www.async.ece.utah.edu/pTAK_Toggle_16/annotation2"/>
        <sbol:displayId>annotation2</sbol:displayId>
        <prov:wasDerivedFrom rdf:resource="http://www.async.ece.utah.edu#anno1_10_8_2013_13_10_10_34_iBioSim"/>
        <sbol:location>
          <sbol:Range rdf:about="http://www.async.ece.utah.edu/pTAK_Toggle_16/annotation2/range">
            <sbol:persistentIdentity rdf:resource="http://www.async.ece.utah.edu/pTAK_Toggle_16/annotation2/range"/>
            <sbol:displayId>range</sbol:displayId>
            <sbol:start>1288</sbol:start>
            <sbol:end>3033</sbol:end>
            <sbol:orientation rdf:resource="http://sbols.org/v2#inline"/>
          </sbol:Range>
        </sbol:location>
        <sbol:component rdf:resource="http://www.async.ece.utah.edu/pTAK_Toggle_16/component1"/>
      </sbol:SequenceAnnotation>
    </sbol:sequenceAnnotation>
    <sbol:sequence rdf:resource="http://www.async.ece.utah.edu/www_async_ece_utah_edu_seq_10_8_2013_13_10_10_34_iBioSim"/>
  </sbol:ComponentDefinition>
  <sbol:ComponentDefinition rdf:about="http://www.async.ece.utah.edu/BBa_J61107_BBa_C0012">
    <sbol:persistentIdentity rdf:resource="http://www.async.ece.utah.edu/BBa_J61107_BBa_C0012"/>
    <sbol:displayId>BBa_J61107_BBa_C0012</sbol:displayId>
    <prov:wasDerivedFrom rdf:resource="http://www.eugenecad.org/device/BBa_J61107_BBa_C0012"/>
    <dcterms:description>Repressor2</dcterms:description>
    <sbol:type rdf:resource="http://www.biopax.org/release/biopax-level3.owl#DnaRegion"/>
    <sbol:role rdf:resource="http://identifiers.org/so/SO:0000805"/>
    <sbol:component>
      <sbol:Component rdf:about="http://www.async.ece.utah.edu/BBa_J61107_BBa_C0012/component0">
        <sbol:persistentIdentity rdf:resource="http://www.async.ece.utah.edu/BBa_J61107_BBa_C0012/component0"/>
        <sbol:displayId>component0</sbol:displayId>
        <sbol:access rdf:resource="http://sbols.org/v2#public"/>
        <sbol:definition rdf:resource="http://www.async.ece.utah.edu/BBa_J61107"/>
      </sbol:Component>
    </sbol:component>
    <sbol:component>
      <sbol:Component rdf:about="http://www.async.ece.utah.edu/BBa_J61107_BBa_C0012/component1">
        <sbol:persistentIdentity rdf:resource="http://www.async.ece.utah.edu/BBa_J61107_BBa_C0012/component1"/>
        <sbol:displayId>component1</sbol:displayId>
        <sbol:access rdf:resource="http://sbols.org/v2#public"/>
        <sbol:definition rdf:resource="http://www.async.ece.utah.edu/BBa_C0012"/>
      </sbol:Component>
    </sbol:component>
    <sbol:sequenceAnnotation>
      <sbol:SequenceAnnotation rdf:about="http://www.async.ece.utah.edu/BBa_J61107_BBa_C0012/annotation2">
        <sbol:persistentIdentity rdf:resource="http://www.async.ece.utah.edu/BBa_J61107_BBa_C0012/annotation2"/>
        <sbol:displayId>annotation2</sbol:displayId>
        <prov:wasDerivedFrom rdf:resource="http://www.eugenecad.org/pIKELeftCassette_3/Repressor2/annotation_2"/>
        <sbol:location>
          <sbol:Range rdf:about="http://www.async.ece.utah.edu/BBa_J61107_BBa_C0012/annotation2/range">
            <sbol:persistentIdentity rdf:resource="http://www.async.ece.utah.edu/BBa_J61107_BBa_C0012/annotation2/range"/>
>>>>>>> d81c6eac
            <sbol:displayId>range</sbol:displayId>
            <sbol:start>13</sbol:start>
            <sbol:end>1140</sbol:end>
            <sbol:orientation rdf:resource="http://sbols.org/v2#inline"/>
          </sbol:Range>
        </sbol:location>
<<<<<<< HEAD
        <sbol:component rdf:resource="http://www.async.ece.utah.edu/pTAKRightCassette_4/component1"/>
      </sbol:SequenceAnnotation>
    </sbol:sequenceAnnotation>
    <sbol:sequenceAnnotation>
      <sbol:SequenceAnnotation rdf:about="http://www.async.ece.utah.edu/pTAKRightCassette_4/annotation1">
        <sbol:persistentIdentity rdf:resource="http://www.async.ece.utah.edu/pTAKRightCassette_4/annotation1"/>
        <sbol:displayId>annotation1</sbol:displayId>
        <prov:wasDerivedFrom rdf:resource="http://www.eugenecad.org/pTAKRightCassette_4/annotation_1"/>
        <sbol:location>
          <sbol:Range rdf:about="http://www.async.ece.utah.edu/pTAKRightCassette_4/annotation1/range">
            <sbol:persistentIdentity rdf:resource="http://www.async.ece.utah.edu/pTAKRightCassette_4/annotation1/range"/>
            <sbol:displayId>range</sbol:displayId>
            <sbol:start>1</sbol:start>
            <sbol:end>200</sbol:end>
            <sbol:orientation rdf:resource="http://sbols.org/v2#inline"/>
          </sbol:Range>
        </sbol:location>
        <sbol:component rdf:resource="http://www.async.ece.utah.edu/pTAKRightCassette_4/component0"/>
      </sbol:SequenceAnnotation>
    </sbol:sequenceAnnotation>
    <sbol:sequenceAnnotation>
      <sbol:SequenceAnnotation rdf:about="http://www.async.ece.utah.edu/pTAKRightCassette_4/annotation4">
        <sbol:persistentIdentity rdf:resource="http://www.async.ece.utah.edu/pTAKRightCassette_4/annotation4"/>
        <sbol:displayId>annotation4</sbol:displayId>
        <prov:wasDerivedFrom rdf:resource="http://www.eugenecad.org/pTAKRightCassette_4/annotation_4"/>
        <sbol:location>
          <sbol:Range rdf:about="http://www.async.ece.utah.edu/pTAKRightCassette_4/annotation4/range">
            <sbol:persistentIdentity rdf:resource="http://www.async.ece.utah.edu/pTAKRightCassette_4/annotation4/range"/>
            <sbol:displayId>range</sbol:displayId>
            <sbol:start>1695</sbol:start>
            <sbol:end>1746</sbol:end>
            <sbol:orientation rdf:resource="http://sbols.org/v2#inline"/>
          </sbol:Range>
        </sbol:location>
        <sbol:component rdf:resource="http://www.async.ece.utah.edu/pTAKRightCassette_4/component3"/>
      </sbol:SequenceAnnotation>
    </sbol:sequenceAnnotation>
    <sbol:sequenceAnnotation>
      <sbol:SequenceAnnotation rdf:about="http://www.async.ece.utah.edu/pTAKRightCassette_4/annotation3">
        <sbol:persistentIdentity rdf:resource="http://www.async.ece.utah.edu/pTAKRightCassette_4/annotation3"/>
        <sbol:displayId>annotation3</sbol:displayId>
        <prov:wasDerivedFrom rdf:resource="http://www.eugenecad.org/pTAKRightCassette_4/annotation_3"/>
        <sbol:location>
          <sbol:Range rdf:about="http://www.async.ece.utah.edu/pTAKRightCassette_4/annotation3/range">
            <sbol:persistentIdentity rdf:resource="http://www.async.ece.utah.edu/pTAKRightCassette_4/annotation3/range"/>
            <sbol:displayId>range</sbol:displayId>
            <sbol:start>963</sbol:start>
            <sbol:end>1694</sbol:end>
            <sbol:orientation rdf:resource="http://sbols.org/v2#inline"/>
          </sbol:Range>
        </sbol:location>
        <sbol:component rdf:resource="http://www.async.ece.utah.edu/pTAKRightCassette_4/component2"/>
      </sbol:SequenceAnnotation>
    </sbol:sequenceAnnotation>
    <sbol:sequence rdf:resource="http://www.async.ece.utah.edu/pTAKRightCassette_4_sequence"/>
  </sbol:ComponentDefinition>
  <sbol:ComponentDefinition rdf:about="http://www.async.ece.utah.edu/BBa_J61120_BBa_E0040">
    <sbol:persistentIdentity rdf:resource="http://www.async.ece.utah.edu/BBa_J61120_BBa_E0040"/>
    <sbol:displayId>BBa_J61120_BBa_E0040</sbol:displayId>
    <prov:wasDerivedFrom rdf:resource="http://www.eugenecad.org/device/BBa_J61120_BBa_E0040"/>
    <dcterms:description>Reporter</dcterms:description>
    <sbol:type rdf:resource="http://www.biopax.org/release/biopax-level3.owl#DnaRegion"/>
    <sbol:role rdf:resource="http://identifiers.org/so/SO:0000805"/>
    <sbol:component>
      <sbol:Component rdf:about="http://www.async.ece.utah.edu/BBa_J61120_BBa_E0040/component1">
        <sbol:persistentIdentity rdf:resource="http://www.async.ece.utah.edu/BBa_J61120_BBa_E0040/component1"/>
        <sbol:displayId>component1</sbol:displayId>
        <sbol:access rdf:resource="http://sbols.org/v2#public"/>
        <sbol:definition rdf:resource="http://www.async.ece.utah.edu/BBa_E0040"/>
      </sbol:Component>
    </sbol:component>
    <sbol:component>
      <sbol:Component rdf:about="http://www.async.ece.utah.edu/BBa_J61120_BBa_E0040/component0">
        <sbol:persistentIdentity rdf:resource="http://www.async.ece.utah.edu/BBa_J61120_BBa_E0040/component0"/>
        <sbol:displayId>component0</sbol:displayId>
        <sbol:access rdf:resource="http://sbols.org/v2#public"/>
        <sbol:definition rdf:resource="http://www.async.ece.utah.edu/BBa_J61120"/>
      </sbol:Component>
    </sbol:component>
    <sbol:sequenceAnnotation>
      <sbol:SequenceAnnotation rdf:about="http://www.async.ece.utah.edu/BBa_J61120_BBa_E0040/annotation1">
        <sbol:persistentIdentity rdf:resource="http://www.async.ece.utah.edu/BBa_J61120_BBa_E0040/annotation1"/>
        <sbol:displayId>annotation1</sbol:displayId>
        <prov:wasDerivedFrom rdf:resource="http://www.eugenecad.org/pIKERightCassette_3/Reporter/annotation_1"/>
        <sbol:location>
          <sbol:Range rdf:about="http://www.async.ece.utah.edu/BBa_J61120_BBa_E0040/annotation1/range">
            <sbol:persistentIdentity rdf:resource="http://www.async.ece.utah.edu/BBa_J61120_BBa_E0040/annotation1/range"/>
            <sbol:displayId>range</sbol:displayId>
            <sbol:start>1</sbol:start>
            <sbol:end>12</sbol:end>
            <sbol:orientation rdf:resource="http://sbols.org/v2#inline"/>
          </sbol:Range>
        </sbol:location>
        <sbol:component rdf:resource="http://www.async.ece.utah.edu/BBa_J61120_BBa_E0040/component0"/>
      </sbol:SequenceAnnotation>
    </sbol:sequenceAnnotation>
    <sbol:sequenceAnnotation>
      <sbol:SequenceAnnotation rdf:about="http://www.async.ece.utah.edu/BBa_J61120_BBa_E0040/annotation2">
        <sbol:persistentIdentity rdf:resource="http://www.async.ece.utah.edu/BBa_J61120_BBa_E0040/annotation2"/>
        <sbol:displayId>annotation2</sbol:displayId>
        <prov:wasDerivedFrom rdf:resource="http://www.eugenecad.org/pIKERightCassette_3/Reporter/annotation_2"/>
        <sbol:location>
          <sbol:Range rdf:about="http://www.async.ece.utah.edu/BBa_J61120_BBa_E0040/annotation2/range">
            <sbol:persistentIdentity rdf:resource="http://www.async.ece.utah.edu/BBa_J61120_BBa_E0040/annotation2/range"/>
            <sbol:displayId>range</sbol:displayId>
            <sbol:start>13</sbol:start>
            <sbol:end>732</sbol:end>
            <sbol:orientation rdf:resource="http://sbols.org/v2#inline"/>
          </sbol:Range>
        </sbol:location>
        <sbol:component rdf:resource="http://www.async.ece.utah.edu/BBa_J61120_BBa_E0040/component1"/>
      </sbol:SequenceAnnotation>
    </sbol:sequenceAnnotation>
    <sbol:sequence rdf:resource="http://www.async.ece.utah.edu/BBa_J61120_BBa_E0040_sequence"/>
  </sbol:ComponentDefinition>
  <sbol:ComponentDefinition rdf:about="http://www.async.ece.utah.edu/pTAK_Toggle_13">
    <sbol:persistentIdentity rdf:resource="http://www.async.ece.utah.edu/pTAK_Toggle_13"/>
    <sbol:displayId>pTAK_Toggle_13</sbol:displayId>
    <prov:wasDerivedFrom rdf:resource="http://www.async.ece.utah.edu#comp_10_8_2013_13_7_45_664_iBioSim"/>
    <dcterms:title>pTAK Toggle Switch 13</dcterms:title>
=======
        <sbol:component rdf:resource="http://www.async.ece.utah.edu/BBa_J61107_BBa_C0012/component1"/>
      </sbol:SequenceAnnotation>
    </sbol:sequenceAnnotation>
    <sbol:sequenceAnnotation>
      <sbol:SequenceAnnotation rdf:about="http://www.async.ece.utah.edu/BBa_J61107_BBa_C0012/annotation1">
        <sbol:persistentIdentity rdf:resource="http://www.async.ece.utah.edu/BBa_J61107_BBa_C0012/annotation1"/>
        <sbol:displayId>annotation1</sbol:displayId>
        <prov:wasDerivedFrom rdf:resource="http://www.eugenecad.org/pIKELeftCassette_3/Repressor2/annotation_1"/>
        <sbol:location>
          <sbol:Range rdf:about="http://www.async.ece.utah.edu/BBa_J61107_BBa_C0012/annotation1/range">
            <sbol:persistentIdentity rdf:resource="http://www.async.ece.utah.edu/BBa_J61107_BBa_C0012/annotation1/range"/>
            <sbol:displayId>range</sbol:displayId>
            <sbol:start>1</sbol:start>
            <sbol:end>12</sbol:end>
            <sbol:orientation rdf:resource="http://sbols.org/v2#inline"/>
          </sbol:Range>
        </sbol:location>
        <sbol:component rdf:resource="http://www.async.ece.utah.edu/BBa_J61107_BBa_C0012/component0"/>
      </sbol:SequenceAnnotation>
    </sbol:sequenceAnnotation>
    <sbol:sequence rdf:resource="http://www.async.ece.utah.edu/BBa_J61107_BBa_C0012_sequence"/>
  </sbol:ComponentDefinition>
  <sbol:ComponentDefinition rdf:about="http://www.async.ece.utah.edu/BBa_C0051">
    <sbol:persistentIdentity rdf:resource="http://www.async.ece.utah.edu/BBa_C0051"/>
    <sbol:displayId>BBa_C0051</sbol:displayId>
    <prov:wasDerivedFrom rdf:resource="http://partsregistry.org/part/BBa_C0051"/>
    <dcterms:title>BBa_C0051</dcterms:title>
    <dcterms:description>cI repressor from E. coli phage lambda (+LVA)</dcterms:description>
    <sbol:type rdf:resource="http://www.biopax.org/release/biopax-level3.owl#DnaRegion"/>
    <sbol:role rdf:resource="http://identifiers.org/so/SO:0000316"/>
    <sbol:sequence rdf:resource="http://www.async.ece.utah.edu/BBa_C0051_sequence"/>
  </sbol:ComponentDefinition>
  <sbol:ComponentDefinition rdf:about="http://www.async.ece.utah.edu/pTAK_Toggle_6">
    <sbol:persistentIdentity rdf:resource="http://www.async.ece.utah.edu/pTAK_Toggle_6"/>
    <sbol:displayId>pTAK_Toggle_6</sbol:displayId>
    <prov:wasDerivedFrom rdf:resource="http://www.async.ece.utah.edu#comp_10_8_2013_13_14_20_700_iBioSim"/>
    <dcterms:title>pTAK Toggle Switch 6</dcterms:title>
    <dcterms:description>This is a pTAK class toggle switch similar to those constructed by Gardner et al.</dcterms:description>
    <sbol:type rdf:resource="http://www.biopax.org/release/biopax-level3.owl#DnaRegion"/>
    <sbol:role rdf:resource="http://identifiers.org/so/SO:0000804"/>
    <sbol:component>
      <sbol:Component rdf:about="http://www.async.ece.utah.edu/pTAK_Toggle_6/component0">
        <sbol:persistentIdentity rdf:resource="http://www.async.ece.utah.edu/pTAK_Toggle_6/component0"/>
        <sbol:displayId>component0</sbol:displayId>
        <sbol:access rdf:resource="http://sbols.org/v2#public"/>
        <sbol:definition rdf:resource="http://www.async.ece.utah.edu/pTAKLeftCassette_2"/>
      </sbol:Component>
    </sbol:component>
    <sbol:component>
      <sbol:Component rdf:about="http://www.async.ece.utah.edu/pTAK_Toggle_6/component1">
        <sbol:persistentIdentity rdf:resource="http://www.async.ece.utah.edu/pTAK_Toggle_6/component1"/>
        <sbol:displayId>component1</sbol:displayId>
        <sbol:access rdf:resource="http://sbols.org/v2#public"/>
        <sbol:definition rdf:resource="http://www.async.ece.utah.edu/pTAKRightCassette_2"/>
      </sbol:Component>
    </sbol:component>
    <sbol:sequenceAnnotation>
      <sbol:SequenceAnnotation rdf:about="http://www.async.ece.utah.edu/pTAK_Toggle_6/annotation1">
        <sbol:persistentIdentity rdf:resource="http://www.async.ece.utah.edu/pTAK_Toggle_6/annotation1"/>
        <sbol:displayId>annotation1</sbol:displayId>
        <prov:wasDerivedFrom rdf:resource="http://www.async.ece.utah.edu#anno0_10_8_2013_13_14_20_700_iBioSim"/>
        <sbol:location>
          <sbol:Range rdf:about="http://www.async.ece.utah.edu/pTAK_Toggle_6/annotation1/range">
            <sbol:persistentIdentity rdf:resource="http://www.async.ece.utah.edu/pTAK_Toggle_6/annotation1/range"/>
            <sbol:displayId>range</sbol:displayId>
            <sbol:start>1</sbol:start>
            <sbol:end>1287</sbol:end>
            <sbol:orientation rdf:resource="http://sbols.org/v2#reverseComplement"/>
          </sbol:Range>
        </sbol:location>
        <sbol:component rdf:resource="http://www.async.ece.utah.edu/pTAK_Toggle_6/component0"/>
      </sbol:SequenceAnnotation>
    </sbol:sequenceAnnotation>
    <sbol:sequenceAnnotation>
      <sbol:SequenceAnnotation rdf:about="http://www.async.ece.utah.edu/pTAK_Toggle_6/annotation2">
        <sbol:persistentIdentity rdf:resource="http://www.async.ece.utah.edu/pTAK_Toggle_6/annotation2"/>
        <sbol:displayId>annotation2</sbol:displayId>
        <prov:wasDerivedFrom rdf:resource="http://www.async.ece.utah.edu#anno1_10_8_2013_13_14_20_700_iBioSim"/>
        <sbol:location>
          <sbol:Range rdf:about="http://www.async.ece.utah.edu/pTAK_Toggle_6/annotation2/range">
            <sbol:persistentIdentity rdf:resource="http://www.async.ece.utah.edu/pTAK_Toggle_6/annotation2/range"/>
            <sbol:displayId>range</sbol:displayId>
            <sbol:start>1288</sbol:start>
            <sbol:end>3033</sbol:end>
            <sbol:orientation rdf:resource="http://sbols.org/v2#inline"/>
          </sbol:Range>
        </sbol:location>
        <sbol:component rdf:resource="http://www.async.ece.utah.edu/pTAK_Toggle_6/component1"/>
      </sbol:SequenceAnnotation>
    </sbol:sequenceAnnotation>
    <sbol:sequence rdf:resource="http://www.async.ece.utah.edu/www_async_ece_utah_edu_seq_10_8_2013_13_14_20_700_iBioSim"/>
  </sbol:ComponentDefinition>
  <sbol:ComponentDefinition rdf:about="http://www.async.ece.utah.edu/pIKE_Toggle_2">
    <sbol:persistentIdentity rdf:resource="http://www.async.ece.utah.edu/pIKE_Toggle_2"/>
    <sbol:displayId>pIKE_Toggle_2</sbol:displayId>
    <prov:wasDerivedFrom rdf:resource="http://www.async.ece.utah.edu#comp_10_8_2013_12_52_26_531_iBioSim"/>
    <dcterms:title>pIKE Toggle Switch 2</dcterms:title>
    <dcterms:description>This is a pIKE class toggle switch similar to those constructed by Gardner et al.</dcterms:description>
    <sbol:type rdf:resource="http://www.biopax.org/release/biopax-level3.owl#DnaRegion"/>
    <sbol:role rdf:resource="http://identifiers.org/so/SO:0000804"/>
    <sbol:component>
      <sbol:Component rdf:about="http://www.async.ece.utah.edu/pIKE_Toggle_2/component1">
        <sbol:persistentIdentity rdf:resource="http://www.async.ece.utah.edu/pIKE_Toggle_2/component1"/>
        <sbol:displayId>component1</sbol:displayId>
        <sbol:access rdf:resource="http://sbols.org/v2#public"/>
        <sbol:definition rdf:resource="http://www.async.ece.utah.edu/pIKERightCassette_2"/>
      </sbol:Component>
    </sbol:component>
    <sbol:component>
      <sbol:Component rdf:about="http://www.async.ece.utah.edu/pIKE_Toggle_2/component0">
        <sbol:persistentIdentity rdf:resource="http://www.async.ece.utah.edu/pIKE_Toggle_2/component0"/>
        <sbol:displayId>component0</sbol:displayId>
        <sbol:access rdf:resource="http://sbols.org/v2#public"/>
        <sbol:definition rdf:resource="http://www.async.ece.utah.edu/pIKELeftCassette_1"/>
      </sbol:Component>
    </sbol:component>
    <sbol:sequenceAnnotation>
      <sbol:SequenceAnnotation rdf:about="http://www.async.ece.utah.edu/pIKE_Toggle_2/annotation1">
        <sbol:persistentIdentity rdf:resource="http://www.async.ece.utah.edu/pIKE_Toggle_2/annotation1"/>
        <sbol:displayId>annotation1</sbol:displayId>
        <prov:wasDerivedFrom rdf:resource="http://www.async.ece.utah.edu#anno0_10_8_2013_12_52_26_531_iBioSim"/>
        <sbol:location>
          <sbol:Range rdf:about="http://www.async.ece.utah.edu/pIKE_Toggle_2/annotation1/range">
            <sbol:persistentIdentity rdf:resource="http://www.async.ece.utah.edu/pIKE_Toggle_2/annotation1/range"/>
            <sbol:displayId>range</sbol:displayId>
            <sbol:start>1</sbol:start>
            <sbol:end>1284</sbol:end>
            <sbol:orientation rdf:resource="http://sbols.org/v2#reverseComplement"/>
          </sbol:Range>
        </sbol:location>
        <sbol:component rdf:resource="http://www.async.ece.utah.edu/pIKE_Toggle_2/component0"/>
      </sbol:SequenceAnnotation>
    </sbol:sequenceAnnotation>
    <sbol:sequenceAnnotation>
      <sbol:SequenceAnnotation rdf:about="http://www.async.ece.utah.edu/pIKE_Toggle_2/annotation2">
        <sbol:persistentIdentity rdf:resource="http://www.async.ece.utah.edu/pIKE_Toggle_2/annotation2"/>
        <sbol:displayId>annotation2</sbol:displayId>
        <prov:wasDerivedFrom rdf:resource="http://www.async.ece.utah.edu#anno1_10_8_2013_12_52_26_531_iBioSim"/>
        <sbol:location>
          <sbol:Range rdf:about="http://www.async.ece.utah.edu/pIKE_Toggle_2/annotation2/range">
            <sbol:persistentIdentity rdf:resource="http://www.async.ece.utah.edu/pIKE_Toggle_2/annotation2/range"/>
            <sbol:displayId>range</sbol:displayId>
            <sbol:start>1285</sbol:start>
            <sbol:end>2940</sbol:end>
            <sbol:orientation rdf:resource="http://sbols.org/v2#inline"/>
          </sbol:Range>
        </sbol:location>
        <sbol:component rdf:resource="http://www.async.ece.utah.edu/pIKE_Toggle_2/component1"/>
      </sbol:SequenceAnnotation>
    </sbol:sequenceAnnotation>
    <sbol:sequence rdf:resource="http://www.async.ece.utah.edu/www_async_ece_utah_edu_seq_10_8_2013_12_52_26_531_iBioSim"/>
  </sbol:ComponentDefinition>
  <sbol:ComponentDefinition rdf:about="http://www.async.ece.utah.edu/ECK120033737">
    <sbol:persistentIdentity rdf:resource="http://www.async.ece.utah.edu/ECK120033737"/>
    <sbol:displayId>ECK120033737</sbol:displayId>
    <prov:wasDerivedFrom rdf:resource="http://www.eugenecad.org/parts/ECK120033737"/>
    <dcterms:title>ECK120033737</dcterms:title>
    <dcterms:description>Terminator</dcterms:description>
    <sbol:type rdf:resource="http://www.biopax.org/release/biopax-level3.owl#DnaRegion"/>
    <sbol:role rdf:resource="http://identifiers.org/so/SO:0000141"/>
    <sbol:sequence rdf:resource="http://www.async.ece.utah.edu/ECK120033737_sequence"/>
  </sbol:ComponentDefinition>
  <sbol:ComponentDefinition rdf:about="http://www.async.ece.utah.edu/pTAK_Toggle_8">
    <sbol:persistentIdentity rdf:resource="http://www.async.ece.utah.edu/pTAK_Toggle_8"/>
    <sbol:displayId>pTAK_Toggle_8</sbol:displayId>
    <prov:wasDerivedFrom rdf:resource="http://www.async.ece.utah.edu#comp_10_8_2013_13_15_16_347_iBioSim"/>
    <dcterms:title>pTAK Toggle Switch 8</dcterms:title>
>>>>>>> d81c6eac
    <dcterms:description>This is a pTAK class toggle switch similar to those constructed by Gardner et al.</dcterms:description>
    <sbol:type rdf:resource="http://www.biopax.org/release/biopax-level3.owl#DnaRegion"/>
    <sbol:role rdf:resource="http://identifiers.org/so/SO:0000804"/>
    <sbol:component>
<<<<<<< HEAD
      <sbol:Component rdf:about="http://www.async.ece.utah.edu/pTAK_Toggle_13/component0">
        <sbol:persistentIdentity rdf:resource="http://www.async.ece.utah.edu/pTAK_Toggle_13/component0"/>
        <sbol:displayId>component0</sbol:displayId>
        <sbol:access rdf:resource="http://sbols.org/v2#public"/>
        <sbol:definition rdf:resource="http://www.async.ece.utah.edu/pTAKLeftCassette_4"/>
      </sbol:Component>
    </sbol:component>
    <sbol:component>
      <sbol:Component rdf:about="http://www.async.ece.utah.edu/pTAK_Toggle_13/component1">
        <sbol:persistentIdentity rdf:resource="http://www.async.ece.utah.edu/pTAK_Toggle_13/component1"/>
        <sbol:displayId>component1</sbol:displayId>
        <sbol:access rdf:resource="http://sbols.org/v2#public"/>
        <sbol:definition rdf:resource="http://www.async.ece.utah.edu/pTAKRightCassette_1"/>
      </sbol:Component>
    </sbol:component>
    <sbol:sequenceAnnotation>
      <sbol:SequenceAnnotation rdf:about="http://www.async.ece.utah.edu/pTAK_Toggle_13/annotation1">
        <sbol:persistentIdentity rdf:resource="http://www.async.ece.utah.edu/pTAK_Toggle_13/annotation1"/>
        <sbol:displayId>annotation1</sbol:displayId>
        <prov:wasDerivedFrom rdf:resource="http://www.async.ece.utah.edu#anno0_10_8_2013_13_7_45_664_iBioSim"/>
        <sbol:location>
          <sbol:Range rdf:about="http://www.async.ece.utah.edu/pTAK_Toggle_13/annotation1/range">
            <sbol:persistentIdentity rdf:resource="http://www.async.ece.utah.edu/pTAK_Toggle_13/annotation1/range"/>
            <sbol:displayId>range</sbol:displayId>
            <sbol:start>1</sbol:start>
            <sbol:end>1287</sbol:end>
            <sbol:orientation rdf:resource="http://sbols.org/v2#reverseComplement"/>
          </sbol:Range>
        </sbol:location>
        <sbol:component rdf:resource="http://www.async.ece.utah.edu/pTAK_Toggle_13/component0"/>
      </sbol:SequenceAnnotation>
    </sbol:sequenceAnnotation>
    <sbol:sequenceAnnotation>
      <sbol:SequenceAnnotation rdf:about="http://www.async.ece.utah.edu/pTAK_Toggle_13/annotation2">
        <sbol:persistentIdentity rdf:resource="http://www.async.ece.utah.edu/pTAK_Toggle_13/annotation2"/>
        <sbol:displayId>annotation2</sbol:displayId>
        <prov:wasDerivedFrom rdf:resource="http://www.async.ece.utah.edu#anno1_10_8_2013_13_7_45_664_iBioSim"/>
        <sbol:location>
          <sbol:Range rdf:about="http://www.async.ece.utah.edu/pTAK_Toggle_13/annotation2/range">
            <sbol:persistentIdentity rdf:resource="http://www.async.ece.utah.edu/pTAK_Toggle_13/annotation2/range"/>
            <sbol:displayId>range</sbol:displayId>
            <sbol:start>1288</sbol:start>
            <sbol:end>3034</sbol:end>
            <sbol:orientation rdf:resource="http://sbols.org/v2#inline"/>
          </sbol:Range>
        </sbol:location>
        <sbol:component rdf:resource="http://www.async.ece.utah.edu/pTAK_Toggle_13/component1"/>
      </sbol:SequenceAnnotation>
    </sbol:sequenceAnnotation>
    <sbol:sequence rdf:resource="http://www.async.ece.utah.edu/www_async_ece_utah_edu_seq_10_8_2013_13_7_45_664_iBioSim"/>
  </sbol:ComponentDefinition>
  <sbol:ComponentDefinition rdf:about="http://www.async.ece.utah.edu/pTAKLeftCassette_1">
    <sbol:persistentIdentity rdf:resource="http://www.async.ece.utah.edu/pTAKLeftCassette_1"/>
    <sbol:displayId>pTAKLeftCassette_1</sbol:displayId>
    <prov:wasDerivedFrom rdf:resource="http://www.eugenecad.org/pTAKLeftCassette_1"/>
    <dcterms:description>pTAKLeftCassette_1</dcterms:description>
    <sbol:type rdf:resource="http://www.biopax.org/release/biopax-level3.owl#DnaRegion"/>
    <sbol:role rdf:resource="http://identifiers.org/so/SO:0000805"/>
    <sbol:component>
      <sbol:Component rdf:about="http://www.async.ece.utah.edu/pTAKLeftCassette_1/component2">
        <sbol:persistentIdentity rdf:resource="http://www.async.ece.utah.edu/pTAKLeftCassette_1/component2"/>
        <sbol:displayId>component2</sbol:displayId>
        <sbol:access rdf:resource="http://sbols.org/v2#public"/>
        <sbol:definition rdf:resource="http://www.async.ece.utah.edu/ECK120029600"/>
      </sbol:Component>
    </sbol:component>
    <sbol:component>
      <sbol:Component rdf:about="http://www.async.ece.utah.edu/pTAKLeftCassette_1/component1">
        <sbol:persistentIdentity rdf:resource="http://www.async.ece.utah.edu/pTAKLeftCassette_1/component1"/>
        <sbol:displayId>component1</sbol:displayId>
        <sbol:access rdf:resource="http://sbols.org/v2#public"/>
        <sbol:definition rdf:resource="http://www.async.ece.utah.edu/BBa_J61101_BBa_C0012"/>
      </sbol:Component>
    </sbol:component>
    <sbol:component>
      <sbol:Component rdf:about="http://www.async.ece.utah.edu/pTAKLeftCassette_1/component0">
        <sbol:persistentIdentity rdf:resource="http://www.async.ece.utah.edu/pTAKLeftCassette_1/component0"/>
        <sbol:displayId>component0</sbol:displayId>
        <sbol:access rdf:resource="http://sbols.org/v2#public"/>
        <sbol:definition rdf:resource="http://www.async.ece.utah.edu/BBa_K121014"/>
      </sbol:Component>
    </sbol:component>
    <sbol:sequenceAnnotation>
      <sbol:SequenceAnnotation rdf:about="http://www.async.ece.utah.edu/pTAKLeftCassette_1/annotation1">
        <sbol:persistentIdentity rdf:resource="http://www.async.ece.utah.edu/pTAKLeftCassette_1/annotation1"/>
        <sbol:displayId>annotation1</sbol:displayId>
        <prov:wasDerivedFrom rdf:resource="http://www.eugenecad.org/pTAKLeftCassette_1/annotation_1"/>
        <sbol:location>
          <sbol:Range rdf:about="http://www.async.ece.utah.edu/pTAKLeftCassette_1/annotation1/range">
            <sbol:persistentIdentity rdf:resource="http://www.async.ece.utah.edu/pTAKLeftCassette_1/annotation1/range"/>
            <sbol:displayId>range</sbol:displayId>
            <sbol:start>1</sbol:start>
            <sbol:end>90</sbol:end>
            <sbol:orientation rdf:resource="http://sbols.org/v2#inline"/>
          </sbol:Range>
        </sbol:location>
        <sbol:component rdf:resource="http://www.async.ece.utah.edu/pTAKLeftCassette_1/component0"/>
      </sbol:SequenceAnnotation>
    </sbol:sequenceAnnotation>
    <sbol:sequenceAnnotation>
      <sbol:SequenceAnnotation rdf:about="http://www.async.ece.utah.edu/pTAKLeftCassette_1/annotation3">
        <sbol:persistentIdentity rdf:resource="http://www.async.ece.utah.edu/pTAKLeftCassette_1/annotation3"/>
        <sbol:displayId>annotation3</sbol:displayId>
        <prov:wasDerivedFrom rdf:resource="http://www.eugenecad.org/pTAKLeftCassette_1/annotation_3"/>
        <sbol:location>
          <sbol:Range rdf:about="http://www.async.ece.utah.edu/pTAKLeftCassette_1/annotation3/range">
            <sbol:persistentIdentity rdf:resource="http://www.async.ece.utah.edu/pTAKLeftCassette_1/annotation3/range"/>
            <sbol:displayId>range</sbol:displayId>
            <sbol:start>1231</sbol:start>
            <sbol:end>1320</sbol:end>
            <sbol:orientation rdf:resource="http://sbols.org/v2#inline"/>
          </sbol:Range>
        </sbol:location>
        <sbol:component rdf:resource="http://www.async.ece.utah.edu/pTAKLeftCassette_1/component2"/>
      </sbol:SequenceAnnotation>
    </sbol:sequenceAnnotation>
    <sbol:sequenceAnnotation>
      <sbol:SequenceAnnotation rdf:about="http://www.async.ece.utah.edu/pTAKLeftCassette_1/annotation2">
        <sbol:persistentIdentity rdf:resource="http://www.async.ece.utah.edu/pTAKLeftCassette_1/annotation2"/>
        <sbol:displayId>annotation2</sbol:displayId>
        <prov:wasDerivedFrom rdf:resource="http://www.eugenecad.org/pTAKLeftCassette_1/annotation_2"/>
        <sbol:location>
          <sbol:Range rdf:about="http://www.async.ece.utah.edu/pTAKLeftCassette_1/annotation2/range">
            <sbol:persistentIdentity rdf:resource="http://www.async.ece.utah.edu/pTAKLeftCassette_1/annotation2/range"/>
            <sbol:displayId>range</sbol:displayId>
            <sbol:start>91</sbol:start>
            <sbol:end>1230</sbol:end>
            <sbol:orientation rdf:resource="http://sbols.org/v2#inline"/>
          </sbol:Range>
        </sbol:location>
        <sbol:component rdf:resource="http://www.async.ece.utah.edu/pTAKLeftCassette_1/component1"/>
      </sbol:SequenceAnnotation>
    </sbol:sequenceAnnotation>
    <sbol:sequence rdf:resource="http://www.async.ece.utah.edu/pTAKLeftCassette_1_sequence"/>
  </sbol:ComponentDefinition>
  <sbol:ComponentDefinition rdf:about="http://www.async.ece.utah.edu/BBa_J61115_BBa_C0012">
    <sbol:persistentIdentity rdf:resource="http://www.async.ece.utah.edu/BBa_J61115_BBa_C0012"/>
    <sbol:displayId>BBa_J61115_BBa_C0012</sbol:displayId>
    <prov:wasDerivedFrom rdf:resource="http://www.eugenecad.org/device/BBa_J61115_BBa_C0012"/>
    <dcterms:description>Repressor2</dcterms:description>
    <sbol:type rdf:resource="http://www.biopax.org/release/biopax-level3.owl#DnaRegion"/>
    <sbol:role rdf:resource="http://identifiers.org/so/SO:0000805"/>
    <sbol:component>
      <sbol:Component rdf:about="http://www.async.ece.utah.edu/BBa_J61115_BBa_C0012/component1">
        <sbol:persistentIdentity rdf:resource="http://www.async.ece.utah.edu/BBa_J61115_BBa_C0012/component1"/>
        <sbol:displayId>component1</sbol:displayId>
        <sbol:access rdf:resource="http://sbols.org/v2#public"/>
        <sbol:definition rdf:resource="http://www.async.ece.utah.edu/BBa_C0012"/>
      </sbol:Component>
    </sbol:component>
    <sbol:component>
      <sbol:Component rdf:about="http://www.async.ece.utah.edu/BBa_J61115_BBa_C0012/component0">
        <sbol:persistentIdentity rdf:resource="http://www.async.ece.utah.edu/BBa_J61115_BBa_C0012/component0"/>
        <sbol:displayId>component0</sbol:displayId>
        <sbol:access rdf:resource="http://sbols.org/v2#public"/>
        <sbol:definition rdf:resource="http://www.async.ece.utah.edu/BBa_J61115"/>
      </sbol:Component>
    </sbol:component>
    <sbol:sequenceAnnotation>
      <sbol:SequenceAnnotation rdf:about="http://www.async.ece.utah.edu/BBa_J61115_BBa_C0012/annotation2">
        <sbol:persistentIdentity rdf:resource="http://www.async.ece.utah.edu/BBa_J61115_BBa_C0012/annotation2"/>
        <sbol:displayId>annotation2</sbol:displayId>
        <prov:wasDerivedFrom rdf:resource="http://www.eugenecad.org/pIKELeftCassette_4/Repressor2/annotation_2"/>
        <sbol:location>
          <sbol:Range rdf:about="http://www.async.ece.utah.edu/BBa_J61115_BBa_C0012/annotation2/range">
            <sbol:persistentIdentity rdf:resource="http://www.async.ece.utah.edu/BBa_J61115_BBa_C0012/annotation2/range"/>
            <sbol:displayId>range</sbol:displayId>
            <sbol:start>13</sbol:start>
            <sbol:end>1140</sbol:end>
            <sbol:orientation rdf:resource="http://sbols.org/v2#inline"/>
          </sbol:Range>
        </sbol:location>
        <sbol:component rdf:resource="http://www.async.ece.utah.edu/BBa_J61115_BBa_C0012/component1"/>
      </sbol:SequenceAnnotation>
    </sbol:sequenceAnnotation>
    <sbol:sequenceAnnotation>
      <sbol:SequenceAnnotation rdf:about="http://www.async.ece.utah.edu/BBa_J61115_BBa_C0012/annotation1">
        <sbol:persistentIdentity rdf:resource="http://www.async.ece.utah.edu/BBa_J61115_BBa_C0012/annotation1"/>
        <sbol:displayId>annotation1</sbol:displayId>
        <prov:wasDerivedFrom rdf:resource="http://www.eugenecad.org/pIKELeftCassette_4/Repressor2/annotation_1"/>
        <sbol:location>
          <sbol:Range rdf:about="http://www.async.ece.utah.edu/BBa_J61115_BBa_C0012/annotation1/range">
            <sbol:persistentIdentity rdf:resource="http://www.async.ece.utah.edu/BBa_J61115_BBa_C0012/annotation1/range"/>
            <sbol:displayId>range</sbol:displayId>
            <sbol:start>1</sbol:start>
            <sbol:end>12</sbol:end>
            <sbol:orientation rdf:resource="http://sbols.org/v2#inline"/>
          </sbol:Range>
        </sbol:location>
        <sbol:component rdf:resource="http://www.async.ece.utah.edu/BBa_J61115_BBa_C0012/component0"/>
      </sbol:SequenceAnnotation>
    </sbol:sequenceAnnotation>
    <sbol:sequence rdf:resource="http://www.async.ece.utah.edu/BBa_J61115_BBa_C0012_sequence"/>
  </sbol:ComponentDefinition>
  <sbol:ComponentDefinition rdf:about="http://www.async.ece.utah.edu/pIKERightCassette_2">
    <sbol:persistentIdentity rdf:resource="http://www.async.ece.utah.edu/pIKERightCassette_2"/>
    <sbol:displayId>pIKERightCassette_2</sbol:displayId>
    <prov:wasDerivedFrom rdf:resource="http://www.eugenecad.org/pIKERightCassette_2"/>
    <dcterms:description>pIKERightCassette_2</dcterms:description>
    <sbol:type rdf:resource="http://www.biopax.org/release/biopax-level3.owl#DnaRegion"/>
    <sbol:role rdf:resource="http://identifiers.org/so/SO:0000805"/>
    <sbol:component>
      <sbol:Component rdf:about="http://www.async.ece.utah.edu/pIKERightCassette_2/component3">
        <sbol:persistentIdentity rdf:resource="http://www.async.ece.utah.edu/pIKERightCassette_2/component3"/>
        <sbol:displayId>component3</sbol:displayId>
        <sbol:access rdf:resource="http://sbols.org/v2#public"/>
        <sbol:definition rdf:resource="http://www.async.ece.utah.edu/BBa_J61053"/>
      </sbol:Component>
    </sbol:component>
    <sbol:component>
      <sbol:Component rdf:about="http://www.async.ece.utah.edu/pIKERightCassette_2/component2">
        <sbol:persistentIdentity rdf:resource="http://www.async.ece.utah.edu/pIKERightCassette_2/component2"/>
        <sbol:displayId>component2</sbol:displayId>
        <sbol:access rdf:resource="http://sbols.org/v2#public"/>
        <sbol:definition rdf:resource="http://www.async.ece.utah.edu/BBa_J61130_BBa_E0040"/>
      </sbol:Component>
    </sbol:component>
    <sbol:component>
      <sbol:Component rdf:about="http://www.async.ece.utah.edu/pIKERightCassette_2/component0">
        <sbol:persistentIdentity rdf:resource="http://www.async.ece.utah.edu/pIKERightCassette_2/component0"/>
        <sbol:displayId>component0</sbol:displayId>
        <sbol:access rdf:resource="http://sbols.org/v2#public"/>
        <sbol:definition rdf:resource="http://www.async.ece.utah.edu/BBa_R0010"/>
      </sbol:Component>
    </sbol:component>
    <sbol:component>
      <sbol:Component rdf:about="http://www.async.ece.utah.edu/pIKERightCassette_2/component1">
        <sbol:persistentIdentity rdf:resource="http://www.async.ece.utah.edu/pIKERightCassette_2/component1"/>
        <sbol:displayId>component1</sbol:displayId>
        <sbol:access rdf:resource="http://sbols.org/v2#public"/>
        <sbol:definition rdf:resource="http://www.async.ece.utah.edu/BBa_J61120_BBa_C0040"/>
      </sbol:Component>
    </sbol:component>
    <sbol:sequenceAnnotation>
      <sbol:SequenceAnnotation rdf:about="http://www.async.ece.utah.edu/pIKERightCassette_2/annotation2">
        <sbol:persistentIdentity rdf:resource="http://www.async.ece.utah.edu/pIKERightCassette_2/annotation2"/>
        <sbol:displayId>annotation2</sbol:displayId>
        <prov:wasDerivedFrom rdf:resource="http://www.eugenecad.org/pIKERightCassette_2/annotation_2"/>
        <sbol:location>
          <sbol:Range rdf:about="http://www.async.ece.utah.edu/pIKERightCassette_2/annotation2/range">
            <sbol:persistentIdentity rdf:resource="http://www.async.ece.utah.edu/pIKERightCassette_2/annotation2/range"/>
=======
      <sbol:Component rdf:about="http://www.async.ece.utah.edu/pTAK_Toggle_8/component1">
        <sbol:persistentIdentity rdf:resource="http://www.async.ece.utah.edu/pTAK_Toggle_8/component1"/>
        <sbol:displayId>component1</sbol:displayId>
        <sbol:access rdf:resource="http://sbols.org/v2#public"/>
        <sbol:definition rdf:resource="http://www.async.ece.utah.edu/pTAKRightCassette_4"/>
      </sbol:Component>
    </sbol:component>
    <sbol:component>
      <sbol:Component rdf:about="http://www.async.ece.utah.edu/pTAK_Toggle_8/component0">
        <sbol:persistentIdentity rdf:resource="http://www.async.ece.utah.edu/pTAK_Toggle_8/component0"/>
        <sbol:displayId>component0</sbol:displayId>
        <sbol:access rdf:resource="http://sbols.org/v2#public"/>
        <sbol:definition rdf:resource="http://www.async.ece.utah.edu/pTAKLeftCassette_2"/>
      </sbol:Component>
    </sbol:component>
    <sbol:sequenceAnnotation>
      <sbol:SequenceAnnotation rdf:about="http://www.async.ece.utah.edu/pTAK_Toggle_8/annotation2">
        <sbol:persistentIdentity rdf:resource="http://www.async.ece.utah.edu/pTAK_Toggle_8/annotation2"/>
        <sbol:displayId>annotation2</sbol:displayId>
        <prov:wasDerivedFrom rdf:resource="http://www.async.ece.utah.edu#anno1_10_8_2013_13_15_16_347_iBioSim"/>
        <sbol:location>
          <sbol:Range rdf:about="http://www.async.ece.utah.edu/pTAK_Toggle_8/annotation2/range">
            <sbol:persistentIdentity rdf:resource="http://www.async.ece.utah.edu/pTAK_Toggle_8/annotation2/range"/>
            <sbol:displayId>range</sbol:displayId>
            <sbol:start>1288</sbol:start>
            <sbol:end>3033</sbol:end>
            <sbol:orientation rdf:resource="http://sbols.org/v2#inline"/>
          </sbol:Range>
        </sbol:location>
        <sbol:component rdf:resource="http://www.async.ece.utah.edu/pTAK_Toggle_8/component1"/>
      </sbol:SequenceAnnotation>
    </sbol:sequenceAnnotation>
    <sbol:sequenceAnnotation>
      <sbol:SequenceAnnotation rdf:about="http://www.async.ece.utah.edu/pTAK_Toggle_8/annotation1">
        <sbol:persistentIdentity rdf:resource="http://www.async.ece.utah.edu/pTAK_Toggle_8/annotation1"/>
        <sbol:displayId>annotation1</sbol:displayId>
        <prov:wasDerivedFrom rdf:resource="http://www.async.ece.utah.edu#anno0_10_8_2013_13_15_16_347_iBioSim"/>
        <sbol:location>
          <sbol:Range rdf:about="http://www.async.ece.utah.edu/pTAK_Toggle_8/annotation1/range">
            <sbol:persistentIdentity rdf:resource="http://www.async.ece.utah.edu/pTAK_Toggle_8/annotation1/range"/>
            <sbol:displayId>range</sbol:displayId>
            <sbol:start>1</sbol:start>
            <sbol:end>1287</sbol:end>
            <sbol:orientation rdf:resource="http://sbols.org/v2#reverseComplement"/>
          </sbol:Range>
        </sbol:location>
        <sbol:component rdf:resource="http://www.async.ece.utah.edu/pTAK_Toggle_8/component0"/>
      </sbol:SequenceAnnotation>
    </sbol:sequenceAnnotation>
    <sbol:sequence rdf:resource="http://www.async.ece.utah.edu/www_async_ece_utah_edu_seq_10_8_2013_13_15_16_347_iBioSim"/>
  </sbol:ComponentDefinition>
  <sbol:ComponentDefinition rdf:about="http://www.async.ece.utah.edu/pTAK_Toggle_11">
    <sbol:persistentIdentity rdf:resource="http://www.async.ece.utah.edu/pTAK_Toggle_11"/>
    <sbol:displayId>pTAK_Toggle_11</sbol:displayId>
    <prov:wasDerivedFrom rdf:resource="http://www.async.ece.utah.edu#comp_10_8_2013_13_5_43_889_iBioSim"/>
    <dcterms:title>pTAK Toggle Switch 11</dcterms:title>
    <dcterms:description>This is a pTAK class toggle switch similar to those constructed by Gardner et al.</dcterms:description>
    <sbol:type rdf:resource="http://www.biopax.org/release/biopax-level3.owl#DnaRegion"/>
    <sbol:role rdf:resource="http://identifiers.org/so/SO:0000804"/>
    <sbol:component>
      <sbol:Component rdf:about="http://www.async.ece.utah.edu/pTAK_Toggle_11/component0">
        <sbol:persistentIdentity rdf:resource="http://www.async.ece.utah.edu/pTAK_Toggle_11/component0"/>
        <sbol:displayId>component0</sbol:displayId>
        <sbol:access rdf:resource="http://sbols.org/v2#public"/>
        <sbol:definition rdf:resource="http://www.async.ece.utah.edu/pTAKLeftCassette_3"/>
      </sbol:Component>
    </sbol:component>
    <sbol:component>
      <sbol:Component rdf:about="http://www.async.ece.utah.edu/pTAK_Toggle_11/component1">
        <sbol:persistentIdentity rdf:resource="http://www.async.ece.utah.edu/pTAK_Toggle_11/component1"/>
        <sbol:displayId>component1</sbol:displayId>
        <sbol:access rdf:resource="http://sbols.org/v2#public"/>
        <sbol:definition rdf:resource="http://www.async.ece.utah.edu/pTAKRightCassette_3"/>
      </sbol:Component>
    </sbol:component>
    <sbol:sequenceAnnotation>
      <sbol:SequenceAnnotation rdf:about="http://www.async.ece.utah.edu/pTAK_Toggle_11/annotation2">
        <sbol:persistentIdentity rdf:resource="http://www.async.ece.utah.edu/pTAK_Toggle_11/annotation2"/>
        <sbol:displayId>annotation2</sbol:displayId>
        <prov:wasDerivedFrom rdf:resource="http://www.async.ece.utah.edu#anno1_10_8_2013_13_5_43_889_iBioSim"/>
        <sbol:location>
          <sbol:Range rdf:about="http://www.async.ece.utah.edu/pTAK_Toggle_11/annotation2/range">
            <sbol:persistentIdentity rdf:resource="http://www.async.ece.utah.edu/pTAK_Toggle_11/annotation2/range"/>
            <sbol:displayId>range</sbol:displayId>
            <sbol:start>1283</sbol:start>
            <sbol:end>3029</sbol:end>
            <sbol:orientation rdf:resource="http://sbols.org/v2#inline"/>
          </sbol:Range>
        </sbol:location>
        <sbol:component rdf:resource="http://www.async.ece.utah.edu/pTAK_Toggle_11/component1"/>
      </sbol:SequenceAnnotation>
    </sbol:sequenceAnnotation>
    <sbol:sequenceAnnotation>
      <sbol:SequenceAnnotation rdf:about="http://www.async.ece.utah.edu/pTAK_Toggle_11/annotation1">
        <sbol:persistentIdentity rdf:resource="http://www.async.ece.utah.edu/pTAK_Toggle_11/annotation1"/>
        <sbol:displayId>annotation1</sbol:displayId>
        <prov:wasDerivedFrom rdf:resource="http://www.async.ece.utah.edu#anno0_10_8_2013_13_5_43_889_iBioSim"/>
        <sbol:location>
          <sbol:Range rdf:about="http://www.async.ece.utah.edu/pTAK_Toggle_11/annotation1/range">
            <sbol:persistentIdentity rdf:resource="http://www.async.ece.utah.edu/pTAK_Toggle_11/annotation1/range"/>
            <sbol:displayId>range</sbol:displayId>
            <sbol:start>1</sbol:start>
            <sbol:end>1282</sbol:end>
            <sbol:orientation rdf:resource="http://sbols.org/v2#reverseComplement"/>
          </sbol:Range>
        </sbol:location>
        <sbol:component rdf:resource="http://www.async.ece.utah.edu/pTAK_Toggle_11/component0"/>
      </sbol:SequenceAnnotation>
    </sbol:sequenceAnnotation>
    <sbol:sequence rdf:resource="http://www.async.ece.utah.edu/www_async_ece_utah_edu_seq_10_8_2013_13_5_43_889_iBioSim"/>
  </sbol:ComponentDefinition>
  <sbol:ComponentDefinition rdf:about="http://www.async.ece.utah.edu/pIKERightCassette_3">
    <sbol:persistentIdentity rdf:resource="http://www.async.ece.utah.edu/pIKERightCassette_3"/>
    <sbol:displayId>pIKERightCassette_3</sbol:displayId>
    <prov:wasDerivedFrom rdf:resource="http://www.eugenecad.org/pIKERightCassette_3"/>
    <dcterms:description>pIKERightCassette_3</dcterms:description>
    <sbol:type rdf:resource="http://www.biopax.org/release/biopax-level3.owl#DnaRegion"/>
    <sbol:role rdf:resource="http://identifiers.org/so/SO:0000805"/>
    <sbol:component>
      <sbol:Component rdf:about="http://www.async.ece.utah.edu/pIKERightCassette_3/component2">
        <sbol:persistentIdentity rdf:resource="http://www.async.ece.utah.edu/pIKERightCassette_3/component2"/>
        <sbol:displayId>component2</sbol:displayId>
        <sbol:access rdf:resource="http://sbols.org/v2#public"/>
        <sbol:definition rdf:resource="http://www.async.ece.utah.edu/BBa_J61120_BBa_E0040"/>
      </sbol:Component>
    </sbol:component>
    <sbol:component>
      <sbol:Component rdf:about="http://www.async.ece.utah.edu/pIKERightCassette_3/component1">
        <sbol:persistentIdentity rdf:resource="http://www.async.ece.utah.edu/pIKERightCassette_3/component1"/>
        <sbol:displayId>component1</sbol:displayId>
        <sbol:access rdf:resource="http://sbols.org/v2#public"/>
        <sbol:definition rdf:resource="http://www.async.ece.utah.edu/BBa_J61130_BBa_C0040"/>
      </sbol:Component>
    </sbol:component>
    <sbol:component>
      <sbol:Component rdf:about="http://www.async.ece.utah.edu/pIKERightCassette_3/component3">
        <sbol:persistentIdentity rdf:resource="http://www.async.ece.utah.edu/pIKERightCassette_3/component3"/>
        <sbol:displayId>component3</sbol:displayId>
        <sbol:access rdf:resource="http://sbols.org/v2#public"/>
        <sbol:definition rdf:resource="http://www.async.ece.utah.edu/ECK120033736"/>
      </sbol:Component>
    </sbol:component>
    <sbol:component>
      <sbol:Component rdf:about="http://www.async.ece.utah.edu/pIKERightCassette_3/component0">
        <sbol:persistentIdentity rdf:resource="http://www.async.ece.utah.edu/pIKERightCassette_3/component0"/>
        <sbol:displayId>component0</sbol:displayId>
        <sbol:access rdf:resource="http://sbols.org/v2#public"/>
        <sbol:definition rdf:resource="http://www.async.ece.utah.edu/BBa_R0010"/>
      </sbol:Component>
    </sbol:component>
    <sbol:sequenceAnnotation>
      <sbol:SequenceAnnotation rdf:about="http://www.async.ece.utah.edu/pIKERightCassette_3/annotation3">
        <sbol:persistentIdentity rdf:resource="http://www.async.ece.utah.edu/pIKERightCassette_3/annotation3"/>
        <sbol:displayId>annotation3</sbol:displayId>
        <prov:wasDerivedFrom rdf:resource="http://www.eugenecad.org/pIKERightCassette_3/annotation_3"/>
        <sbol:location>
          <sbol:Range rdf:about="http://www.async.ece.utah.edu/pIKERightCassette_3/annotation3/range">
            <sbol:persistentIdentity rdf:resource="http://www.async.ece.utah.edu/pIKERightCassette_3/annotation3/range"/>
            <sbol:displayId>range</sbol:displayId>
            <sbol:start>873</sbol:start>
            <sbol:end>1604</sbol:end>
            <sbol:orientation rdf:resource="http://sbols.org/v2#inline"/>
          </sbol:Range>
        </sbol:location>
        <sbol:component rdf:resource="http://www.async.ece.utah.edu/pIKERightCassette_3/component2"/>
      </sbol:SequenceAnnotation>
    </sbol:sequenceAnnotation>
    <sbol:sequenceAnnotation>
      <sbol:SequenceAnnotation rdf:about="http://www.async.ece.utah.edu/pIKERightCassette_3/annotation1">
        <sbol:persistentIdentity rdf:resource="http://www.async.ece.utah.edu/pIKERightCassette_3/annotation1"/>
        <sbol:displayId>annotation1</sbol:displayId>
        <prov:wasDerivedFrom rdf:resource="http://www.eugenecad.org/pIKERightCassette_3/annotation_1"/>
        <sbol:location>
          <sbol:Range rdf:about="http://www.async.ece.utah.edu/pIKERightCassette_3/annotation1/range">
            <sbol:persistentIdentity rdf:resource="http://www.async.ece.utah.edu/pIKERightCassette_3/annotation1/range"/>
            <sbol:displayId>range</sbol:displayId>
            <sbol:start>1</sbol:start>
            <sbol:end>200</sbol:end>
            <sbol:orientation rdf:resource="http://sbols.org/v2#inline"/>
          </sbol:Range>
        </sbol:location>
        <sbol:component rdf:resource="http://www.async.ece.utah.edu/pIKERightCassette_3/component0"/>
      </sbol:SequenceAnnotation>
    </sbol:sequenceAnnotation>
    <sbol:sequenceAnnotation>
      <sbol:SequenceAnnotation rdf:about="http://www.async.ece.utah.edu/pIKERightCassette_3/annotation2">
        <sbol:persistentIdentity rdf:resource="http://www.async.ece.utah.edu/pIKERightCassette_3/annotation2"/>
        <sbol:displayId>annotation2</sbol:displayId>
        <prov:wasDerivedFrom rdf:resource="http://www.eugenecad.org/pIKERightCassette_3/annotation_2"/>
        <sbol:location>
          <sbol:Range rdf:about="http://www.async.ece.utah.edu/pIKERightCassette_3/annotation2/range">
            <sbol:persistentIdentity rdf:resource="http://www.async.ece.utah.edu/pIKERightCassette_3/annotation2/range"/>
>>>>>>> d81c6eac
            <sbol:displayId>range</sbol:displayId>
            <sbol:start>201</sbol:start>
            <sbol:end>872</sbol:end>
            <sbol:orientation rdf:resource="http://sbols.org/v2#inline"/>
          </sbol:Range>
        </sbol:location>
<<<<<<< HEAD
        <sbol:component rdf:resource="http://www.async.ece.utah.edu/pIKERightCassette_2/component1"/>
      </sbol:SequenceAnnotation>
    </sbol:sequenceAnnotation>
    <sbol:sequenceAnnotation>
      <sbol:SequenceAnnotation rdf:about="http://www.async.ece.utah.edu/pIKERightCassette_2/annotation1">
        <sbol:persistentIdentity rdf:resource="http://www.async.ece.utah.edu/pIKERightCassette_2/annotation1"/>
        <sbol:displayId>annotation1</sbol:displayId>
        <prov:wasDerivedFrom rdf:resource="http://www.eugenecad.org/pIKERightCassette_2/annotation_1"/>
        <sbol:location>
          <sbol:Range rdf:about="http://www.async.ece.utah.edu/pIKERightCassette_2/annotation1/range">
            <sbol:persistentIdentity rdf:resource="http://www.async.ece.utah.edu/pIKERightCassette_2/annotation1/range"/>
            <sbol:displayId>range</sbol:displayId>
            <sbol:start>1</sbol:start>
            <sbol:end>200</sbol:end>
            <sbol:orientation rdf:resource="http://sbols.org/v2#inline"/>
          </sbol:Range>
        </sbol:location>
        <sbol:component rdf:resource="http://www.async.ece.utah.edu/pIKERightCassette_2/component0"/>
      </sbol:SequenceAnnotation>
    </sbol:sequenceAnnotation>
    <sbol:sequenceAnnotation>
      <sbol:SequenceAnnotation rdf:about="http://www.async.ece.utah.edu/pIKERightCassette_2/annotation3">
        <sbol:persistentIdentity rdf:resource="http://www.async.ece.utah.edu/pIKERightCassette_2/annotation3"/>
        <sbol:displayId>annotation3</sbol:displayId>
        <prov:wasDerivedFrom rdf:resource="http://www.eugenecad.org/pIKERightCassette_2/annotation_3"/>
        <sbol:location>
          <sbol:Range rdf:about="http://www.async.ece.utah.edu/pIKERightCassette_2/annotation3/range">
            <sbol:persistentIdentity rdf:resource="http://www.async.ece.utah.edu/pIKERightCassette_2/annotation3/range"/>
            <sbol:displayId>range</sbol:displayId>
            <sbol:start>873</sbol:start>
            <sbol:end>1604</sbol:end>
            <sbol:orientation rdf:resource="http://sbols.org/v2#inline"/>
          </sbol:Range>
        </sbol:location>
        <sbol:component rdf:resource="http://www.async.ece.utah.edu/pIKERightCassette_2/component2"/>
      </sbol:SequenceAnnotation>
    </sbol:sequenceAnnotation>
    <sbol:sequenceAnnotation>
      <sbol:SequenceAnnotation rdf:about="http://www.async.ece.utah.edu/pIKERightCassette_2/annotation4">
        <sbol:persistentIdentity rdf:resource="http://www.async.ece.utah.edu/pIKERightCassette_2/annotation4"/>
        <sbol:displayId>annotation4</sbol:displayId>
        <prov:wasDerivedFrom rdf:resource="http://www.eugenecad.org/pIKERightCassette_2/annotation_4"/>
        <sbol:location>
          <sbol:Range rdf:about="http://www.async.ece.utah.edu/pIKERightCassette_2/annotation4/range">
            <sbol:persistentIdentity rdf:resource="http://www.async.ece.utah.edu/pIKERightCassette_2/annotation4/range"/>
            <sbol:displayId>range</sbol:displayId>
            <sbol:start>1605</sbol:start>
            <sbol:end>1656</sbol:end>
            <sbol:orientation rdf:resource="http://sbols.org/v2#inline"/>
          </sbol:Range>
        </sbol:location>
        <sbol:component rdf:resource="http://www.async.ece.utah.edu/pIKERightCassette_2/component3"/>
      </sbol:SequenceAnnotation>
    </sbol:sequenceAnnotation>
    <sbol:sequence rdf:resource="http://www.async.ece.utah.edu/pIKERightCassette_2_sequence"/>
  </sbol:ComponentDefinition>
  <sbol:ComponentDefinition rdf:about="http://www.async.ece.utah.edu/pIKE_Toggle_3">
    <sbol:persistentIdentity rdf:resource="http://www.async.ece.utah.edu/pIKE_Toggle_3"/>
    <sbol:displayId>pIKE_Toggle_3</sbol:displayId>
    <prov:wasDerivedFrom rdf:resource="http://www.async.ece.utah.edu#comp_10_8_2013_12_52_53_177_iBioSim"/>
    <dcterms:title>pIKE Toggle Switch 3</dcterms:title>
=======
        <sbol:component rdf:resource="http://www.async.ece.utah.edu/pIKERightCassette_3/component1"/>
      </sbol:SequenceAnnotation>
    </sbol:sequenceAnnotation>
    <sbol:sequenceAnnotation>
      <sbol:SequenceAnnotation rdf:about="http://www.async.ece.utah.edu/pIKERightCassette_3/annotation4">
        <sbol:persistentIdentity rdf:resource="http://www.async.ece.utah.edu/pIKERightCassette_3/annotation4"/>
        <sbol:displayId>annotation4</sbol:displayId>
        <prov:wasDerivedFrom rdf:resource="http://www.eugenecad.org/pIKERightCassette_3/annotation_4"/>
        <sbol:location>
          <sbol:Range rdf:about="http://www.async.ece.utah.edu/pIKERightCassette_3/annotation4/range">
            <sbol:persistentIdentity rdf:resource="http://www.async.ece.utah.edu/pIKERightCassette_3/annotation4/range"/>
            <sbol:displayId>range</sbol:displayId>
            <sbol:start>1605</sbol:start>
            <sbol:end>1657</sbol:end>
            <sbol:orientation rdf:resource="http://sbols.org/v2#inline"/>
          </sbol:Range>
        </sbol:location>
        <sbol:component rdf:resource="http://www.async.ece.utah.edu/pIKERightCassette_3/component3"/>
      </sbol:SequenceAnnotation>
    </sbol:sequenceAnnotation>
    <sbol:sequence rdf:resource="http://www.async.ece.utah.edu/pIKERightCassette_3_sequence"/>
  </sbol:ComponentDefinition>
  <sbol:ComponentDefinition rdf:about="http://www.async.ece.utah.edu/pTAK_Toggle_10">
    <sbol:persistentIdentity rdf:resource="http://www.async.ece.utah.edu/pTAK_Toggle_10"/>
    <sbol:displayId>pTAK_Toggle_10</sbol:displayId>
    <prov:wasDerivedFrom rdf:resource="http://www.async.ece.utah.edu#comp_10_8_2013_13_5_20_227_iBioSim"/>
    <dcterms:title>pTAK Toggle Switch 10</dcterms:title>
    <dcterms:description>This is a pTAK class toggle switch similar to those constructed by Gardner et al.</dcterms:description>
    <sbol:type rdf:resource="http://www.biopax.org/release/biopax-level3.owl#DnaRegion"/>
    <sbol:role rdf:resource="http://identifiers.org/so/SO:0000804"/>
    <sbol:component>
      <sbol:Component rdf:about="http://www.async.ece.utah.edu/pTAK_Toggle_10/component0">
        <sbol:persistentIdentity rdf:resource="http://www.async.ece.utah.edu/pTAK_Toggle_10/component0"/>
        <sbol:displayId>component0</sbol:displayId>
        <sbol:access rdf:resource="http://sbols.org/v2#public"/>
        <sbol:definition rdf:resource="http://www.async.ece.utah.edu/pTAKLeftCassette_3"/>
      </sbol:Component>
    </sbol:component>
    <sbol:component>
      <sbol:Component rdf:about="http://www.async.ece.utah.edu/pTAK_Toggle_10/component1">
        <sbol:persistentIdentity rdf:resource="http://www.async.ece.utah.edu/pTAK_Toggle_10/component1"/>
        <sbol:displayId>component1</sbol:displayId>
        <sbol:access rdf:resource="http://sbols.org/v2#public"/>
        <sbol:definition rdf:resource="http://www.async.ece.utah.edu/pTAKRightCassette_2"/>
      </sbol:Component>
    </sbol:component>
    <sbol:sequenceAnnotation>
      <sbol:SequenceAnnotation rdf:about="http://www.async.ece.utah.edu/pTAK_Toggle_10/annotation1">
        <sbol:persistentIdentity rdf:resource="http://www.async.ece.utah.edu/pTAK_Toggle_10/annotation1"/>
        <sbol:displayId>annotation1</sbol:displayId>
        <prov:wasDerivedFrom rdf:resource="http://www.async.ece.utah.edu#anno0_10_8_2013_13_5_20_227_iBioSim"/>
        <sbol:location>
          <sbol:Range rdf:about="http://www.async.ece.utah.edu/pTAK_Toggle_10/annotation1/range">
            <sbol:persistentIdentity rdf:resource="http://www.async.ece.utah.edu/pTAK_Toggle_10/annotation1/range"/>
            <sbol:displayId>range</sbol:displayId>
            <sbol:start>1</sbol:start>
            <sbol:end>1282</sbol:end>
            <sbol:orientation rdf:resource="http://sbols.org/v2#reverseComplement"/>
          </sbol:Range>
        </sbol:location>
        <sbol:component rdf:resource="http://www.async.ece.utah.edu/pTAK_Toggle_10/component0"/>
      </sbol:SequenceAnnotation>
    </sbol:sequenceAnnotation>
    <sbol:sequenceAnnotation>
      <sbol:SequenceAnnotation rdf:about="http://www.async.ece.utah.edu/pTAK_Toggle_10/annotation2">
        <sbol:persistentIdentity rdf:resource="http://www.async.ece.utah.edu/pTAK_Toggle_10/annotation2"/>
        <sbol:displayId>annotation2</sbol:displayId>
        <prov:wasDerivedFrom rdf:resource="http://www.async.ece.utah.edu#anno1_10_8_2013_13_5_20_227_iBioSim"/>
        <sbol:location>
          <sbol:Range rdf:about="http://www.async.ece.utah.edu/pTAK_Toggle_10/annotation2/range">
            <sbol:persistentIdentity rdf:resource="http://www.async.ece.utah.edu/pTAK_Toggle_10/annotation2/range"/>
            <sbol:displayId>range</sbol:displayId>
            <sbol:start>1283</sbol:start>
            <sbol:end>3028</sbol:end>
            <sbol:orientation rdf:resource="http://sbols.org/v2#inline"/>
          </sbol:Range>
        </sbol:location>
        <sbol:component rdf:resource="http://www.async.ece.utah.edu/pTAK_Toggle_10/component1"/>
      </sbol:SequenceAnnotation>
    </sbol:sequenceAnnotation>
    <sbol:sequence rdf:resource="http://www.async.ece.utah.edu/www_async_ece_utah_edu_seq_10_8_2013_13_5_20_227_iBioSim"/>
  </sbol:ComponentDefinition>
  <sbol:ComponentDefinition rdf:about="http://www.async.ece.utah.edu/BBa_J61053">
    <sbol:persistentIdentity rdf:resource="http://www.async.ece.utah.edu/BBa_J61053"/>
    <sbol:displayId>BBa_J61053</sbol:displayId>
    <prov:wasDerivedFrom rdf:resource="http://partsregistry.org/part/BBa_J61053"/>
    <dcterms:title>BBa_J61053</dcterms:title>
    <dcterms:description>FMN-T1 Terminator</dcterms:description>
    <sbol:type rdf:resource="http://www.biopax.org/release/biopax-level3.owl#DnaRegion"/>
    <sbol:role rdf:resource="http://identifiers.org/so/SO:0000141"/>
    <sbol:sequence rdf:resource="http://www.async.ece.utah.edu/BBa_J61053_sequence"/>
  </sbol:ComponentDefinition>
  <sbol:ComponentDefinition rdf:about="http://www.async.ece.utah.edu/pIKE_Toggle_6">
    <sbol:persistentIdentity rdf:resource="http://www.async.ece.utah.edu/pIKE_Toggle_6"/>
    <sbol:displayId>pIKE_Toggle_6</sbol:displayId>
    <prov:wasDerivedFrom rdf:resource="http://www.async.ece.utah.edu#comp_10_8_2013_13_0_5_897_iBioSim"/>
    <dcterms:title>pIKE Toggle Switch 6</dcterms:title>
>>>>>>> d81c6eac
    <dcterms:description>This is a pIKE class toggle switch similar to those constructed by Gardner et al.</dcterms:description>
    <sbol:type rdf:resource="http://www.biopax.org/release/biopax-level3.owl#DnaRegion"/>
    <sbol:role rdf:resource="http://identifiers.org/so/SO:0000804"/>
    <sbol:component>
<<<<<<< HEAD
      <sbol:Component rdf:about="http://www.async.ece.utah.edu/pIKE_Toggle_3/component0">
        <sbol:persistentIdentity rdf:resource="http://www.async.ece.utah.edu/pIKE_Toggle_3/component0"/>
        <sbol:displayId>component0</sbol:displayId>
        <sbol:access rdf:resource="http://sbols.org/v2#public"/>
        <sbol:definition rdf:resource="http://www.async.ece.utah.edu/pIKELeftCassette_1"/>
      </sbol:Component>
    </sbol:component>
    <sbol:component>
      <sbol:Component rdf:about="http://www.async.ece.utah.edu/pIKE_Toggle_3/component1">
        <sbol:persistentIdentity rdf:resource="http://www.async.ece.utah.edu/pIKE_Toggle_3/component1"/>
        <sbol:displayId>component1</sbol:displayId>
        <sbol:access rdf:resource="http://sbols.org/v2#public"/>
        <sbol:definition rdf:resource="http://www.async.ece.utah.edu/pIKERightCassette_3"/>
      </sbol:Component>
    </sbol:component>
    <sbol:sequenceAnnotation>
      <sbol:SequenceAnnotation rdf:about="http://www.async.ece.utah.edu/pIKE_Toggle_3/annotation2">
        <sbol:persistentIdentity rdf:resource="http://www.async.ece.utah.edu/pIKE_Toggle_3/annotation2"/>
        <sbol:displayId>annotation2</sbol:displayId>
        <prov:wasDerivedFrom rdf:resource="http://www.async.ece.utah.edu#anno1_10_8_2013_12_52_53_177_iBioSim"/>
        <sbol:location>
          <sbol:Range rdf:about="http://www.async.ece.utah.edu/pIKE_Toggle_3/annotation2/range">
            <sbol:persistentIdentity rdf:resource="http://www.async.ece.utah.edu/pIKE_Toggle_3/annotation2/range"/>
            <sbol:displayId>range</sbol:displayId>
            <sbol:start>1285</sbol:start>
            <sbol:end>2941</sbol:end>
            <sbol:orientation rdf:resource="http://sbols.org/v2#inline"/>
          </sbol:Range>
        </sbol:location>
        <sbol:component rdf:resource="http://www.async.ece.utah.edu/pIKE_Toggle_3/component1"/>
      </sbol:SequenceAnnotation>
    </sbol:sequenceAnnotation>
    <sbol:sequenceAnnotation>
      <sbol:SequenceAnnotation rdf:about="http://www.async.ece.utah.edu/pIKE_Toggle_3/annotation1">
        <sbol:persistentIdentity rdf:resource="http://www.async.ece.utah.edu/pIKE_Toggle_3/annotation1"/>
        <sbol:displayId>annotation1</sbol:displayId>
        <prov:wasDerivedFrom rdf:resource="http://www.async.ece.utah.edu#anno0_10_8_2013_12_52_53_177_iBioSim"/>
        <sbol:location>
          <sbol:Range rdf:about="http://www.async.ece.utah.edu/pIKE_Toggle_3/annotation1/range">
            <sbol:persistentIdentity rdf:resource="http://www.async.ece.utah.edu/pIKE_Toggle_3/annotation1/range"/>
            <sbol:displayId>range</sbol:displayId>
            <sbol:start>1</sbol:start>
            <sbol:end>1284</sbol:end>
            <sbol:orientation rdf:resource="http://sbols.org/v2#reverseComplement"/>
          </sbol:Range>
        </sbol:location>
        <sbol:component rdf:resource="http://www.async.ece.utah.edu/pIKE_Toggle_3/component0"/>
      </sbol:SequenceAnnotation>
    </sbol:sequenceAnnotation>
    <sbol:sequence rdf:resource="http://www.async.ece.utah.edu/www_async_ece_utah_edu_seq_10_8_2013_12_52_53_177_iBioSim"/>
  </sbol:ComponentDefinition>
  <sbol:ComponentDefinition rdf:about="http://www.async.ece.utah.edu/pIKE_Toggle_9">
    <sbol:persistentIdentity rdf:resource="http://www.async.ece.utah.edu/pIKE_Toggle_9"/>
    <sbol:displayId>pIKE_Toggle_9</sbol:displayId>
    <prov:wasDerivedFrom rdf:resource="http://www.async.ece.utah.edu#comp_10_8_2013_13_2_10_371_iBioSim"/>
    <dcterms:title>pIKE Toggle Switch 9</dcterms:title>
    <dcterms:description>This is a pIKE class toggle switch similar to those constructed by Gardner et al.</dcterms:description>
    <sbol:type rdf:resource="http://www.biopax.org/release/biopax-level3.owl#DnaRegion"/>
    <sbol:role rdf:resource="http://identifiers.org/so/SO:0000804"/>
    <sbol:component>
      <sbol:Component rdf:about="http://www.async.ece.utah.edu/pIKE_Toggle_9/component0">
        <sbol:persistentIdentity rdf:resource="http://www.async.ece.utah.edu/pIKE_Toggle_9/component0"/>
        <sbol:displayId>component0</sbol:displayId>
        <sbol:access rdf:resource="http://sbols.org/v2#public"/>
        <sbol:definition rdf:resource="http://www.async.ece.utah.edu/pIKELeftCassette_3"/>
      </sbol:Component>
    </sbol:component>
    <sbol:component>
      <sbol:Component rdf:about="http://www.async.ece.utah.edu/pIKE_Toggle_9/component1">
        <sbol:persistentIdentity rdf:resource="http://www.async.ece.utah.edu/pIKE_Toggle_9/component1"/>
        <sbol:displayId>component1</sbol:displayId>
        <sbol:access rdf:resource="http://sbols.org/v2#public"/>
        <sbol:definition rdf:resource="http://www.async.ece.utah.edu/pIKERightCassette_1"/>
      </sbol:Component>
    </sbol:component>
    <sbol:sequenceAnnotation>
      <sbol:SequenceAnnotation rdf:about="http://www.async.ece.utah.edu/pIKE_Toggle_9/annotation2">
        <sbol:persistentIdentity rdf:resource="http://www.async.ece.utah.edu/pIKE_Toggle_9/annotation2"/>
        <sbol:displayId>annotation2</sbol:displayId>
        <prov:wasDerivedFrom rdf:resource="http://www.async.ece.utah.edu#anno1_10_8_2013_13_2_10_371_iBioSim"/>
        <sbol:location>
          <sbol:Range rdf:about="http://www.async.ece.utah.edu/pIKE_Toggle_9/annotation2/range">
            <sbol:persistentIdentity rdf:resource="http://www.async.ece.utah.edu/pIKE_Toggle_9/annotation2/range"/>
            <sbol:displayId>range</sbol:displayId>
            <sbol:start>1247</sbol:start>
            <sbol:end>2903</sbol:end>
            <sbol:orientation rdf:resource="http://sbols.org/v2#inline"/>
          </sbol:Range>
        </sbol:location>
        <sbol:component rdf:resource="http://www.async.ece.utah.edu/pIKE_Toggle_9/component1"/>
      </sbol:SequenceAnnotation>
    </sbol:sequenceAnnotation>
    <sbol:sequenceAnnotation>
      <sbol:SequenceAnnotation rdf:about="http://www.async.ece.utah.edu/pIKE_Toggle_9/annotation1">
        <sbol:persistentIdentity rdf:resource="http://www.async.ece.utah.edu/pIKE_Toggle_9/annotation1"/>
        <sbol:displayId>annotation1</sbol:displayId>
        <prov:wasDerivedFrom rdf:resource="http://www.async.ece.utah.edu#anno0_10_8_2013_13_2_10_371_iBioSim"/>
        <sbol:location>
          <sbol:Range rdf:about="http://www.async.ece.utah.edu/pIKE_Toggle_9/annotation1/range">
            <sbol:persistentIdentity rdf:resource="http://www.async.ece.utah.edu/pIKE_Toggle_9/annotation1/range"/>
            <sbol:displayId>range</sbol:displayId>
            <sbol:start>1</sbol:start>
            <sbol:end>1246</sbol:end>
            <sbol:orientation rdf:resource="http://sbols.org/v2#reverseComplement"/>
          </sbol:Range>
        </sbol:location>
        <sbol:component rdf:resource="http://www.async.ece.utah.edu/pIKE_Toggle_9/component0"/>
      </sbol:SequenceAnnotation>
    </sbol:sequenceAnnotation>
    <sbol:sequence rdf:resource="http://www.async.ece.utah.edu/www_async_ece_utah_edu_seq_10_8_2013_13_2_10_371_iBioSim"/>
  </sbol:ComponentDefinition>
  <sbol:ComponentDefinition rdf:about="http://www.async.ece.utah.edu/BBa_C0012">
    <sbol:persistentIdentity rdf:resource="http://www.async.ece.utah.edu/BBa_C0012"/>
    <sbol:displayId>BBa_C0012</sbol:displayId>
    <prov:wasDerivedFrom rdf:resource="http://partsregistry.org/part/BBa_C0012"/>
    <dcterms:title>BBa_C0012</dcterms:title>
    <dcterms:description>lacI repressor from E. coli (+LVA)</dcterms:description>
    <sbol:type rdf:resource="http://www.biopax.org/release/biopax-level3.owl#DnaRegion"/>
    <sbol:role rdf:resource="http://identifiers.org/so/SO:0000316"/>
    <sbol:sequence rdf:resource="http://www.async.ece.utah.edu/BBa_C0012_sequence"/>
  </sbol:ComponentDefinition>
  <sbol:ComponentDefinition rdf:about="http://www.async.ece.utah.edu/BBa_J61130_BBa_E0040">
    <sbol:persistentIdentity rdf:resource="http://www.async.ece.utah.edu/BBa_J61130_BBa_E0040"/>
    <sbol:displayId>BBa_J61130_BBa_E0040</sbol:displayId>
    <prov:wasDerivedFrom rdf:resource="http://www.eugenecad.org/device/BBa_J61130_BBa_E0040"/>
    <dcterms:description>Reporter</dcterms:description>
=======
      <sbol:Component rdf:about="http://www.async.ece.utah.edu/pIKE_Toggle_6/component1">
        <sbol:persistentIdentity rdf:resource="http://www.async.ece.utah.edu/pIKE_Toggle_6/component1"/>
        <sbol:displayId>component1</sbol:displayId>
        <sbol:access rdf:resource="http://sbols.org/v2#public"/>
        <sbol:definition rdf:resource="http://www.async.ece.utah.edu/pIKERightCassette_2"/>
      </sbol:Component>
    </sbol:component>
    <sbol:component>
      <sbol:Component rdf:about="http://www.async.ece.utah.edu/pIKE_Toggle_6/component0">
        <sbol:persistentIdentity rdf:resource="http://www.async.ece.utah.edu/pIKE_Toggle_6/component0"/>
        <sbol:displayId>component0</sbol:displayId>
        <sbol:access rdf:resource="http://sbols.org/v2#public"/>
        <sbol:definition rdf:resource="http://www.async.ece.utah.edu/pIKELeftCassette_2"/>
      </sbol:Component>
    </sbol:component>
    <sbol:sequenceAnnotation>
      <sbol:SequenceAnnotation rdf:about="http://www.async.ece.utah.edu/pIKE_Toggle_6/annotation1">
        <sbol:persistentIdentity rdf:resource="http://www.async.ece.utah.edu/pIKE_Toggle_6/annotation1"/>
        <sbol:displayId>annotation1</sbol:displayId>
        <prov:wasDerivedFrom rdf:resource="http://www.async.ece.utah.edu#anno0_10_8_2013_13_0_5_897_iBioSim"/>
        <sbol:location>
          <sbol:Range rdf:about="http://www.async.ece.utah.edu/pIKE_Toggle_6/annotation1/range">
            <sbol:persistentIdentity rdf:resource="http://www.async.ece.utah.edu/pIKE_Toggle_6/annotation1/range"/>
            <sbol:displayId>range</sbol:displayId>
            <sbol:start>1</sbol:start>
            <sbol:end>1251</sbol:end>
            <sbol:orientation rdf:resource="http://sbols.org/v2#reverseComplement"/>
          </sbol:Range>
        </sbol:location>
        <sbol:component rdf:resource="http://www.async.ece.utah.edu/pIKE_Toggle_6/component0"/>
      </sbol:SequenceAnnotation>
    </sbol:sequenceAnnotation>
    <sbol:sequenceAnnotation>
      <sbol:SequenceAnnotation rdf:about="http://www.async.ece.utah.edu/pIKE_Toggle_6/annotation2">
        <sbol:persistentIdentity rdf:resource="http://www.async.ece.utah.edu/pIKE_Toggle_6/annotation2"/>
        <sbol:displayId>annotation2</sbol:displayId>
        <prov:wasDerivedFrom rdf:resource="http://www.async.ece.utah.edu#anno1_10_8_2013_13_0_5_897_iBioSim"/>
        <sbol:location>
          <sbol:Range rdf:about="http://www.async.ece.utah.edu/pIKE_Toggle_6/annotation2/range">
            <sbol:persistentIdentity rdf:resource="http://www.async.ece.utah.edu/pIKE_Toggle_6/annotation2/range"/>
            <sbol:displayId>range</sbol:displayId>
            <sbol:start>1252</sbol:start>
            <sbol:end>2907</sbol:end>
            <sbol:orientation rdf:resource="http://sbols.org/v2#inline"/>
          </sbol:Range>
        </sbol:location>
        <sbol:component rdf:resource="http://www.async.ece.utah.edu/pIKE_Toggle_6/component1"/>
      </sbol:SequenceAnnotation>
    </sbol:sequenceAnnotation>
    <sbol:sequence rdf:resource="http://www.async.ece.utah.edu/www_async_ece_utah_edu_seq_10_8_2013_13_0_5_897_iBioSim"/>
  </sbol:ComponentDefinition>
  <sbol:ComponentDefinition rdf:about="http://www.async.ece.utah.edu/pTAKLeftCassette_2">
    <sbol:persistentIdentity rdf:resource="http://www.async.ece.utah.edu/pTAKLeftCassette_2"/>
    <sbol:displayId>pTAKLeftCassette_2</sbol:displayId>
    <prov:wasDerivedFrom rdf:resource="http://www.eugenecad.org/pTAKLeftCassette_2"/>
    <dcterms:description>pTAKLeftCassette_2</dcterms:description>
    <sbol:type rdf:resource="http://www.biopax.org/release/biopax-level3.owl#DnaRegion"/>
    <sbol:role rdf:resource="http://identifiers.org/so/SO:0000805"/>
    <sbol:component>
      <sbol:Component rdf:about="http://www.async.ece.utah.edu/pTAKLeftCassette_2/component1">
        <sbol:persistentIdentity rdf:resource="http://www.async.ece.utah.edu/pTAKLeftCassette_2/component1"/>
        <sbol:displayId>component1</sbol:displayId>
        <sbol:access rdf:resource="http://sbols.org/v2#public"/>
        <sbol:definition rdf:resource="http://www.async.ece.utah.edu/BBa_J61104_BBa_C0012"/>
      </sbol:Component>
    </sbol:component>
    <sbol:component>
      <sbol:Component rdf:about="http://www.async.ece.utah.edu/pTAKLeftCassette_2/component0">
        <sbol:persistentIdentity rdf:resource="http://www.async.ece.utah.edu/pTAKLeftCassette_2/component0"/>
        <sbol:displayId>component0</sbol:displayId>
        <sbol:access rdf:resource="http://sbols.org/v2#public"/>
        <sbol:definition rdf:resource="http://www.async.ece.utah.edu/BBa_K121014"/>
      </sbol:Component>
    </sbol:component>
    <sbol:component>
      <sbol:Component rdf:about="http://www.async.ece.utah.edu/pTAKLeftCassette_2/component2">
        <sbol:persistentIdentity rdf:resource="http://www.async.ece.utah.edu/pTAKLeftCassette_2/component2"/>
        <sbol:displayId>component2</sbol:displayId>
        <sbol:access rdf:resource="http://sbols.org/v2#public"/>
        <sbol:definition rdf:resource="http://www.async.ece.utah.edu/ECK120033737"/>
      </sbol:Component>
    </sbol:component>
    <sbol:sequenceAnnotation>
      <sbol:SequenceAnnotation rdf:about="http://www.async.ece.utah.edu/pTAKLeftCassette_2/annotation2">
        <sbol:persistentIdentity rdf:resource="http://www.async.ece.utah.edu/pTAKLeftCassette_2/annotation2"/>
        <sbol:displayId>annotation2</sbol:displayId>
        <prov:wasDerivedFrom rdf:resource="http://www.eugenecad.org/pTAKLeftCassette_2/annotation_2"/>
        <sbol:location>
          <sbol:Range rdf:about="http://www.async.ece.utah.edu/pTAKLeftCassette_2/annotation2/range">
            <sbol:persistentIdentity rdf:resource="http://www.async.ece.utah.edu/pTAKLeftCassette_2/annotation2/range"/>
            <sbol:displayId>range</sbol:displayId>
            <sbol:start>91</sbol:start>
            <sbol:end>1230</sbol:end>
            <sbol:orientation rdf:resource="http://sbols.org/v2#inline"/>
          </sbol:Range>
        </sbol:location>
        <sbol:component rdf:resource="http://www.async.ece.utah.edu/pTAKLeftCassette_2/component1"/>
      </sbol:SequenceAnnotation>
    </sbol:sequenceAnnotation>
    <sbol:sequenceAnnotation>
      <sbol:SequenceAnnotation rdf:about="http://www.async.ece.utah.edu/pTAKLeftCassette_2/annotation3">
        <sbol:persistentIdentity rdf:resource="http://www.async.ece.utah.edu/pTAKLeftCassette_2/annotation3"/>
        <sbol:displayId>annotation3</sbol:displayId>
        <prov:wasDerivedFrom rdf:resource="http://www.eugenecad.org/pTAKLeftCassette_2/annotation_3"/>
        <sbol:location>
          <sbol:Range rdf:about="http://www.async.ece.utah.edu/pTAKLeftCassette_2/annotation3/range">
            <sbol:persistentIdentity rdf:resource="http://www.async.ece.utah.edu/pTAKLeftCassette_2/annotation3/range"/>
            <sbol:displayId>range</sbol:displayId>
            <sbol:start>1231</sbol:start>
            <sbol:end>1287</sbol:end>
            <sbol:orientation rdf:resource="http://sbols.org/v2#inline"/>
          </sbol:Range>
        </sbol:location>
        <sbol:component rdf:resource="http://www.async.ece.utah.edu/pTAKLeftCassette_2/component2"/>
      </sbol:SequenceAnnotation>
    </sbol:sequenceAnnotation>
    <sbol:sequenceAnnotation>
      <sbol:SequenceAnnotation rdf:about="http://www.async.ece.utah.edu/pTAKLeftCassette_2/annotation1">
        <sbol:persistentIdentity rdf:resource="http://www.async.ece.utah.edu/pTAKLeftCassette_2/annotation1"/>
        <sbol:displayId>annotation1</sbol:displayId>
        <prov:wasDerivedFrom rdf:resource="http://www.eugenecad.org/pTAKLeftCassette_2/annotation_1"/>
        <sbol:location>
          <sbol:Range rdf:about="http://www.async.ece.utah.edu/pTAKLeftCassette_2/annotation1/range">
            <sbol:persistentIdentity rdf:resource="http://www.async.ece.utah.edu/pTAKLeftCassette_2/annotation1/range"/>
            <sbol:displayId>range</sbol:displayId>
            <sbol:start>1</sbol:start>
            <sbol:end>90</sbol:end>
            <sbol:orientation rdf:resource="http://sbols.org/v2#inline"/>
          </sbol:Range>
        </sbol:location>
        <sbol:component rdf:resource="http://www.async.ece.utah.edu/pTAKLeftCassette_2/component0"/>
      </sbol:SequenceAnnotation>
    </sbol:sequenceAnnotation>
    <sbol:sequence rdf:resource="http://www.async.ece.utah.edu/pTAKLeftCassette_2_sequence"/>
  </sbol:ComponentDefinition>
  <sbol:ComponentDefinition rdf:about="http://www.async.ece.utah.edu/pIKE_Toggle_12">
    <sbol:persistentIdentity rdf:resource="http://www.async.ece.utah.edu/pIKE_Toggle_12"/>
    <sbol:displayId>pIKE_Toggle_12</sbol:displayId>
    <prov:wasDerivedFrom rdf:resource="http://www.async.ece.utah.edu#comp_10_8_2013_12_47_8_361_iBioSim"/>
    <dcterms:title>pIKE Toggle Switch 12</dcterms:title>
    <dcterms:description>This is a pIKE class toggle switch similar to those constructed by Gardner et al.</dcterms:description>
>>>>>>> d81c6eac
    <sbol:type rdf:resource="http://www.biopax.org/release/biopax-level3.owl#DnaRegion"/>
    <sbol:role rdf:resource="http://identifiers.org/so/SO:0000804"/>
    <sbol:component>
<<<<<<< HEAD
      <sbol:Component rdf:about="http://www.async.ece.utah.edu/BBa_J61130_BBa_E0040/component1">
        <sbol:persistentIdentity rdf:resource="http://www.async.ece.utah.edu/BBa_J61130_BBa_E0040/component1"/>
        <sbol:displayId>component1</sbol:displayId>
        <sbol:access rdf:resource="http://sbols.org/v2#public"/>
        <sbol:definition rdf:resource="http://www.async.ece.utah.edu/BBa_E0040"/>
      </sbol:Component>
    </sbol:component>
    <sbol:component>
      <sbol:Component rdf:about="http://www.async.ece.utah.edu/BBa_J61130_BBa_E0040/component0">
        <sbol:persistentIdentity rdf:resource="http://www.async.ece.utah.edu/BBa_J61130_BBa_E0040/component0"/>
        <sbol:displayId>component0</sbol:displayId>
        <sbol:access rdf:resource="http://sbols.org/v2#public"/>
        <sbol:definition rdf:resource="http://www.async.ece.utah.edu/BBa_J61130"/>
      </sbol:Component>
    </sbol:component>
    <sbol:sequenceAnnotation>
      <sbol:SequenceAnnotation rdf:about="http://www.async.ece.utah.edu/BBa_J61130_BBa_E0040/annotation1">
        <sbol:persistentIdentity rdf:resource="http://www.async.ece.utah.edu/BBa_J61130_BBa_E0040/annotation1"/>
        <sbol:displayId>annotation1</sbol:displayId>
        <prov:wasDerivedFrom rdf:resource="http://www.eugenecad.org/pIKERightCassette_1/Reporter/annotation_1"/>
        <sbol:location>
          <sbol:Range rdf:about="http://www.async.ece.utah.edu/BBa_J61130_BBa_E0040/annotation1/range">
            <sbol:persistentIdentity rdf:resource="http://www.async.ece.utah.edu/BBa_J61130_BBa_E0040/annotation1/range"/>
=======
      <sbol:Component rdf:about="http://www.async.ece.utah.edu/pIKE_Toggle_12/component0">
        <sbol:persistentIdentity rdf:resource="http://www.async.ece.utah.edu/pIKE_Toggle_12/component0"/>
        <sbol:displayId>component0</sbol:displayId>
        <sbol:access rdf:resource="http://sbols.org/v2#public"/>
        <sbol:definition rdf:resource="http://www.async.ece.utah.edu/pIKELeftCassette_3"/>
      </sbol:Component>
    </sbol:component>
    <sbol:component>
      <sbol:Component rdf:about="http://www.async.ece.utah.edu/pIKE_Toggle_12/component1">
        <sbol:persistentIdentity rdf:resource="http://www.async.ece.utah.edu/pIKE_Toggle_12/component1"/>
        <sbol:displayId>component1</sbol:displayId>
        <sbol:access rdf:resource="http://sbols.org/v2#public"/>
        <sbol:definition rdf:resource="http://www.async.ece.utah.edu/pIKERightCassette_4"/>
      </sbol:Component>
    </sbol:component>
    <sbol:sequenceAnnotation>
      <sbol:SequenceAnnotation rdf:about="http://www.async.ece.utah.edu/pIKE_Toggle_12/annotation2">
        <sbol:persistentIdentity rdf:resource="http://www.async.ece.utah.edu/pIKE_Toggle_12/annotation2"/>
        <sbol:displayId>annotation2</sbol:displayId>
        <prov:wasDerivedFrom rdf:resource="http://www.async.ece.utah.edu#anno1_10_8_2013_12_47_8_361_iBioSim"/>
        <sbol:location>
          <sbol:Range rdf:about="http://www.async.ece.utah.edu/pIKE_Toggle_12/annotation2/range">
            <sbol:persistentIdentity rdf:resource="http://www.async.ece.utah.edu/pIKE_Toggle_12/annotation2/range"/>
>>>>>>> d81c6eac
            <sbol:displayId>range</sbol:displayId>
            <sbol:start>1247</sbol:start>
            <sbol:end>2902</sbol:end>
            <sbol:orientation rdf:resource="http://sbols.org/v2#inline"/>
          </sbol:Range>
        </sbol:location>
<<<<<<< HEAD
        <sbol:component rdf:resource="http://www.async.ece.utah.edu/BBa_J61130_BBa_E0040/component0"/>
      </sbol:SequenceAnnotation>
    </sbol:sequenceAnnotation>
    <sbol:sequenceAnnotation>
      <sbol:SequenceAnnotation rdf:about="http://www.async.ece.utah.edu/BBa_J61130_BBa_E0040/annotation2">
        <sbol:persistentIdentity rdf:resource="http://www.async.ece.utah.edu/BBa_J61130_BBa_E0040/annotation2"/>
        <sbol:displayId>annotation2</sbol:displayId>
        <prov:wasDerivedFrom rdf:resource="http://www.eugenecad.org/pIKERightCassette_1/Reporter/annotation_2"/>
        <sbol:location>
          <sbol:Range rdf:about="http://www.async.ece.utah.edu/BBa_J61130_BBa_E0040/annotation2/range">
            <sbol:persistentIdentity rdf:resource="http://www.async.ece.utah.edu/BBa_J61130_BBa_E0040/annotation2/range"/>
            <sbol:displayId>range</sbol:displayId>
            <sbol:start>13</sbol:start>
            <sbol:end>732</sbol:end>
            <sbol:orientation rdf:resource="http://sbols.org/v2#inline"/>
          </sbol:Range>
        </sbol:location>
        <sbol:component rdf:resource="http://www.async.ece.utah.edu/BBa_J61130_BBa_E0040/component1"/>
      </sbol:SequenceAnnotation>
    </sbol:sequenceAnnotation>
    <sbol:sequence rdf:resource="http://www.async.ece.utah.edu/BBa_J61130_BBa_E0040_sequence"/>
  </sbol:ComponentDefinition>
  <sbol:ComponentDefinition rdf:about="http://www.async.ece.utah.edu/BBa_J61120_BBa_C0040">
    <sbol:persistentIdentity rdf:resource="http://www.async.ece.utah.edu/BBa_J61120_BBa_C0040"/>
    <sbol:displayId>BBa_J61120_BBa_C0040</sbol:displayId>
    <prov:wasDerivedFrom rdf:resource="http://www.eugenecad.org/device/BBa_J61120_BBa_C0040"/>
    <dcterms:description>Repressor1</dcterms:description>
=======
        <sbol:component rdf:resource="http://www.async.ece.utah.edu/pIKE_Toggle_12/component1"/>
      </sbol:SequenceAnnotation>
    </sbol:sequenceAnnotation>
    <sbol:sequenceAnnotation>
      <sbol:SequenceAnnotation rdf:about="http://www.async.ece.utah.edu/pIKE_Toggle_12/annotation1">
        <sbol:persistentIdentity rdf:resource="http://www.async.ece.utah.edu/pIKE_Toggle_12/annotation1"/>
        <sbol:displayId>annotation1</sbol:displayId>
        <prov:wasDerivedFrom rdf:resource="http://www.async.ece.utah.edu#anno0_10_8_2013_12_47_8_361_iBioSim"/>
        <sbol:location>
          <sbol:Range rdf:about="http://www.async.ece.utah.edu/pIKE_Toggle_12/annotation1/range">
            <sbol:persistentIdentity rdf:resource="http://www.async.ece.utah.edu/pIKE_Toggle_12/annotation1/range"/>
            <sbol:displayId>range</sbol:displayId>
            <sbol:start>1</sbol:start>
            <sbol:end>1246</sbol:end>
            <sbol:orientation rdf:resource="http://sbols.org/v2#reverseComplement"/>
          </sbol:Range>
        </sbol:location>
        <sbol:component rdf:resource="http://www.async.ece.utah.edu/pIKE_Toggle_12/component0"/>
      </sbol:SequenceAnnotation>
    </sbol:sequenceAnnotation>
    <sbol:sequence rdf:resource="http://www.async.ece.utah.edu/www_async_ece_utah_edu_seq_10_8_2013_12_47_8_361_iBioSim"/>
  </sbol:ComponentDefinition>
  <sbol:ComponentDefinition rdf:about="http://www.async.ece.utah.edu/pIKE_Toggle_10">
    <sbol:persistentIdentity rdf:resource="http://www.async.ece.utah.edu/pIKE_Toggle_10"/>
    <sbol:displayId>pIKE_Toggle_10</sbol:displayId>
    <prov:wasDerivedFrom rdf:resource="http://www.async.ece.utah.edu#comp_10_8_2013_12_45_55_663_iBioSim"/>
    <dcterms:title>pIKE Toggle Switch 10</dcterms:title>
    <dcterms:description>This is a pIKE class toggle switch similar to those constructed by Gardner et al.</dcterms:description>
>>>>>>> d81c6eac
    <sbol:type rdf:resource="http://www.biopax.org/release/biopax-level3.owl#DnaRegion"/>
    <sbol:role rdf:resource="http://identifiers.org/so/SO:0000804"/>
    <sbol:component>
<<<<<<< HEAD
      <sbol:Component rdf:about="http://www.async.ece.utah.edu/BBa_J61120_BBa_C0040/component0">
        <sbol:persistentIdentity rdf:resource="http://www.async.ece.utah.edu/BBa_J61120_BBa_C0040/component0"/>
        <sbol:displayId>component0</sbol:displayId>
        <sbol:access rdf:resource="http://sbols.org/v2#public"/>
        <sbol:definition rdf:resource="http://www.async.ece.utah.edu/BBa_J61120"/>
      </sbol:Component>
    </sbol:component>
    <sbol:component>
      <sbol:Component rdf:about="http://www.async.ece.utah.edu/BBa_J61120_BBa_C0040/component1">
        <sbol:persistentIdentity rdf:resource="http://www.async.ece.utah.edu/BBa_J61120_BBa_C0040/component1"/>
        <sbol:displayId>component1</sbol:displayId>
        <sbol:access rdf:resource="http://sbols.org/v2#public"/>
        <sbol:definition rdf:resource="http://www.async.ece.utah.edu/BBa_C0040"/>
      </sbol:Component>
    </sbol:component>
    <sbol:sequenceAnnotation>
      <sbol:SequenceAnnotation rdf:about="http://www.async.ece.utah.edu/BBa_J61120_BBa_C0040/annotation2">
        <sbol:persistentIdentity rdf:resource="http://www.async.ece.utah.edu/BBa_J61120_BBa_C0040/annotation2"/>
        <sbol:displayId>annotation2</sbol:displayId>
        <prov:wasDerivedFrom rdf:resource="http://www.eugenecad.org/pIKERightCassette_1/Repressor1/annotation_2"/>
        <sbol:location>
          <sbol:Range rdf:about="http://www.async.ece.utah.edu/BBa_J61120_BBa_C0040/annotation2/range">
            <sbol:persistentIdentity rdf:resource="http://www.async.ece.utah.edu/BBa_J61120_BBa_C0040/annotation2/range"/>
            <sbol:displayId>range</sbol:displayId>
            <sbol:start>13</sbol:start>
            <sbol:end>672</sbol:end>
            <sbol:orientation rdf:resource="http://sbols.org/v2#inline"/>
          </sbol:Range>
        </sbol:location>
        <sbol:component rdf:resource="http://www.async.ece.utah.edu/BBa_J61120_BBa_C0040/component1"/>
      </sbol:SequenceAnnotation>
    </sbol:sequenceAnnotation>
    <sbol:sequenceAnnotation>
      <sbol:SequenceAnnotation rdf:about="http://www.async.ece.utah.edu/BBa_J61120_BBa_C0040/annotation1">
        <sbol:persistentIdentity rdf:resource="http://www.async.ece.utah.edu/BBa_J61120_BBa_C0040/annotation1"/>
        <sbol:displayId>annotation1</sbol:displayId>
        <prov:wasDerivedFrom rdf:resource="http://www.eugenecad.org/pIKERightCassette_1/Repressor1/annotation_1"/>
        <sbol:location>
          <sbol:Range rdf:about="http://www.async.ece.utah.edu/BBa_J61120_BBa_C0040/annotation1/range">
            <sbol:persistentIdentity rdf:resource="http://www.async.ece.utah.edu/BBa_J61120_BBa_C0040/annotation1/range"/>
            <sbol:displayId>range</sbol:displayId>
            <sbol:start>1</sbol:start>
            <sbol:end>12</sbol:end>
            <sbol:orientation rdf:resource="http://sbols.org/v2#inline"/>
          </sbol:Range>
        </sbol:location>
        <sbol:component rdf:resource="http://www.async.ece.utah.edu/BBa_J61120_BBa_C0040/component0"/>
      </sbol:SequenceAnnotation>
    </sbol:sequenceAnnotation>
    <sbol:sequence rdf:resource="http://www.async.ece.utah.edu/BBa_J61120_BBa_C0040_sequence"/>
  </sbol:ComponentDefinition>
  <sbol:ComponentDefinition rdf:about="http://www.async.ece.utah.edu/pTAK_Toggle_10">
    <sbol:persistentIdentity rdf:resource="http://www.async.ece.utah.edu/pTAK_Toggle_10"/>
    <sbol:displayId>pTAK_Toggle_10</sbol:displayId>
    <prov:wasDerivedFrom rdf:resource="http://www.async.ece.utah.edu#comp_10_8_2013_13_5_20_227_iBioSim"/>
    <dcterms:title>pTAK Toggle Switch 10</dcterms:title>
    <dcterms:description>This is a pTAK class toggle switch similar to those constructed by Gardner et al.</dcterms:description>
    <sbol:type rdf:resource="http://www.biopax.org/release/biopax-level3.owl#DnaRegion"/>
    <sbol:role rdf:resource="http://identifiers.org/so/SO:0000804"/>
    <sbol:component>
      <sbol:Component rdf:about="http://www.async.ece.utah.edu/pTAK_Toggle_10/component0">
        <sbol:persistentIdentity rdf:resource="http://www.async.ece.utah.edu/pTAK_Toggle_10/component0"/>
        <sbol:displayId>component0</sbol:displayId>
        <sbol:access rdf:resource="http://sbols.org/v2#public"/>
        <sbol:definition rdf:resource="http://www.async.ece.utah.edu/pTAKLeftCassette_3"/>
      </sbol:Component>
    </sbol:component>
    <sbol:component>
      <sbol:Component rdf:about="http://www.async.ece.utah.edu/pTAK_Toggle_10/component1">
        <sbol:persistentIdentity rdf:resource="http://www.async.ece.utah.edu/pTAK_Toggle_10/component1"/>
        <sbol:displayId>component1</sbol:displayId>
        <sbol:access rdf:resource="http://sbols.org/v2#public"/>
        <sbol:definition rdf:resource="http://www.async.ece.utah.edu/pTAKRightCassette_2"/>
      </sbol:Component>
    </sbol:component>
    <sbol:sequenceAnnotation>
      <sbol:SequenceAnnotation rdf:about="http://www.async.ece.utah.edu/pTAK_Toggle_10/annotation2">
        <sbol:persistentIdentity rdf:resource="http://www.async.ece.utah.edu/pTAK_Toggle_10/annotation2"/>
        <sbol:displayId>annotation2</sbol:displayId>
        <prov:wasDerivedFrom rdf:resource="http://www.async.ece.utah.edu#anno1_10_8_2013_13_5_20_227_iBioSim"/>
        <sbol:location>
          <sbol:Range rdf:about="http://www.async.ece.utah.edu/pTAK_Toggle_10/annotation2/range">
            <sbol:persistentIdentity rdf:resource="http://www.async.ece.utah.edu/pTAK_Toggle_10/annotation2/range"/>
            <sbol:displayId>range</sbol:displayId>
            <sbol:start>1283</sbol:start>
            <sbol:end>3028</sbol:end>
            <sbol:orientation rdf:resource="http://sbols.org/v2#inline"/>
          </sbol:Range>
        </sbol:location>
        <sbol:component rdf:resource="http://www.async.ece.utah.edu/pTAK_Toggle_10/component1"/>
      </sbol:SequenceAnnotation>
    </sbol:sequenceAnnotation>
    <sbol:sequenceAnnotation>
      <sbol:SequenceAnnotation rdf:about="http://www.async.ece.utah.edu/pTAK_Toggle_10/annotation1">
        <sbol:persistentIdentity rdf:resource="http://www.async.ece.utah.edu/pTAK_Toggle_10/annotation1"/>
        <sbol:displayId>annotation1</sbol:displayId>
        <prov:wasDerivedFrom rdf:resource="http://www.async.ece.utah.edu#anno0_10_8_2013_13_5_20_227_iBioSim"/>
        <sbol:location>
          <sbol:Range rdf:about="http://www.async.ece.utah.edu/pTAK_Toggle_10/annotation1/range">
            <sbol:persistentIdentity rdf:resource="http://www.async.ece.utah.edu/pTAK_Toggle_10/annotation1/range"/>
            <sbol:displayId>range</sbol:displayId>
            <sbol:start>1</sbol:start>
            <sbol:end>1282</sbol:end>
            <sbol:orientation rdf:resource="http://sbols.org/v2#reverseComplement"/>
          </sbol:Range>
        </sbol:location>
        <sbol:component rdf:resource="http://www.async.ece.utah.edu/pTAK_Toggle_10/component0"/>
      </sbol:SequenceAnnotation>
    </sbol:sequenceAnnotation>
    <sbol:sequence rdf:resource="http://www.async.ece.utah.edu/www_async_ece_utah_edu_seq_10_8_2013_13_5_20_227_iBioSim"/>
  </sbol:ComponentDefinition>
  <sbol:ComponentDefinition rdf:about="http://www.async.ece.utah.edu/BBa_R0010">
    <sbol:persistentIdentity rdf:resource="http://www.async.ece.utah.edu/BBa_R0010"/>
    <sbol:displayId>BBa_R0010</sbol:displayId>
    <prov:wasDerivedFrom rdf:resource="http://partsregistry.org/part/BBa_R0010"/>
    <dcterms:title>BBa_R0010</dcterms:title>
    <dcterms:description>promoter (lacI regulated)</dcterms:description>
    <sbol:type rdf:resource="http://www.biopax.org/release/biopax-level3.owl#DnaRegion"/>
    <sbol:role rdf:resource="http://identifiers.org/so/SO:0000167"/>
    <sbol:sequence rdf:resource="http://www.async.ece.utah.edu/BBa_R0010_sequence"/>
  </sbol:ComponentDefinition>
  <sbol:ComponentDefinition rdf:about="http://www.async.ece.utah.edu/pIKELeftCassette_3">
    <sbol:persistentIdentity rdf:resource="http://www.async.ece.utah.edu/pIKELeftCassette_3"/>
    <sbol:displayId>pIKELeftCassette_3</sbol:displayId>
    <prov:wasDerivedFrom rdf:resource="http://www.eugenecad.org/pIKELeftCassette_3"/>
    <dcterms:description>pIKELeftCassette_3</dcterms:description>
=======
      <sbol:Component rdf:about="http://www.async.ece.utah.edu/pIKE_Toggle_10/component1">
        <sbol:persistentIdentity rdf:resource="http://www.async.ece.utah.edu/pIKE_Toggle_10/component1"/>
        <sbol:displayId>component1</sbol:displayId>
        <sbol:access rdf:resource="http://sbols.org/v2#public"/>
        <sbol:definition rdf:resource="http://www.async.ece.utah.edu/pIKERightCassette_2"/>
      </sbol:Component>
    </sbol:component>
    <sbol:component>
      <sbol:Component rdf:about="http://www.async.ece.utah.edu/pIKE_Toggle_10/component0">
        <sbol:persistentIdentity rdf:resource="http://www.async.ece.utah.edu/pIKE_Toggle_10/component0"/>
        <sbol:displayId>component0</sbol:displayId>
        <sbol:access rdf:resource="http://sbols.org/v2#public"/>
        <sbol:definition rdf:resource="http://www.async.ece.utah.edu/pIKELeftCassette_3"/>
      </sbol:Component>
    </sbol:component>
    <sbol:sequenceAnnotation>
      <sbol:SequenceAnnotation rdf:about="http://www.async.ece.utah.edu/pIKE_Toggle_10/annotation2">
        <sbol:persistentIdentity rdf:resource="http://www.async.ece.utah.edu/pIKE_Toggle_10/annotation2"/>
        <sbol:displayId>annotation2</sbol:displayId>
        <prov:wasDerivedFrom rdf:resource="http://www.async.ece.utah.edu#anno1_10_8_2013_12_45_55_663_iBioSim"/>
        <sbol:location>
          <sbol:Range rdf:about="http://www.async.ece.utah.edu/pIKE_Toggle_10/annotation2/range">
            <sbol:persistentIdentity rdf:resource="http://www.async.ece.utah.edu/pIKE_Toggle_10/annotation2/range"/>
            <sbol:displayId>range</sbol:displayId>
            <sbol:start>1247</sbol:start>
            <sbol:end>2902</sbol:end>
            <sbol:orientation rdf:resource="http://sbols.org/v2#inline"/>
          </sbol:Range>
        </sbol:location>
        <sbol:component rdf:resource="http://www.async.ece.utah.edu/pIKE_Toggle_10/component1"/>
      </sbol:SequenceAnnotation>
    </sbol:sequenceAnnotation>
    <sbol:sequenceAnnotation>
      <sbol:SequenceAnnotation rdf:about="http://www.async.ece.utah.edu/pIKE_Toggle_10/annotation1">
        <sbol:persistentIdentity rdf:resource="http://www.async.ece.utah.edu/pIKE_Toggle_10/annotation1"/>
        <sbol:displayId>annotation1</sbol:displayId>
        <prov:wasDerivedFrom rdf:resource="http://www.async.ece.utah.edu#anno0_10_8_2013_12_45_55_663_iBioSim"/>
        <sbol:location>
          <sbol:Range rdf:about="http://www.async.ece.utah.edu/pIKE_Toggle_10/annotation1/range">
            <sbol:persistentIdentity rdf:resource="http://www.async.ece.utah.edu/pIKE_Toggle_10/annotation1/range"/>
            <sbol:displayId>range</sbol:displayId>
            <sbol:start>1</sbol:start>
            <sbol:end>1246</sbol:end>
            <sbol:orientation rdf:resource="http://sbols.org/v2#reverseComplement"/>
          </sbol:Range>
        </sbol:location>
        <sbol:component rdf:resource="http://www.async.ece.utah.edu/pIKE_Toggle_10/component0"/>
      </sbol:SequenceAnnotation>
    </sbol:sequenceAnnotation>
    <sbol:sequence rdf:resource="http://www.async.ece.utah.edu/www_async_ece_utah_edu_seq_10_8_2013_12_45_55_663_iBioSim"/>
  </sbol:ComponentDefinition>
  <sbol:ComponentDefinition rdf:about="http://www.async.ece.utah.edu/pIKE_Toggle_11">
    <sbol:persistentIdentity rdf:resource="http://www.async.ece.utah.edu/pIKE_Toggle_11"/>
    <sbol:displayId>pIKE_Toggle_11</sbol:displayId>
    <prov:wasDerivedFrom rdf:resource="http://www.async.ece.utah.edu#comp_10_8_2013_12_46_16_674_iBioSim"/>
    <dcterms:title>pIKE Toggle Switch 11</dcterms:title>
    <dcterms:description>This is a pIKE class toggle switch similar to those constructed by Gardner et al.</dcterms:description>
>>>>>>> d81c6eac
    <sbol:type rdf:resource="http://www.biopax.org/release/biopax-level3.owl#DnaRegion"/>
    <sbol:role rdf:resource="http://identifiers.org/so/SO:0000804"/>
    <sbol:component>
<<<<<<< HEAD
      <sbol:Component rdf:about="http://www.async.ece.utah.edu/pIKELeftCassette_3/component0">
        <sbol:persistentIdentity rdf:resource="http://www.async.ece.utah.edu/pIKELeftCassette_3/component0"/>
        <sbol:displayId>component0</sbol:displayId>
        <sbol:access rdf:resource="http://sbols.org/v2#public"/>
        <sbol:definition rdf:resource="http://www.async.ece.utah.edu/BBa_R0040"/>
=======
      <sbol:Component rdf:about="http://www.async.ece.utah.edu/pIKE_Toggle_11/component1">
        <sbol:persistentIdentity rdf:resource="http://www.async.ece.utah.edu/pIKE_Toggle_11/component1"/>
        <sbol:displayId>component1</sbol:displayId>
        <sbol:access rdf:resource="http://sbols.org/v2#public"/>
        <sbol:definition rdf:resource="http://www.async.ece.utah.edu/pIKERightCassette_3"/>
      </sbol:Component>
    </sbol:component>
    <sbol:component>
      <sbol:Component rdf:about="http://www.async.ece.utah.edu/pIKE_Toggle_11/component0">
        <sbol:persistentIdentity rdf:resource="http://www.async.ece.utah.edu/pIKE_Toggle_11/component0"/>
        <sbol:displayId>component0</sbol:displayId>
        <sbol:access rdf:resource="http://sbols.org/v2#public"/>
        <sbol:definition rdf:resource="http://www.async.ece.utah.edu/pIKELeftCassette_3"/>
>>>>>>> d81c6eac
      </sbol:Component>
    </sbol:component>
    <sbol:sequenceAnnotation>
      <sbol:SequenceAnnotation rdf:about="http://www.async.ece.utah.edu/pIKE_Toggle_11/annotation1">
        <sbol:persistentIdentity rdf:resource="http://www.async.ece.utah.edu/pIKE_Toggle_11/annotation1"/>
        <sbol:displayId>annotation1</sbol:displayId>
        <prov:wasDerivedFrom rdf:resource="http://www.async.ece.utah.edu#anno0_10_8_2013_12_46_16_674_iBioSim"/>
        <sbol:location>
          <sbol:Range rdf:about="http://www.async.ece.utah.edu/pIKE_Toggle_11/annotation1/range">
            <sbol:persistentIdentity rdf:resource="http://www.async.ece.utah.edu/pIKE_Toggle_11/annotation1/range"/>
            <sbol:displayId>range</sbol:displayId>
            <sbol:start>1</sbol:start>
            <sbol:end>1246</sbol:end>
            <sbol:orientation rdf:resource="http://sbols.org/v2#reverseComplement"/>
          </sbol:Range>
        </sbol:location>
        <sbol:component rdf:resource="http://www.async.ece.utah.edu/pIKE_Toggle_11/component0"/>
      </sbol:SequenceAnnotation>
    </sbol:sequenceAnnotation>
    <sbol:sequenceAnnotation>
      <sbol:SequenceAnnotation rdf:about="http://www.async.ece.utah.edu/pIKE_Toggle_11/annotation2">
        <sbol:persistentIdentity rdf:resource="http://www.async.ece.utah.edu/pIKE_Toggle_11/annotation2"/>
        <sbol:displayId>annotation2</sbol:displayId>
        <prov:wasDerivedFrom rdf:resource="http://www.async.ece.utah.edu#anno1_10_8_2013_12_46_16_674_iBioSim"/>
        <sbol:location>
          <sbol:Range rdf:about="http://www.async.ece.utah.edu/pIKE_Toggle_11/annotation2/range">
            <sbol:persistentIdentity rdf:resource="http://www.async.ece.utah.edu/pIKE_Toggle_11/annotation2/range"/>
            <sbol:displayId>range</sbol:displayId>
            <sbol:start>1247</sbol:start>
            <sbol:end>2903</sbol:end>
            <sbol:orientation rdf:resource="http://sbols.org/v2#inline"/>
          </sbol:Range>
        </sbol:location>
        <sbol:component rdf:resource="http://www.async.ece.utah.edu/pIKE_Toggle_11/component1"/>
      </sbol:SequenceAnnotation>
    </sbol:sequenceAnnotation>
    <sbol:sequence rdf:resource="http://www.async.ece.utah.edu/www_async_ece_utah_edu_seq_10_8_2013_12_46_16_674_iBioSim"/>
  </sbol:ComponentDefinition>
  <sbol:ComponentDefinition rdf:about="http://www.async.ece.utah.edu/pTAK_Toggle_5">
    <sbol:persistentIdentity rdf:resource="http://www.async.ece.utah.edu/pTAK_Toggle_5"/>
    <sbol:displayId>pTAK_Toggle_5</sbol:displayId>
    <prov:wasDerivedFrom rdf:resource="http://www.async.ece.utah.edu#comp_10_8_2013_13_13_11_242_iBioSim"/>
    <dcterms:title>pTAK Toggle Switch 5</dcterms:title>
    <dcterms:description>This is a pTAK class toggle switch similar to those constructed by Gardner et al.</dcterms:description>
    <sbol:type rdf:resource="http://www.biopax.org/release/biopax-level3.owl#DnaRegion"/>
    <sbol:role rdf:resource="http://identifiers.org/so/SO:0000804"/>
    <sbol:component>
<<<<<<< HEAD
      <sbol:Component rdf:about="http://www.async.ece.utah.edu/pIKELeftCassette_3/component1">
        <sbol:persistentIdentity rdf:resource="http://www.async.ece.utah.edu/pIKELeftCassette_3/component1"/>
        <sbol:displayId>component1</sbol:displayId>
        <sbol:access rdf:resource="http://sbols.org/v2#public"/>
        <sbol:definition rdf:resource="http://www.async.ece.utah.edu/BBa_J61107_BBa_C0012"/>
      </sbol:Component>
    </sbol:component>
    <sbol:component>
      <sbol:Component rdf:about="http://www.async.ece.utah.edu/pIKELeftCassette_3/component2">
        <sbol:persistentIdentity rdf:resource="http://www.async.ece.utah.edu/pIKELeftCassette_3/component2"/>
        <sbol:displayId>component2</sbol:displayId>
        <sbol:access rdf:resource="http://sbols.org/v2#public"/>
        <sbol:definition rdf:resource="http://www.async.ece.utah.edu/pheA1"/>
      </sbol:Component>
    </sbol:component>
    <sbol:sequenceAnnotation>
      <sbol:SequenceAnnotation rdf:about="http://www.async.ece.utah.edu/pIKELeftCassette_3/annotation1">
        <sbol:persistentIdentity rdf:resource="http://www.async.ece.utah.edu/pIKELeftCassette_3/annotation1"/>
        <sbol:displayId>annotation1</sbol:displayId>
        <prov:wasDerivedFrom rdf:resource="http://www.eugenecad.org/pIKELeftCassette_3/annotation_1"/>
        <sbol:location>
          <sbol:Range rdf:about="http://www.async.ece.utah.edu/pIKELeftCassette_3/annotation1/range">
            <sbol:persistentIdentity rdf:resource="http://www.async.ece.utah.edu/pIKELeftCassette_3/annotation1/range"/>
            <sbol:displayId>range</sbol:displayId>
            <sbol:start>1</sbol:start>
            <sbol:end>54</sbol:end>
            <sbol:orientation rdf:resource="http://sbols.org/v2#inline"/>
          </sbol:Range>
        </sbol:location>
        <sbol:component rdf:resource="http://www.async.ece.utah.edu/pIKELeftCassette_3/component0"/>
=======
      <sbol:Component rdf:about="http://www.async.ece.utah.edu/pTAK_Toggle_5/component1">
        <sbol:persistentIdentity rdf:resource="http://www.async.ece.utah.edu/pTAK_Toggle_5/component1"/>
        <sbol:displayId>component1</sbol:displayId>
        <sbol:access rdf:resource="http://sbols.org/v2#public"/>
        <sbol:definition rdf:resource="http://www.async.ece.utah.edu/pTAKRightCassette_1"/>
      </sbol:Component>
    </sbol:component>
    <sbol:component>
      <sbol:Component rdf:about="http://www.async.ece.utah.edu/pTAK_Toggle_5/component0">
        <sbol:persistentIdentity rdf:resource="http://www.async.ece.utah.edu/pTAK_Toggle_5/component0"/>
        <sbol:displayId>component0</sbol:displayId>
        <sbol:access rdf:resource="http://sbols.org/v2#public"/>
        <sbol:definition rdf:resource="http://www.async.ece.utah.edu/pTAKLeftCassette_2"/>
      </sbol:Component>
    </sbol:component>
    <sbol:sequenceAnnotation>
      <sbol:SequenceAnnotation rdf:about="http://www.async.ece.utah.edu/pTAK_Toggle_5/annotation2">
        <sbol:persistentIdentity rdf:resource="http://www.async.ece.utah.edu/pTAK_Toggle_5/annotation2"/>
        <sbol:displayId>annotation2</sbol:displayId>
        <prov:wasDerivedFrom rdf:resource="http://www.async.ece.utah.edu#anno1_10_8_2013_13_13_11_242_iBioSim"/>
        <sbol:location>
          <sbol:Range rdf:about="http://www.async.ece.utah.edu/pTAK_Toggle_5/annotation2/range">
            <sbol:persistentIdentity rdf:resource="http://www.async.ece.utah.edu/pTAK_Toggle_5/annotation2/range"/>
            <sbol:displayId>range</sbol:displayId>
            <sbol:start>1288</sbol:start>
            <sbol:end>3034</sbol:end>
            <sbol:orientation rdf:resource="http://sbols.org/v2#inline"/>
          </sbol:Range>
        </sbol:location>
        <sbol:component rdf:resource="http://www.async.ece.utah.edu/pTAK_Toggle_5/component1"/>
      </sbol:SequenceAnnotation>
    </sbol:sequenceAnnotation>
    <sbol:sequenceAnnotation>
      <sbol:SequenceAnnotation rdf:about="http://www.async.ece.utah.edu/pTAK_Toggle_5/annotation1">
        <sbol:persistentIdentity rdf:resource="http://www.async.ece.utah.edu/pTAK_Toggle_5/annotation1"/>
        <sbol:displayId>annotation1</sbol:displayId>
        <prov:wasDerivedFrom rdf:resource="http://www.async.ece.utah.edu#anno0_10_8_2013_13_13_11_242_iBioSim"/>
        <sbol:location>
          <sbol:Range rdf:about="http://www.async.ece.utah.edu/pTAK_Toggle_5/annotation1/range">
            <sbol:persistentIdentity rdf:resource="http://www.async.ece.utah.edu/pTAK_Toggle_5/annotation1/range"/>
            <sbol:displayId>range</sbol:displayId>
            <sbol:start>1</sbol:start>
            <sbol:end>1287</sbol:end>
            <sbol:orientation rdf:resource="http://sbols.org/v2#reverseComplement"/>
          </sbol:Range>
        </sbol:location>
        <sbol:component rdf:resource="http://www.async.ece.utah.edu/pTAK_Toggle_5/component0"/>
>>>>>>> d81c6eac
      </sbol:SequenceAnnotation>
    </sbol:sequenceAnnotation>
    <sbol:sequence rdf:resource="http://www.async.ece.utah.edu/www_async_ece_utah_edu_seq_10_8_2013_13_13_11_242_iBioSim"/>
  </sbol:ComponentDefinition>
  <sbol:ComponentDefinition rdf:about="http://www.async.ece.utah.edu/pIKE_Toggle_7">
    <sbol:persistentIdentity rdf:resource="http://www.async.ece.utah.edu/pIKE_Toggle_7"/>
    <sbol:displayId>pIKE_Toggle_7</sbol:displayId>
    <prov:wasDerivedFrom rdf:resource="http://www.async.ece.utah.edu#comp_10_8_2013_13_0_26_313_iBioSim"/>
    <dcterms:title>pIKE Toggle Switch 7</dcterms:title>
    <dcterms:description>This is a pIKE class toggle switch similar to those constructed by Gardner et al.</dcterms:description>
    <sbol:type rdf:resource="http://www.biopax.org/release/biopax-level3.owl#DnaRegion"/>
    <sbol:role rdf:resource="http://identifiers.org/so/SO:0000804"/>
    <sbol:component>
      <sbol:Component rdf:about="http://www.async.ece.utah.edu/pIKE_Toggle_7/component0">
        <sbol:persistentIdentity rdf:resource="http://www.async.ece.utah.edu/pIKE_Toggle_7/component0"/>
        <sbol:displayId>component0</sbol:displayId>
        <sbol:access rdf:resource="http://sbols.org/v2#public"/>
        <sbol:definition rdf:resource="http://www.async.ece.utah.edu/pIKELeftCassette_2"/>
      </sbol:Component>
    </sbol:component>
    <sbol:component>
      <sbol:Component rdf:about="http://www.async.ece.utah.edu/pIKE_Toggle_7/component1">
        <sbol:persistentIdentity rdf:resource="http://www.async.ece.utah.edu/pIKE_Toggle_7/component1"/>
        <sbol:displayId>component1</sbol:displayId>
        <sbol:access rdf:resource="http://sbols.org/v2#public"/>
        <sbol:definition rdf:resource="http://www.async.ece.utah.edu/pIKERightCassette_3"/>
      </sbol:Component>
    </sbol:component>
    <sbol:sequenceAnnotation>
<<<<<<< HEAD
      <sbol:SequenceAnnotation rdf:about="http://www.async.ece.utah.edu/pIKELeftCassette_3/annotation2">
        <sbol:persistentIdentity rdf:resource="http://www.async.ece.utah.edu/pIKELeftCassette_3/annotation2"/>
        <sbol:displayId>annotation2</sbol:displayId>
        <prov:wasDerivedFrom rdf:resource="http://www.eugenecad.org/pIKELeftCassette_3/annotation_2"/>
        <sbol:location>
          <sbol:Range rdf:about="http://www.async.ece.utah.edu/pIKELeftCassette_3/annotation2/range">
            <sbol:persistentIdentity rdf:resource="http://www.async.ece.utah.edu/pIKELeftCassette_3/annotation2/range"/>
            <sbol:displayId>range</sbol:displayId>
            <sbol:start>55</sbol:start>
            <sbol:end>1194</sbol:end>
            <sbol:orientation rdf:resource="http://sbols.org/v2#inline"/>
          </sbol:Range>
        </sbol:location>
        <sbol:component rdf:resource="http://www.async.ece.utah.edu/pIKELeftCassette_3/component1"/>
      </sbol:SequenceAnnotation>
    </sbol:sequenceAnnotation>
    <sbol:sequenceAnnotation>
      <sbol:SequenceAnnotation rdf:about="http://www.async.ece.utah.edu/pIKELeftCassette_3/annotation3">
        <sbol:persistentIdentity rdf:resource="http://www.async.ece.utah.edu/pIKELeftCassette_3/annotation3"/>
        <sbol:displayId>annotation3</sbol:displayId>
        <prov:wasDerivedFrom rdf:resource="http://www.eugenecad.org/pIKELeftCassette_3/annotation_3"/>
        <sbol:location>
          <sbol:Range rdf:about="http://www.async.ece.utah.edu/pIKELeftCassette_3/annotation3/range">
            <sbol:persistentIdentity rdf:resource="http://www.async.ece.utah.edu/pIKELeftCassette_3/annotation3/range"/>
            <sbol:displayId>range</sbol:displayId>
            <sbol:start>1195</sbol:start>
            <sbol:end>1246</sbol:end>
            <sbol:orientation rdf:resource="http://sbols.org/v2#inline"/>
          </sbol:Range>
        </sbol:location>
        <sbol:component rdf:resource="http://www.async.ece.utah.edu/pIKELeftCassette_3/component2"/>
      </sbol:SequenceAnnotation>
    </sbol:sequenceAnnotation>
    <sbol:sequence rdf:resource="http://www.async.ece.utah.edu/pIKELeftCassette_3_sequence"/>
  </sbol:ComponentDefinition>
  <sbol:ComponentDefinition rdf:about="http://www.async.ece.utah.edu/pIKE_Toggle_12">
    <sbol:persistentIdentity rdf:resource="http://www.async.ece.utah.edu/pIKE_Toggle_12"/>
    <sbol:displayId>pIKE_Toggle_12</sbol:displayId>
    <prov:wasDerivedFrom rdf:resource="http://www.async.ece.utah.edu#comp_10_8_2013_12_47_8_361_iBioSim"/>
    <dcterms:title>pIKE Toggle Switch 12</dcterms:title>
    <dcterms:description>This is a pIKE class toggle switch similar to those constructed by Gardner et al.</dcterms:description>
=======
      <sbol:SequenceAnnotation rdf:about="http://www.async.ece.utah.edu/pIKE_Toggle_7/annotation2">
        <sbol:persistentIdentity rdf:resource="http://www.async.ece.utah.edu/pIKE_Toggle_7/annotation2"/>
        <sbol:displayId>annotation2</sbol:displayId>
        <prov:wasDerivedFrom rdf:resource="http://www.async.ece.utah.edu#anno1_10_8_2013_13_0_26_313_iBioSim"/>
        <sbol:location>
          <sbol:Range rdf:about="http://www.async.ece.utah.edu/pIKE_Toggle_7/annotation2/range">
            <sbol:persistentIdentity rdf:resource="http://www.async.ece.utah.edu/pIKE_Toggle_7/annotation2/range"/>
            <sbol:displayId>range</sbol:displayId>
            <sbol:start>1252</sbol:start>
            <sbol:end>2908</sbol:end>
            <sbol:orientation rdf:resource="http://sbols.org/v2#inline"/>
          </sbol:Range>
        </sbol:location>
        <sbol:component rdf:resource="http://www.async.ece.utah.edu/pIKE_Toggle_7/component1"/>
      </sbol:SequenceAnnotation>
    </sbol:sequenceAnnotation>
    <sbol:sequenceAnnotation>
      <sbol:SequenceAnnotation rdf:about="http://www.async.ece.utah.edu/pIKE_Toggle_7/annotation1">
        <sbol:persistentIdentity rdf:resource="http://www.async.ece.utah.edu/pIKE_Toggle_7/annotation1"/>
        <sbol:displayId>annotation1</sbol:displayId>
        <prov:wasDerivedFrom rdf:resource="http://www.async.ece.utah.edu#anno0_10_8_2013_13_0_26_313_iBioSim"/>
        <sbol:location>
          <sbol:Range rdf:about="http://www.async.ece.utah.edu/pIKE_Toggle_7/annotation1/range">
            <sbol:persistentIdentity rdf:resource="http://www.async.ece.utah.edu/pIKE_Toggle_7/annotation1/range"/>
            <sbol:displayId>range</sbol:displayId>
            <sbol:start>1</sbol:start>
            <sbol:end>1251</sbol:end>
            <sbol:orientation rdf:resource="http://sbols.org/v2#reverseComplement"/>
          </sbol:Range>
        </sbol:location>
        <sbol:component rdf:resource="http://www.async.ece.utah.edu/pIKE_Toggle_7/component0"/>
      </sbol:SequenceAnnotation>
    </sbol:sequenceAnnotation>
    <sbol:sequence rdf:resource="http://www.async.ece.utah.edu/www_async_ece_utah_edu_seq_10_8_2013_13_0_26_313_iBioSim"/>
  </sbol:ComponentDefinition>
  <sbol:ComponentDefinition rdf:about="http://www.async.ece.utah.edu/BBa_C0012">
    <sbol:persistentIdentity rdf:resource="http://www.async.ece.utah.edu/BBa_C0012"/>
    <sbol:displayId>BBa_C0012</sbol:displayId>
    <prov:wasDerivedFrom rdf:resource="http://partsregistry.org/part/BBa_C0012"/>
    <dcterms:title>BBa_C0012</dcterms:title>
    <dcterms:description>lacI repressor from E. coli (+LVA)</dcterms:description>
    <sbol:type rdf:resource="http://www.biopax.org/release/biopax-level3.owl#DnaRegion"/>
    <sbol:role rdf:resource="http://identifiers.org/so/SO:0000316"/>
    <sbol:sequence rdf:resource="http://www.async.ece.utah.edu/BBa_C0012_sequence"/>
  </sbol:ComponentDefinition>
  <sbol:ComponentDefinition rdf:about="http://www.async.ece.utah.edu/BBa_J61120_BBa_C0051">
    <sbol:persistentIdentity rdf:resource="http://www.async.ece.utah.edu/BBa_J61120_BBa_C0051"/>
    <sbol:displayId>BBa_J61120_BBa_C0051</sbol:displayId>
    <prov:wasDerivedFrom rdf:resource="http://www.eugenecad.org/device/BBa_J61120_BBa_C0051"/>
    <dcterms:description>Repressor1</dcterms:description>
>>>>>>> d81c6eac
    <sbol:type rdf:resource="http://www.biopax.org/release/biopax-level3.owl#DnaRegion"/>
    <sbol:role rdf:resource="http://identifiers.org/so/SO:0000804"/>
    <sbol:component>
<<<<<<< HEAD
      <sbol:Component rdf:about="http://www.async.ece.utah.edu/pIKE_Toggle_12/component0">
        <sbol:persistentIdentity rdf:resource="http://www.async.ece.utah.edu/pIKE_Toggle_12/component0"/>
=======
      <sbol:Component rdf:about="http://www.async.ece.utah.edu/BBa_J61120_BBa_C0051/component1">
        <sbol:persistentIdentity rdf:resource="http://www.async.ece.utah.edu/BBa_J61120_BBa_C0051/component1"/>
        <sbol:displayId>component1</sbol:displayId>
        <sbol:access rdf:resource="http://sbols.org/v2#public"/>
        <sbol:definition rdf:resource="http://www.async.ece.utah.edu/BBa_C0051"/>
      </sbol:Component>
    </sbol:component>
    <sbol:component>
      <sbol:Component rdf:about="http://www.async.ece.utah.edu/BBa_J61120_BBa_C0051/component0">
        <sbol:persistentIdentity rdf:resource="http://www.async.ece.utah.edu/BBa_J61120_BBa_C0051/component0"/>
        <sbol:displayId>component0</sbol:displayId>
        <sbol:access rdf:resource="http://sbols.org/v2#public"/>
        <sbol:definition rdf:resource="http://www.async.ece.utah.edu/BBa_J61120"/>
      </sbol:Component>
    </sbol:component>
    <sbol:sequenceAnnotation>
      <sbol:SequenceAnnotation rdf:about="http://www.async.ece.utah.edu/BBa_J61120_BBa_C0051/annotation2">
        <sbol:persistentIdentity rdf:resource="http://www.async.ece.utah.edu/BBa_J61120_BBa_C0051/annotation2"/>
        <sbol:displayId>annotation2</sbol:displayId>
        <prov:wasDerivedFrom rdf:resource="http://www.eugenecad.org/pTAKRightCassette_1/Repressor1/annotation_2"/>
        <sbol:location>
          <sbol:Range rdf:about="http://www.async.ece.utah.edu/BBa_J61120_BBa_C0051/annotation2/range">
            <sbol:persistentIdentity rdf:resource="http://www.async.ece.utah.edu/BBa_J61120_BBa_C0051/annotation2/range"/>
            <sbol:displayId>range</sbol:displayId>
            <sbol:start>13</sbol:start>
            <sbol:end>762</sbol:end>
            <sbol:orientation rdf:resource="http://sbols.org/v2#inline"/>
          </sbol:Range>
        </sbol:location>
        <sbol:component rdf:resource="http://www.async.ece.utah.edu/BBa_J61120_BBa_C0051/component1"/>
      </sbol:SequenceAnnotation>
    </sbol:sequenceAnnotation>
    <sbol:sequenceAnnotation>
      <sbol:SequenceAnnotation rdf:about="http://www.async.ece.utah.edu/BBa_J61120_BBa_C0051/annotation1">
        <sbol:persistentIdentity rdf:resource="http://www.async.ece.utah.edu/BBa_J61120_BBa_C0051/annotation1"/>
        <sbol:displayId>annotation1</sbol:displayId>
        <prov:wasDerivedFrom rdf:resource="http://www.eugenecad.org/pTAKRightCassette_1/Repressor1/annotation_1"/>
        <sbol:location>
          <sbol:Range rdf:about="http://www.async.ece.utah.edu/BBa_J61120_BBa_C0051/annotation1/range">
            <sbol:persistentIdentity rdf:resource="http://www.async.ece.utah.edu/BBa_J61120_BBa_C0051/annotation1/range"/>
            <sbol:displayId>range</sbol:displayId>
            <sbol:start>1</sbol:start>
            <sbol:end>12</sbol:end>
            <sbol:orientation rdf:resource="http://sbols.org/v2#inline"/>
          </sbol:Range>
        </sbol:location>
        <sbol:component rdf:resource="http://www.async.ece.utah.edu/BBa_J61120_BBa_C0051/component0"/>
      </sbol:SequenceAnnotation>
    </sbol:sequenceAnnotation>
    <sbol:sequence rdf:resource="http://www.async.ece.utah.edu/BBa_J61120_BBa_C0051_sequence"/>
  </sbol:ComponentDefinition>
  <sbol:ComponentDefinition rdf:about="http://www.async.ece.utah.edu/pIKERightCassette_2">
    <sbol:persistentIdentity rdf:resource="http://www.async.ece.utah.edu/pIKERightCassette_2"/>
    <sbol:displayId>pIKERightCassette_2</sbol:displayId>
    <prov:wasDerivedFrom rdf:resource="http://www.eugenecad.org/pIKERightCassette_2"/>
    <dcterms:description>pIKERightCassette_2</dcterms:description>
    <sbol:type rdf:resource="http://www.biopax.org/release/biopax-level3.owl#DnaRegion"/>
    <sbol:role rdf:resource="http://identifiers.org/so/SO:0000805"/>
    <sbol:component>
      <sbol:Component rdf:about="http://www.async.ece.utah.edu/pIKERightCassette_2/component3">
        <sbol:persistentIdentity rdf:resource="http://www.async.ece.utah.edu/pIKERightCassette_2/component3"/>
        <sbol:displayId>component3</sbol:displayId>
        <sbol:access rdf:resource="http://sbols.org/v2#public"/>
        <sbol:definition rdf:resource="http://www.async.ece.utah.edu/BBa_J61053"/>
      </sbol:Component>
    </sbol:component>
    <sbol:component>
      <sbol:Component rdf:about="http://www.async.ece.utah.edu/pIKERightCassette_2/component2">
        <sbol:persistentIdentity rdf:resource="http://www.async.ece.utah.edu/pIKERightCassette_2/component2"/>
        <sbol:displayId>component2</sbol:displayId>
        <sbol:access rdf:resource="http://sbols.org/v2#public"/>
        <sbol:definition rdf:resource="http://www.async.ece.utah.edu/BBa_J61130_BBa_E0040"/>
      </sbol:Component>
    </sbol:component>
    <sbol:component>
      <sbol:Component rdf:about="http://www.async.ece.utah.edu/pIKERightCassette_2/component0">
        <sbol:persistentIdentity rdf:resource="http://www.async.ece.utah.edu/pIKERightCassette_2/component0"/>
        <sbol:displayId>component0</sbol:displayId>
        <sbol:access rdf:resource="http://sbols.org/v2#public"/>
        <sbol:definition rdf:resource="http://www.async.ece.utah.edu/BBa_R0010"/>
      </sbol:Component>
    </sbol:component>
    <sbol:component>
      <sbol:Component rdf:about="http://www.async.ece.utah.edu/pIKERightCassette_2/component1">
        <sbol:persistentIdentity rdf:resource="http://www.async.ece.utah.edu/pIKERightCassette_2/component1"/>
        <sbol:displayId>component1</sbol:displayId>
        <sbol:access rdf:resource="http://sbols.org/v2#public"/>
        <sbol:definition rdf:resource="http://www.async.ece.utah.edu/BBa_J61120_BBa_C0040"/>
      </sbol:Component>
    </sbol:component>
    <sbol:sequenceAnnotation>
      <sbol:SequenceAnnotation rdf:about="http://www.async.ece.utah.edu/pIKERightCassette_2/annotation2">
        <sbol:persistentIdentity rdf:resource="http://www.async.ece.utah.edu/pIKERightCassette_2/annotation2"/>
        <sbol:displayId>annotation2</sbol:displayId>
        <prov:wasDerivedFrom rdf:resource="http://www.eugenecad.org/pIKERightCassette_2/annotation_2"/>
        <sbol:location>
          <sbol:Range rdf:about="http://www.async.ece.utah.edu/pIKERightCassette_2/annotation2/range">
            <sbol:persistentIdentity rdf:resource="http://www.async.ece.utah.edu/pIKERightCassette_2/annotation2/range"/>
            <sbol:displayId>range</sbol:displayId>
            <sbol:start>201</sbol:start>
            <sbol:end>872</sbol:end>
            <sbol:orientation rdf:resource="http://sbols.org/v2#inline"/>
          </sbol:Range>
        </sbol:location>
        <sbol:component rdf:resource="http://www.async.ece.utah.edu/pIKERightCassette_2/component1"/>
      </sbol:SequenceAnnotation>
    </sbol:sequenceAnnotation>
    <sbol:sequenceAnnotation>
      <sbol:SequenceAnnotation rdf:about="http://www.async.ece.utah.edu/pIKERightCassette_2/annotation3">
        <sbol:persistentIdentity rdf:resource="http://www.async.ece.utah.edu/pIKERightCassette_2/annotation3"/>
        <sbol:displayId>annotation3</sbol:displayId>
        <prov:wasDerivedFrom rdf:resource="http://www.eugenecad.org/pIKERightCassette_2/annotation_3"/>
        <sbol:location>
          <sbol:Range rdf:about="http://www.async.ece.utah.edu/pIKERightCassette_2/annotation3/range">
            <sbol:persistentIdentity rdf:resource="http://www.async.ece.utah.edu/pIKERightCassette_2/annotation3/range"/>
            <sbol:displayId>range</sbol:displayId>
            <sbol:start>873</sbol:start>
            <sbol:end>1604</sbol:end>
            <sbol:orientation rdf:resource="http://sbols.org/v2#inline"/>
          </sbol:Range>
        </sbol:location>
        <sbol:component rdf:resource="http://www.async.ece.utah.edu/pIKERightCassette_2/component2"/>
      </sbol:SequenceAnnotation>
    </sbol:sequenceAnnotation>
    <sbol:sequenceAnnotation>
      <sbol:SequenceAnnotation rdf:about="http://www.async.ece.utah.edu/pIKERightCassette_2/annotation1">
        <sbol:persistentIdentity rdf:resource="http://www.async.ece.utah.edu/pIKERightCassette_2/annotation1"/>
        <sbol:displayId>annotation1</sbol:displayId>
        <prov:wasDerivedFrom rdf:resource="http://www.eugenecad.org/pIKERightCassette_2/annotation_1"/>
        <sbol:location>
          <sbol:Range rdf:about="http://www.async.ece.utah.edu/pIKERightCassette_2/annotation1/range">
            <sbol:persistentIdentity rdf:resource="http://www.async.ece.utah.edu/pIKERightCassette_2/annotation1/range"/>
            <sbol:displayId>range</sbol:displayId>
            <sbol:start>1</sbol:start>
            <sbol:end>200</sbol:end>
            <sbol:orientation rdf:resource="http://sbols.org/v2#inline"/>
          </sbol:Range>
        </sbol:location>
        <sbol:component rdf:resource="http://www.async.ece.utah.edu/pIKERightCassette_2/component0"/>
      </sbol:SequenceAnnotation>
    </sbol:sequenceAnnotation>
    <sbol:sequenceAnnotation>
      <sbol:SequenceAnnotation rdf:about="http://www.async.ece.utah.edu/pIKERightCassette_2/annotation4">
        <sbol:persistentIdentity rdf:resource="http://www.async.ece.utah.edu/pIKERightCassette_2/annotation4"/>
        <sbol:displayId>annotation4</sbol:displayId>
        <prov:wasDerivedFrom rdf:resource="http://www.eugenecad.org/pIKERightCassette_2/annotation_4"/>
        <sbol:location>
          <sbol:Range rdf:about="http://www.async.ece.utah.edu/pIKERightCassette_2/annotation4/range">
            <sbol:persistentIdentity rdf:resource="http://www.async.ece.utah.edu/pIKERightCassette_2/annotation4/range"/>
            <sbol:displayId>range</sbol:displayId>
            <sbol:start>1605</sbol:start>
            <sbol:end>1656</sbol:end>
            <sbol:orientation rdf:resource="http://sbols.org/v2#inline"/>
          </sbol:Range>
        </sbol:location>
        <sbol:component rdf:resource="http://www.async.ece.utah.edu/pIKERightCassette_2/component3"/>
      </sbol:SequenceAnnotation>
    </sbol:sequenceAnnotation>
    <sbol:sequence rdf:resource="http://www.async.ece.utah.edu/pIKERightCassette_2_sequence"/>
  </sbol:ComponentDefinition>
  <sbol:ComponentDefinition rdf:about="http://www.async.ece.utah.edu/BBa_R0010">
    <sbol:persistentIdentity rdf:resource="http://www.async.ece.utah.edu/BBa_R0010"/>
    <sbol:displayId>BBa_R0010</sbol:displayId>
    <prov:wasDerivedFrom rdf:resource="http://partsregistry.org/part/BBa_R0010"/>
    <dcterms:title>BBa_R0010</dcterms:title>
    <dcterms:description>promoter (lacI regulated)</dcterms:description>
    <sbol:type rdf:resource="http://www.biopax.org/release/biopax-level3.owl#DnaRegion"/>
    <sbol:role rdf:resource="http://identifiers.org/so/SO:0000167"/>
    <sbol:sequence rdf:resource="http://www.async.ece.utah.edu/BBa_R0010_sequence"/>
  </sbol:ComponentDefinition>
  <sbol:ComponentDefinition rdf:about="http://www.async.ece.utah.edu/pIKE_Toggle_8">
    <sbol:persistentIdentity rdf:resource="http://www.async.ece.utah.edu/pIKE_Toggle_8"/>
    <sbol:displayId>pIKE_Toggle_8</sbol:displayId>
    <prov:wasDerivedFrom rdf:resource="http://www.async.ece.utah.edu#comp_10_8_2013_13_1_0_971_iBioSim"/>
    <dcterms:title>pIKE Toggle Switch 8</dcterms:title>
    <dcterms:description>This is a pIKE class toggle switch similar to those constructed by Gardner et al.</dcterms:description>
    <sbol:type rdf:resource="http://www.biopax.org/release/biopax-level3.owl#DnaRegion"/>
    <sbol:role rdf:resource="http://identifiers.org/so/SO:0000804"/>
    <sbol:component>
      <sbol:Component rdf:about="http://www.async.ece.utah.edu/pIKE_Toggle_8/component0">
        <sbol:persistentIdentity rdf:resource="http://www.async.ece.utah.edu/pIKE_Toggle_8/component0"/>
>>>>>>> d81c6eac
        <sbol:displayId>component0</sbol:displayId>
        <sbol:access rdf:resource="http://sbols.org/v2#public"/>
        <sbol:definition rdf:resource="http://www.async.ece.utah.edu/pIKELeftCassette_3"/>
      </sbol:Component>
    </sbol:component>
    <sbol:component>
<<<<<<< HEAD
      <sbol:Component rdf:about="http://www.async.ece.utah.edu/pIKE_Toggle_12/component1">
        <sbol:persistentIdentity rdf:resource="http://www.async.ece.utah.edu/pIKE_Toggle_12/component1"/>
=======
      <sbol:Component rdf:about="http://www.async.ece.utah.edu/pIKE_Toggle_8/component1">
        <sbol:persistentIdentity rdf:resource="http://www.async.ece.utah.edu/pIKE_Toggle_8/component1"/>
>>>>>>> d81c6eac
        <sbol:displayId>component1</sbol:displayId>
        <sbol:access rdf:resource="http://sbols.org/v2#public"/>
        <sbol:definition rdf:resource="http://www.async.ece.utah.edu/pIKERightCassette_4"/>
      </sbol:Component>
    </sbol:component>
    <sbol:sequenceAnnotation>
<<<<<<< HEAD
      <sbol:SequenceAnnotation rdf:about="http://www.async.ece.utah.edu/pIKE_Toggle_12/annotation1">
        <sbol:persistentIdentity rdf:resource="http://www.async.ece.utah.edu/pIKE_Toggle_12/annotation1"/>
        <sbol:displayId>annotation1</sbol:displayId>
        <prov:wasDerivedFrom rdf:resource="http://www.async.ece.utah.edu#anno0_10_8_2013_12_47_8_361_iBioSim"/>
        <sbol:location>
          <sbol:Range rdf:about="http://www.async.ece.utah.edu/pIKE_Toggle_12/annotation1/range">
            <sbol:persistentIdentity rdf:resource="http://www.async.ece.utah.edu/pIKE_Toggle_12/annotation1/range"/>
=======
      <sbol:SequenceAnnotation rdf:about="http://www.async.ece.utah.edu/pIKE_Toggle_8/annotation1">
        <sbol:persistentIdentity rdf:resource="http://www.async.ece.utah.edu/pIKE_Toggle_8/annotation1"/>
        <sbol:displayId>annotation1</sbol:displayId>
        <prov:wasDerivedFrom rdf:resource="http://www.async.ece.utah.edu#anno0_10_8_2013_13_1_0_971_iBioSim"/>
        <sbol:location>
          <sbol:Range rdf:about="http://www.async.ece.utah.edu/pIKE_Toggle_8/annotation1/range">
            <sbol:persistentIdentity rdf:resource="http://www.async.ece.utah.edu/pIKE_Toggle_8/annotation1/range"/>
>>>>>>> d81c6eac
            <sbol:displayId>range</sbol:displayId>
            <sbol:start>1</sbol:start>
            <sbol:end>1246</sbol:end>
            <sbol:orientation rdf:resource="http://sbols.org/v2#reverseComplement"/>
          </sbol:Range>
        </sbol:location>
<<<<<<< HEAD
        <sbol:component rdf:resource="http://www.async.ece.utah.edu/pIKE_Toggle_12/component0"/>
      </sbol:SequenceAnnotation>
    </sbol:sequenceAnnotation>
    <sbol:sequenceAnnotation>
      <sbol:SequenceAnnotation rdf:about="http://www.async.ece.utah.edu/pIKE_Toggle_12/annotation2">
        <sbol:persistentIdentity rdf:resource="http://www.async.ece.utah.edu/pIKE_Toggle_12/annotation2"/>
        <sbol:displayId>annotation2</sbol:displayId>
        <prov:wasDerivedFrom rdf:resource="http://www.async.ece.utah.edu#anno1_10_8_2013_12_47_8_361_iBioSim"/>
        <sbol:location>
          <sbol:Range rdf:about="http://www.async.ece.utah.edu/pIKE_Toggle_12/annotation2/range">
            <sbol:persistentIdentity rdf:resource="http://www.async.ece.utah.edu/pIKE_Toggle_12/annotation2/range"/>
            <sbol:displayId>range</sbol:displayId>
            <sbol:start>1247</sbol:start>
            <sbol:end>2902</sbol:end>
            <sbol:orientation rdf:resource="http://sbols.org/v2#inline"/>
          </sbol:Range>
        </sbol:location>
        <sbol:component rdf:resource="http://www.async.ece.utah.edu/pIKE_Toggle_12/component1"/>
      </sbol:SequenceAnnotation>
    </sbol:sequenceAnnotation>
    <sbol:sequence rdf:resource="http://www.async.ece.utah.edu/www_async_ece_utah_edu_seq_10_8_2013_12_47_8_361_iBioSim"/>
=======
        <sbol:component rdf:resource="http://www.async.ece.utah.edu/pIKE_Toggle_8/component0"/>
      </sbol:SequenceAnnotation>
    </sbol:sequenceAnnotation>
    <sbol:sequenceAnnotation>
      <sbol:SequenceAnnotation rdf:about="http://www.async.ece.utah.edu/pIKE_Toggle_8/annotation2">
        <sbol:persistentIdentity rdf:resource="http://www.async.ece.utah.edu/pIKE_Toggle_8/annotation2"/>
        <sbol:displayId>annotation2</sbol:displayId>
        <prov:wasDerivedFrom rdf:resource="http://www.async.ece.utah.edu#anno1_10_8_2013_13_1_0_971_iBioSim"/>
        <sbol:location>
          <sbol:Range rdf:about="http://www.async.ece.utah.edu/pIKE_Toggle_8/annotation2/range">
            <sbol:persistentIdentity rdf:resource="http://www.async.ece.utah.edu/pIKE_Toggle_8/annotation2/range"/>
            <sbol:displayId>range</sbol:displayId>
            <sbol:start>1252</sbol:start>
            <sbol:end>2907</sbol:end>
            <sbol:orientation rdf:resource="http://sbols.org/v2#inline"/>
          </sbol:Range>
        </sbol:location>
        <sbol:component rdf:resource="http://www.async.ece.utah.edu/pIKE_Toggle_8/component1"/>
      </sbol:SequenceAnnotation>
    </sbol:sequenceAnnotation>
    <sbol:sequence rdf:resource="http://www.async.ece.utah.edu/www_async_ece_utah_edu_seq_10_8_2013_13_1_0_971_iBioSim"/>
  </sbol:ComponentDefinition>
  <sbol:ComponentDefinition rdf:about="http://www.async.ece.utah.edu/ECK120033736">
    <sbol:persistentIdentity rdf:resource="http://www.async.ece.utah.edu/ECK120033736"/>
    <sbol:displayId>ECK120033736</sbol:displayId>
    <prov:wasDerivedFrom rdf:resource="http://www.eugenecad.org/parts/ECK120033736"/>
    <dcterms:title>ECK120033736</dcterms:title>
    <dcterms:description>Terminator</dcterms:description>
    <sbol:type rdf:resource="http://www.biopax.org/release/biopax-level3.owl#DnaRegion"/>
    <sbol:role rdf:resource="http://identifiers.org/so/SO:0000141"/>
    <sbol:sequence rdf:resource="http://www.async.ece.utah.edu/ECK120033736_sequence"/>
>>>>>>> d81c6eac
  </sbol:ComponentDefinition>
  <sbol:ComponentDefinition rdf:about="http://www.async.ece.utah.edu/BBa_C0040">
    <sbol:persistentIdentity rdf:resource="http://www.async.ece.utah.edu/BBa_C0040"/>
    <sbol:displayId>BBa_C0040</sbol:displayId>
    <prov:wasDerivedFrom rdf:resource="http://partsregistry.org/part/BBa_C0040"/>
    <dcterms:title>BBa_C0040</dcterms:title>
    <dcterms:description>tetracycline repressor from transposon Tn10 (+LVA)</dcterms:description>
    <sbol:type rdf:resource="http://www.biopax.org/release/biopax-level3.owl#DnaRegion"/>
    <sbol:role rdf:resource="http://identifiers.org/so/SO:0000316"/>
    <sbol:sequence rdf:resource="http://www.async.ece.utah.edu/BBa_C0040_sequence"/>
  </sbol:ComponentDefinition>
  <sbol:ComponentDefinition rdf:about="http://www.async.ece.utah.edu/pTAK_Toggle_12">
    <sbol:persistentIdentity rdf:resource="http://www.async.ece.utah.edu/pTAK_Toggle_12"/>
    <sbol:displayId>pTAK_Toggle_12</sbol:displayId>
    <prov:wasDerivedFrom rdf:resource="http://www.async.ece.utah.edu#comp_10_8_2013_13_6_47_500_iBioSim"/>
    <dcterms:title>pTAK Toggle Switch 12</dcterms:title>
    <dcterms:description>This is a pTAK class toggle switch similar to those constructed by Gardner et al.</dcterms:description>
    <sbol:type rdf:resource="http://www.biopax.org/release/biopax-level3.owl#DnaRegion"/>
    <sbol:role rdf:resource="http://identifiers.org/so/SO:0000804"/>
    <sbol:component>
<<<<<<< HEAD
      <sbol:Component rdf:about="http://www.async.ece.utah.edu/pTAK_Toggle_11/component0">
        <sbol:persistentIdentity rdf:resource="http://www.async.ece.utah.edu/pTAK_Toggle_11/component0"/>
=======
      <sbol:Component rdf:about="http://www.async.ece.utah.edu/pTAK_Toggle_12/component1">
        <sbol:persistentIdentity rdf:resource="http://www.async.ece.utah.edu/pTAK_Toggle_12/component1"/>
        <sbol:displayId>component1</sbol:displayId>
        <sbol:access rdf:resource="http://sbols.org/v2#public"/>
        <sbol:definition rdf:resource="http://www.async.ece.utah.edu/pTAKRightCassette_4"/>
      </sbol:Component>
    </sbol:component>
    <sbol:component>
      <sbol:Component rdf:about="http://www.async.ece.utah.edu/pTAK_Toggle_12/component0">
        <sbol:persistentIdentity rdf:resource="http://www.async.ece.utah.edu/pTAK_Toggle_12/component0"/>
>>>>>>> d81c6eac
        <sbol:displayId>component0</sbol:displayId>
        <sbol:access rdf:resource="http://sbols.org/v2#public"/>
        <sbol:definition rdf:resource="http://www.async.ece.utah.edu/pTAKLeftCassette_3"/>
      </sbol:Component>
    </sbol:component>
    <sbol:component>
      <sbol:Component rdf:about="http://www.async.ece.utah.edu/pTAK_Toggle_11/component1">
        <sbol:persistentIdentity rdf:resource="http://www.async.ece.utah.edu/pTAK_Toggle_11/component1"/>
        <sbol:displayId>component1</sbol:displayId>
        <sbol:access rdf:resource="http://sbols.org/v2#public"/>
        <sbol:definition rdf:resource="http://www.async.ece.utah.edu/pTAKRightCassette_3"/>
      </sbol:Component>
    </sbol:component>
    <sbol:sequenceAnnotation>
      <sbol:SequenceAnnotation rdf:about="http://www.async.ece.utah.edu/pTAK_Toggle_12/annotation2">
        <sbol:persistentIdentity rdf:resource="http://www.async.ece.utah.edu/pTAK_Toggle_12/annotation2"/>
        <sbol:displayId>annotation2</sbol:displayId>
        <prov:wasDerivedFrom rdf:resource="http://www.async.ece.utah.edu#anno1_10_8_2013_13_6_47_500_iBioSim"/>
        <sbol:location>
          <sbol:Range rdf:about="http://www.async.ece.utah.edu/pTAK_Toggle_12/annotation2/range">
            <sbol:persistentIdentity rdf:resource="http://www.async.ece.utah.edu/pTAK_Toggle_12/annotation2/range"/>
            <sbol:displayId>range</sbol:displayId>
            <sbol:start>1283</sbol:start>
            <sbol:end>3028</sbol:end>
            <sbol:orientation rdf:resource="http://sbols.org/v2#inline"/>
          </sbol:Range>
        </sbol:location>
        <sbol:component rdf:resource="http://www.async.ece.utah.edu/pTAK_Toggle_12/component1"/>
      </sbol:SequenceAnnotation>
    </sbol:sequenceAnnotation>
    <sbol:sequenceAnnotation>
      <sbol:SequenceAnnotation rdf:about="http://www.async.ece.utah.edu/pTAK_Toggle_12/annotation1">
        <sbol:persistentIdentity rdf:resource="http://www.async.ece.utah.edu/pTAK_Toggle_12/annotation1"/>
        <sbol:displayId>annotation1</sbol:displayId>
        <prov:wasDerivedFrom rdf:resource="http://www.async.ece.utah.edu#anno0_10_8_2013_13_6_47_500_iBioSim"/>
        <sbol:location>
          <sbol:Range rdf:about="http://www.async.ece.utah.edu/pTAK_Toggle_12/annotation1/range">
            <sbol:persistentIdentity rdf:resource="http://www.async.ece.utah.edu/pTAK_Toggle_12/annotation1/range"/>
            <sbol:displayId>range</sbol:displayId>
            <sbol:start>1</sbol:start>
            <sbol:end>1282</sbol:end>
            <sbol:orientation rdf:resource="http://sbols.org/v2#reverseComplement"/>
          </sbol:Range>
        </sbol:location>
        <sbol:component rdf:resource="http://www.async.ece.utah.edu/pTAK_Toggle_12/component0"/>
      </sbol:SequenceAnnotation>
    </sbol:sequenceAnnotation>
    <sbol:sequence rdf:resource="http://www.async.ece.utah.edu/www_async_ece_utah_edu_seq_10_8_2013_13_6_47_500_iBioSim"/>
  </sbol:ComponentDefinition>
<<<<<<< HEAD
  <sbol:ComponentDefinition rdf:about="http://www.async.ece.utah.edu/ECK120033736">
    <sbol:persistentIdentity rdf:resource="http://www.async.ece.utah.edu/ECK120033736"/>
    <sbol:displayId>ECK120033736</sbol:displayId>
    <prov:wasDerivedFrom rdf:resource="http://www.eugenecad.org/parts/ECK120033736"/>
    <dcterms:title>ECK120033736</dcterms:title>
    <dcterms:description>Terminator</dcterms:description>
=======
  <sbol:ComponentDefinition rdf:about="http://www.async.ece.utah.edu/pTAK_Toggle_9">
    <sbol:persistentIdentity rdf:resource="http://www.async.ece.utah.edu/pTAK_Toggle_9"/>
    <sbol:displayId>pTAK_Toggle_9</sbol:displayId>
    <prov:wasDerivedFrom rdf:resource="http://www.async.ece.utah.edu#comp_10_8_2013_13_15_50_152_iBioSim"/>
    <dcterms:title>pTAK Toggle Switch 9</dcterms:title>
    <dcterms:description>This is a pTAK class toggle switch similar to those constructed by Gardner et al.</dcterms:description>
>>>>>>> d81c6eac
    <sbol:type rdf:resource="http://www.biopax.org/release/biopax-level3.owl#DnaRegion"/>
    <sbol:role rdf:resource="http://identifiers.org/so/SO:0000141"/>
    <sbol:sequence rdf:resource="http://www.async.ece.utah.edu/ECK120033736_sequence"/>
  </sbol:ComponentDefinition>
  <sbol:ComponentDefinition rdf:about="http://www.async.ece.utah.edu/pIKERightCassette_3">
    <sbol:persistentIdentity rdf:resource="http://www.async.ece.utah.edu/pIKERightCassette_3"/>
    <sbol:displayId>pIKERightCassette_3</sbol:displayId>
    <prov:wasDerivedFrom rdf:resource="http://www.eugenecad.org/pIKERightCassette_3"/>
    <dcterms:description>pIKERightCassette_3</dcterms:description>
    <sbol:type rdf:resource="http://www.biopax.org/release/biopax-level3.owl#DnaRegion"/>
    <sbol:role rdf:resource="http://identifiers.org/so/SO:0000805"/>
    <sbol:component>
<<<<<<< HEAD
      <sbol:Component rdf:about="http://www.async.ece.utah.edu/pIKERightCassette_3/component2">
        <sbol:persistentIdentity rdf:resource="http://www.async.ece.utah.edu/pIKERightCassette_3/component2"/>
        <sbol:displayId>component2</sbol:displayId>
        <sbol:access rdf:resource="http://sbols.org/v2#public"/>
        <sbol:definition rdf:resource="http://www.async.ece.utah.edu/BBa_J61120_BBa_E0040"/>
      </sbol:Component>
    </sbol:component>
    <sbol:component>
      <sbol:Component rdf:about="http://www.async.ece.utah.edu/pIKERightCassette_3/component1">
        <sbol:persistentIdentity rdf:resource="http://www.async.ece.utah.edu/pIKERightCassette_3/component1"/>
        <sbol:displayId>component1</sbol:displayId>
        <sbol:access rdf:resource="http://sbols.org/v2#public"/>
        <sbol:definition rdf:resource="http://www.async.ece.utah.edu/BBa_J61130_BBa_C0040"/>
      </sbol:Component>
    </sbol:component>
    <sbol:component>
      <sbol:Component rdf:about="http://www.async.ece.utah.edu/pIKERightCassette_3/component3">
        <sbol:persistentIdentity rdf:resource="http://www.async.ece.utah.edu/pIKERightCassette_3/component3"/>
        <sbol:displayId>component3</sbol:displayId>
        <sbol:access rdf:resource="http://sbols.org/v2#public"/>
        <sbol:definition rdf:resource="http://www.async.ece.utah.edu/ECK120033736"/>
      </sbol:Component>
    </sbol:component>
    <sbol:component>
      <sbol:Component rdf:about="http://www.async.ece.utah.edu/pIKERightCassette_3/component0">
        <sbol:persistentIdentity rdf:resource="http://www.async.ece.utah.edu/pIKERightCassette_3/component0"/>
        <sbol:displayId>component0</sbol:displayId>
        <sbol:access rdf:resource="http://sbols.org/v2#public"/>
        <sbol:definition rdf:resource="http://www.async.ece.utah.edu/BBa_R0010"/>
      </sbol:Component>
    </sbol:component>
    <sbol:sequenceAnnotation>
      <sbol:SequenceAnnotation rdf:about="http://www.async.ece.utah.edu/pIKERightCassette_3/annotation2">
        <sbol:persistentIdentity rdf:resource="http://www.async.ece.utah.edu/pIKERightCassette_3/annotation2"/>
        <sbol:displayId>annotation2</sbol:displayId>
        <prov:wasDerivedFrom rdf:resource="http://www.eugenecad.org/pIKERightCassette_3/annotation_2"/>
        <sbol:location>
          <sbol:Range rdf:about="http://www.async.ece.utah.edu/pIKERightCassette_3/annotation2/range">
            <sbol:persistentIdentity rdf:resource="http://www.async.ece.utah.edu/pIKERightCassette_3/annotation2/range"/>
            <sbol:displayId>range</sbol:displayId>
            <sbol:start>201</sbol:start>
            <sbol:end>872</sbol:end>
            <sbol:orientation rdf:resource="http://sbols.org/v2#inline"/>
          </sbol:Range>
        </sbol:location>
        <sbol:component rdf:resource="http://www.async.ece.utah.edu/pIKERightCassette_3/component1"/>
      </sbol:SequenceAnnotation>
    </sbol:sequenceAnnotation>
    <sbol:sequenceAnnotation>
      <sbol:SequenceAnnotation rdf:about="http://www.async.ece.utah.edu/pIKERightCassette_3/annotation3">
        <sbol:persistentIdentity rdf:resource="http://www.async.ece.utah.edu/pIKERightCassette_3/annotation3"/>
        <sbol:displayId>annotation3</sbol:displayId>
        <prov:wasDerivedFrom rdf:resource="http://www.eugenecad.org/pIKERightCassette_3/annotation_3"/>
        <sbol:location>
          <sbol:Range rdf:about="http://www.async.ece.utah.edu/pIKERightCassette_3/annotation3/range">
            <sbol:persistentIdentity rdf:resource="http://www.async.ece.utah.edu/pIKERightCassette_3/annotation3/range"/>
            <sbol:displayId>range</sbol:displayId>
            <sbol:start>873</sbol:start>
            <sbol:end>1604</sbol:end>
            <sbol:orientation rdf:resource="http://sbols.org/v2#inline"/>
          </sbol:Range>
        </sbol:location>
        <sbol:component rdf:resource="http://www.async.ece.utah.edu/pIKERightCassette_3/component2"/>
      </sbol:SequenceAnnotation>
    </sbol:sequenceAnnotation>
    <sbol:sequenceAnnotation>
      <sbol:SequenceAnnotation rdf:about="http://www.async.ece.utah.edu/pIKERightCassette_3/annotation4">
        <sbol:persistentIdentity rdf:resource="http://www.async.ece.utah.edu/pIKERightCassette_3/annotation4"/>
        <sbol:displayId>annotation4</sbol:displayId>
        <prov:wasDerivedFrom rdf:resource="http://www.eugenecad.org/pIKERightCassette_3/annotation_4"/>
        <sbol:location>
          <sbol:Range rdf:about="http://www.async.ece.utah.edu/pIKERightCassette_3/annotation4/range">
            <sbol:persistentIdentity rdf:resource="http://www.async.ece.utah.edu/pIKERightCassette_3/annotation4/range"/>
            <sbol:displayId>range</sbol:displayId>
            <sbol:start>1605</sbol:start>
            <sbol:end>1657</sbol:end>
            <sbol:orientation rdf:resource="http://sbols.org/v2#inline"/>
          </sbol:Range>
        </sbol:location>
        <sbol:component rdf:resource="http://www.async.ece.utah.edu/pIKERightCassette_3/component3"/>
      </sbol:SequenceAnnotation>
    </sbol:sequenceAnnotation>
    <sbol:sequenceAnnotation>
      <sbol:SequenceAnnotation rdf:about="http://www.async.ece.utah.edu/pIKERightCassette_3/annotation1">
        <sbol:persistentIdentity rdf:resource="http://www.async.ece.utah.edu/pIKERightCassette_3/annotation1"/>
        <sbol:displayId>annotation1</sbol:displayId>
        <prov:wasDerivedFrom rdf:resource="http://www.eugenecad.org/pIKERightCassette_3/annotation_1"/>
        <sbol:location>
          <sbol:Range rdf:about="http://www.async.ece.utah.edu/pIKERightCassette_3/annotation1/range">
            <sbol:persistentIdentity rdf:resource="http://www.async.ece.utah.edu/pIKERightCassette_3/annotation1/range"/>
            <sbol:displayId>range</sbol:displayId>
            <sbol:start>1</sbol:start>
            <sbol:end>200</sbol:end>
            <sbol:orientation rdf:resource="http://sbols.org/v2#inline"/>
          </sbol:Range>
        </sbol:location>
        <sbol:component rdf:resource="http://www.async.ece.utah.edu/pIKERightCassette_3/component0"/>
      </sbol:SequenceAnnotation>
    </sbol:sequenceAnnotation>
    <sbol:sequence rdf:resource="http://www.async.ece.utah.edu/pIKERightCassette_3_sequence"/>
  </sbol:ComponentDefinition>
  <sbol:ComponentDefinition rdf:about="http://www.async.ece.utah.edu/BBa_C0040">
    <sbol:persistentIdentity rdf:resource="http://www.async.ece.utah.edu/BBa_C0040"/>
    <sbol:displayId>BBa_C0040</sbol:displayId>
    <prov:wasDerivedFrom rdf:resource="http://partsregistry.org/part/BBa_C0040"/>
    <dcterms:title>BBa_C0040</dcterms:title>
    <dcterms:description>tetracycline repressor from transposon Tn10 (+LVA)</dcterms:description>
    <sbol:type rdf:resource="http://www.biopax.org/release/biopax-level3.owl#DnaRegion"/>
    <sbol:role rdf:resource="http://identifiers.org/so/SO:0000316"/>
    <sbol:sequence rdf:resource="http://www.async.ece.utah.edu/BBa_C0040_sequence"/>
  </sbol:ComponentDefinition>
  <sbol:ComponentDefinition rdf:about="http://www.async.ece.utah.edu/pIKE_Toggle_2">
    <sbol:persistentIdentity rdf:resource="http://www.async.ece.utah.edu/pIKE_Toggle_2"/>
    <sbol:displayId>pIKE_Toggle_2</sbol:displayId>
    <prov:wasDerivedFrom rdf:resource="http://www.async.ece.utah.edu#comp_10_8_2013_12_52_26_531_iBioSim"/>
    <dcterms:title>pIKE Toggle Switch 2</dcterms:title>
    <dcterms:description>This is a pIKE class toggle switch similar to those constructed by Gardner et al.</dcterms:description>
    <sbol:type rdf:resource="http://www.biopax.org/release/biopax-level3.owl#DnaRegion"/>
    <sbol:role rdf:resource="http://identifiers.org/so/SO:0000804"/>
    <sbol:component>
      <sbol:Component rdf:about="http://www.async.ece.utah.edu/pIKE_Toggle_2/component1">
        <sbol:persistentIdentity rdf:resource="http://www.async.ece.utah.edu/pIKE_Toggle_2/component1"/>
        <sbol:displayId>component1</sbol:displayId>
        <sbol:access rdf:resource="http://sbols.org/v2#public"/>
        <sbol:definition rdf:resource="http://www.async.ece.utah.edu/pIKERightCassette_2"/>
      </sbol:Component>
    </sbol:component>
    <sbol:component>
      <sbol:Component rdf:about="http://www.async.ece.utah.edu/pIKE_Toggle_2/component0">
        <sbol:persistentIdentity rdf:resource="http://www.async.ece.utah.edu/pIKE_Toggle_2/component0"/>
        <sbol:displayId>component0</sbol:displayId>
        <sbol:access rdf:resource="http://sbols.org/v2#public"/>
        <sbol:definition rdf:resource="http://www.async.ece.utah.edu/pIKELeftCassette_1"/>
      </sbol:Component>
    </sbol:component>
    <sbol:sequenceAnnotation>
      <sbol:SequenceAnnotation rdf:about="http://www.async.ece.utah.edu/pIKE_Toggle_2/annotation2">
        <sbol:persistentIdentity rdf:resource="http://www.async.ece.utah.edu/pIKE_Toggle_2/annotation2"/>
        <sbol:displayId>annotation2</sbol:displayId>
        <prov:wasDerivedFrom rdf:resource="http://www.async.ece.utah.edu#anno1_10_8_2013_12_52_26_531_iBioSim"/>
        <sbol:location>
          <sbol:Range rdf:about="http://www.async.ece.utah.edu/pIKE_Toggle_2/annotation2/range">
            <sbol:persistentIdentity rdf:resource="http://www.async.ece.utah.edu/pIKE_Toggle_2/annotation2/range"/>
            <sbol:displayId>range</sbol:displayId>
            <sbol:start>1285</sbol:start>
            <sbol:end>2940</sbol:end>
            <sbol:orientation rdf:resource="http://sbols.org/v2#inline"/>
          </sbol:Range>
        </sbol:location>
        <sbol:component rdf:resource="http://www.async.ece.utah.edu/pIKE_Toggle_2/component1"/>
      </sbol:SequenceAnnotation>
    </sbol:sequenceAnnotation>
    <sbol:sequenceAnnotation>
      <sbol:SequenceAnnotation rdf:about="http://www.async.ece.utah.edu/pIKE_Toggle_2/annotation1">
        <sbol:persistentIdentity rdf:resource="http://www.async.ece.utah.edu/pIKE_Toggle_2/annotation1"/>
        <sbol:displayId>annotation1</sbol:displayId>
        <prov:wasDerivedFrom rdf:resource="http://www.async.ece.utah.edu#anno0_10_8_2013_12_52_26_531_iBioSim"/>
        <sbol:location>
          <sbol:Range rdf:about="http://www.async.ece.utah.edu/pIKE_Toggle_2/annotation1/range">
            <sbol:persistentIdentity rdf:resource="http://www.async.ece.utah.edu/pIKE_Toggle_2/annotation1/range"/>
            <sbol:displayId>range</sbol:displayId>
            <sbol:start>1</sbol:start>
            <sbol:end>1284</sbol:end>
            <sbol:orientation rdf:resource="http://sbols.org/v2#reverseComplement"/>
          </sbol:Range>
        </sbol:location>
        <sbol:component rdf:resource="http://www.async.ece.utah.edu/pIKE_Toggle_2/component0"/>
      </sbol:SequenceAnnotation>
    </sbol:sequenceAnnotation>
    <sbol:sequence rdf:resource="http://www.async.ece.utah.edu/www_async_ece_utah_edu_seq_10_8_2013_12_52_26_531_iBioSim"/>
  </sbol:ComponentDefinition>
  <sbol:ComponentDefinition rdf:about="http://www.async.ece.utah.edu/BBa_J61101">
    <sbol:persistentIdentity rdf:resource="http://www.async.ece.utah.edu/BBa_J61101"/>
    <sbol:displayId>BBa_J61101</sbol:displayId>
    <prov:wasDerivedFrom rdf:resource="http://partsregistry.org/part/BBa_J61101"/>
    <dcterms:title>BBa_J61101</dcterms:title>
    <dcterms:description>Ribosome Binding Site Family Member</dcterms:description>
    <sbol:type rdf:resource="http://www.biopax.org/release/biopax-level3.owl#DnaRegion"/>
    <sbol:role rdf:resource="http://identifiers.org/so/SO:0000139"/>
    <sbol:sequence rdf:resource="http://www.async.ece.utah.edu/BBa_J61101_sequence"/>
  </sbol:ComponentDefinition>
  <sbol:ComponentDefinition rdf:about="http://www.async.ece.utah.edu/pIKELeftCassette_1">
    <sbol:persistentIdentity rdf:resource="http://www.async.ece.utah.edu/pIKELeftCassette_1"/>
    <sbol:displayId>pIKELeftCassette_1</sbol:displayId>
    <prov:wasDerivedFrom rdf:resource="http://www.eugenecad.org/pIKELeftCassette_1"/>
    <dcterms:description>pIKELeftCassette_1</dcterms:description>
    <sbol:type rdf:resource="http://www.biopax.org/release/biopax-level3.owl#DnaRegion"/>
    <sbol:role rdf:resource="http://identifiers.org/so/SO:0000805"/>
    <sbol:component>
      <sbol:Component rdf:about="http://www.async.ece.utah.edu/pIKELeftCassette_1/component1">
        <sbol:persistentIdentity rdf:resource="http://www.async.ece.utah.edu/pIKELeftCassette_1/component1"/>
        <sbol:displayId>component1</sbol:displayId>
        <sbol:access rdf:resource="http://sbols.org/v2#public"/>
        <sbol:definition rdf:resource="http://www.async.ece.utah.edu/BBa_J61101_BBa_C0012"/>
      </sbol:Component>
    </sbol:component>
    <sbol:component>
      <sbol:Component rdf:about="http://www.async.ece.utah.edu/pIKELeftCassette_1/component2">
        <sbol:persistentIdentity rdf:resource="http://www.async.ece.utah.edu/pIKELeftCassette_1/component2"/>
        <sbol:displayId>component2</sbol:displayId>
        <sbol:access rdf:resource="http://sbols.org/v2#public"/>
        <sbol:definition rdf:resource="http://www.async.ece.utah.edu/ECK120029600"/>
      </sbol:Component>
    </sbol:component>
    <sbol:component>
      <sbol:Component rdf:about="http://www.async.ece.utah.edu/pIKELeftCassette_1/component0">
        <sbol:persistentIdentity rdf:resource="http://www.async.ece.utah.edu/pIKELeftCassette_1/component0"/>
        <sbol:displayId>component0</sbol:displayId>
        <sbol:access rdf:resource="http://sbols.org/v2#public"/>
        <sbol:definition rdf:resource="http://www.async.ece.utah.edu/BBa_R0040"/>
      </sbol:Component>
    </sbol:component>
    <sbol:sequenceAnnotation>
      <sbol:SequenceAnnotation rdf:about="http://www.async.ece.utah.edu/pIKELeftCassette_1/annotation1">
        <sbol:persistentIdentity rdf:resource="http://www.async.ece.utah.edu/pIKELeftCassette_1/annotation1"/>
        <sbol:displayId>annotation1</sbol:displayId>
        <prov:wasDerivedFrom rdf:resource="http://www.eugenecad.org/pIKELeftCassette_1/annotation_1"/>
        <sbol:location>
          <sbol:Range rdf:about="http://www.async.ece.utah.edu/pIKELeftCassette_1/annotation1/range">
            <sbol:persistentIdentity rdf:resource="http://www.async.ece.utah.edu/pIKELeftCassette_1/annotation1/range"/>
            <sbol:displayId>range</sbol:displayId>
            <sbol:start>1</sbol:start>
            <sbol:end>54</sbol:end>
            <sbol:orientation rdf:resource="http://sbols.org/v2#inline"/>
          </sbol:Range>
        </sbol:location>
        <sbol:component rdf:resource="http://www.async.ece.utah.edu/pIKELeftCassette_1/component0"/>
      </sbol:SequenceAnnotation>
    </sbol:sequenceAnnotation>
    <sbol:sequenceAnnotation>
      <sbol:SequenceAnnotation rdf:about="http://www.async.ece.utah.edu/pIKELeftCassette_1/annotation3">
        <sbol:persistentIdentity rdf:resource="http://www.async.ece.utah.edu/pIKELeftCassette_1/annotation3"/>
        <sbol:displayId>annotation3</sbol:displayId>
        <prov:wasDerivedFrom rdf:resource="http://www.eugenecad.org/pIKELeftCassette_1/annotation_3"/>
        <sbol:location>
          <sbol:Range rdf:about="http://www.async.ece.utah.edu/pIKELeftCassette_1/annotation3/range">
            <sbol:persistentIdentity rdf:resource="http://www.async.ece.utah.edu/pIKELeftCassette_1/annotation3/range"/>
            <sbol:displayId>range</sbol:displayId>
            <sbol:start>1195</sbol:start>
            <sbol:end>1284</sbol:end>
            <sbol:orientation rdf:resource="http://sbols.org/v2#inline"/>
          </sbol:Range>
        </sbol:location>
        <sbol:component rdf:resource="http://www.async.ece.utah.edu/pIKELeftCassette_1/component2"/>
      </sbol:SequenceAnnotation>
    </sbol:sequenceAnnotation>
    <sbol:sequenceAnnotation>
      <sbol:SequenceAnnotation rdf:about="http://www.async.ece.utah.edu/pIKELeftCassette_1/annotation2">
        <sbol:persistentIdentity rdf:resource="http://www.async.ece.utah.edu/pIKELeftCassette_1/annotation2"/>
        <sbol:displayId>annotation2</sbol:displayId>
        <prov:wasDerivedFrom rdf:resource="http://www.eugenecad.org/pIKELeftCassette_1/annotation_2"/>
        <sbol:location>
          <sbol:Range rdf:about="http://www.async.ece.utah.edu/pIKELeftCassette_1/annotation2/range">
            <sbol:persistentIdentity rdf:resource="http://www.async.ece.utah.edu/pIKELeftCassette_1/annotation2/range"/>
            <sbol:displayId>range</sbol:displayId>
            <sbol:start>55</sbol:start>
            <sbol:end>1194</sbol:end>
            <sbol:orientation rdf:resource="http://sbols.org/v2#inline"/>
          </sbol:Range>
        </sbol:location>
        <sbol:component rdf:resource="http://www.async.ece.utah.edu/pIKELeftCassette_1/component1"/>
      </sbol:SequenceAnnotation>
    </sbol:sequenceAnnotation>
    <sbol:sequence rdf:resource="http://www.async.ece.utah.edu/pIKELeftCassette_1_sequence"/>
  </sbol:ComponentDefinition>
  <sbol:ComponentDefinition rdf:about="http://www.async.ece.utah.edu/pTAK_Toggle_5">
    <sbol:persistentIdentity rdf:resource="http://www.async.ece.utah.edu/pTAK_Toggle_5"/>
    <sbol:displayId>pTAK_Toggle_5</sbol:displayId>
    <prov:wasDerivedFrom rdf:resource="http://www.async.ece.utah.edu#comp_10_8_2013_13_13_11_242_iBioSim"/>
    <dcterms:title>pTAK Toggle Switch 5</dcterms:title>
    <dcterms:description>This is a pTAK class toggle switch similar to those constructed by Gardner et al.</dcterms:description>
    <sbol:type rdf:resource="http://www.biopax.org/release/biopax-level3.owl#DnaRegion"/>
    <sbol:role rdf:resource="http://identifiers.org/so/SO:0000804"/>
    <sbol:component>
      <sbol:Component rdf:about="http://www.async.ece.utah.edu/pTAK_Toggle_5/component1">
        <sbol:persistentIdentity rdf:resource="http://www.async.ece.utah.edu/pTAK_Toggle_5/component1"/>
        <sbol:displayId>component1</sbol:displayId>
        <sbol:access rdf:resource="http://sbols.org/v2#public"/>
        <sbol:definition rdf:resource="http://www.async.ece.utah.edu/pTAKRightCassette_1"/>
      </sbol:Component>
    </sbol:component>
    <sbol:component>
      <sbol:Component rdf:about="http://www.async.ece.utah.edu/pTAK_Toggle_5/component0">
        <sbol:persistentIdentity rdf:resource="http://www.async.ece.utah.edu/pTAK_Toggle_5/component0"/>
        <sbol:displayId>component0</sbol:displayId>
        <sbol:access rdf:resource="http://sbols.org/v2#public"/>
        <sbol:definition rdf:resource="http://www.async.ece.utah.edu/pTAKLeftCassette_2"/>
      </sbol:Component>
    </sbol:component>
    <sbol:sequenceAnnotation>
      <sbol:SequenceAnnotation rdf:about="http://www.async.ece.utah.edu/pTAK_Toggle_5/annotation2">
        <sbol:persistentIdentity rdf:resource="http://www.async.ece.utah.edu/pTAK_Toggle_5/annotation2"/>
        <sbol:displayId>annotation2</sbol:displayId>
        <prov:wasDerivedFrom rdf:resource="http://www.async.ece.utah.edu#anno1_10_8_2013_13_13_11_242_iBioSim"/>
        <sbol:location>
          <sbol:Range rdf:about="http://www.async.ece.utah.edu/pTAK_Toggle_5/annotation2/range">
            <sbol:persistentIdentity rdf:resource="http://www.async.ece.utah.edu/pTAK_Toggle_5/annotation2/range"/>
            <sbol:displayId>range</sbol:displayId>
            <sbol:start>1288</sbol:start>
            <sbol:end>3034</sbol:end>
            <sbol:orientation rdf:resource="http://sbols.org/v2#inline"/>
          </sbol:Range>
        </sbol:location>
        <sbol:component rdf:resource="http://www.async.ece.utah.edu/pTAK_Toggle_5/component1"/>
      </sbol:SequenceAnnotation>
    </sbol:sequenceAnnotation>
    <sbol:sequenceAnnotation>
      <sbol:SequenceAnnotation rdf:about="http://www.async.ece.utah.edu/pTAK_Toggle_5/annotation1">
        <sbol:persistentIdentity rdf:resource="http://www.async.ece.utah.edu/pTAK_Toggle_5/annotation1"/>
        <sbol:displayId>annotation1</sbol:displayId>
        <prov:wasDerivedFrom rdf:resource="http://www.async.ece.utah.edu#anno0_10_8_2013_13_13_11_242_iBioSim"/>
        <sbol:location>
          <sbol:Range rdf:about="http://www.async.ece.utah.edu/pTAK_Toggle_5/annotation1/range">
            <sbol:persistentIdentity rdf:resource="http://www.async.ece.utah.edu/pTAK_Toggle_5/annotation1/range"/>
            <sbol:displayId>range</sbol:displayId>
            <sbol:start>1</sbol:start>
            <sbol:end>1287</sbol:end>
            <sbol:orientation rdf:resource="http://sbols.org/v2#reverseComplement"/>
          </sbol:Range>
        </sbol:location>
        <sbol:component rdf:resource="http://www.async.ece.utah.edu/pTAK_Toggle_5/component0"/>
      </sbol:SequenceAnnotation>
    </sbol:sequenceAnnotation>
    <sbol:sequence rdf:resource="http://www.async.ece.utah.edu/www_async_ece_utah_edu_seq_10_8_2013_13_13_11_242_iBioSim"/>
  </sbol:ComponentDefinition>
  <sbol:ComponentDefinition rdf:about="http://www.async.ece.utah.edu/ECK120034435">
    <sbol:persistentIdentity rdf:resource="http://www.async.ece.utah.edu/ECK120034435"/>
    <sbol:displayId>ECK120034435</sbol:displayId>
    <prov:wasDerivedFrom rdf:resource="http://www.eugenecad.org/parts/ECK120034435"/>
    <dcterms:title>ECK120034435</dcterms:title>
    <dcterms:description>Terminator</dcterms:description>
    <sbol:type rdf:resource="http://www.biopax.org/release/biopax-level3.owl#DnaRegion"/>
    <sbol:role rdf:resource="http://identifiers.org/so/SO:0000141"/>
    <sbol:sequence rdf:resource="http://www.async.ece.utah.edu/ECK120034435_sequence"/>
  </sbol:ComponentDefinition>
=======
      <sbol:Component rdf:about="http://www.async.ece.utah.edu/pTAK_Toggle_9/component0">
        <sbol:persistentIdentity rdf:resource="http://www.async.ece.utah.edu/pTAK_Toggle_9/component0"/>
        <sbol:displayId>component0</sbol:displayId>
        <sbol:access rdf:resource="http://sbols.org/v2#public"/>
        <sbol:definition rdf:resource="http://www.async.ece.utah.edu/pTAKLeftCassette_3"/>
      </sbol:Component>
    </sbol:component>
    <sbol:component>
      <sbol:Component rdf:about="http://www.async.ece.utah.edu/pTAK_Toggle_9/component1">
        <sbol:persistentIdentity rdf:resource="http://www.async.ece.utah.edu/pTAK_Toggle_9/component1"/>
        <sbol:displayId>component1</sbol:displayId>
        <sbol:access rdf:resource="http://sbols.org/v2#public"/>
        <sbol:definition rdf:resource="http://www.async.ece.utah.edu/pTAKRightCassette_1"/>
      </sbol:Component>
    </sbol:component>
    <sbol:sequenceAnnotation>
      <sbol:SequenceAnnotation rdf:about="http://www.async.ece.utah.edu/pTAK_Toggle_9/annotation2">
        <sbol:persistentIdentity rdf:resource="http://www.async.ece.utah.edu/pTAK_Toggle_9/annotation2"/>
        <sbol:displayId>annotation2</sbol:displayId>
        <prov:wasDerivedFrom rdf:resource="http://www.async.ece.utah.edu#anno1_10_8_2013_13_15_50_152_iBioSim"/>
        <sbol:location>
          <sbol:Range rdf:about="http://www.async.ece.utah.edu/pTAK_Toggle_9/annotation2/range">
            <sbol:persistentIdentity rdf:resource="http://www.async.ece.utah.edu/pTAK_Toggle_9/annotation2/range"/>
            <sbol:displayId>range</sbol:displayId>
            <sbol:start>1283</sbol:start>
            <sbol:end>3029</sbol:end>
            <sbol:orientation rdf:resource="http://sbols.org/v2#inline"/>
          </sbol:Range>
        </sbol:location>
        <sbol:component rdf:resource="http://www.async.ece.utah.edu/pTAK_Toggle_9/component1"/>
      </sbol:SequenceAnnotation>
    </sbol:sequenceAnnotation>
    <sbol:sequenceAnnotation>
      <sbol:SequenceAnnotation rdf:about="http://www.async.ece.utah.edu/pTAK_Toggle_9/annotation1">
        <sbol:persistentIdentity rdf:resource="http://www.async.ece.utah.edu/pTAK_Toggle_9/annotation1"/>
        <sbol:displayId>annotation1</sbol:displayId>
        <prov:wasDerivedFrom rdf:resource="http://www.async.ece.utah.edu#anno0_10_8_2013_13_15_50_152_iBioSim"/>
        <sbol:location>
          <sbol:Range rdf:about="http://www.async.ece.utah.edu/pTAK_Toggle_9/annotation1/range">
            <sbol:persistentIdentity rdf:resource="http://www.async.ece.utah.edu/pTAK_Toggle_9/annotation1/range"/>
            <sbol:displayId>range</sbol:displayId>
            <sbol:start>1</sbol:start>
            <sbol:end>1282</sbol:end>
            <sbol:orientation rdf:resource="http://sbols.org/v2#reverseComplement"/>
          </sbol:Range>
        </sbol:location>
        <sbol:component rdf:resource="http://www.async.ece.utah.edu/pTAK_Toggle_9/component0"/>
      </sbol:SequenceAnnotation>
    </sbol:sequenceAnnotation>
    <sbol:sequence rdf:resource="http://www.async.ece.utah.edu/www_async_ece_utah_edu_seq_10_8_2013_13_15_50_152_iBioSim"/>
  </sbol:ComponentDefinition>
  <sbol:ComponentDefinition rdf:about="http://www.async.ece.utah.edu/pIKE_Toggle_13">
    <sbol:persistentIdentity rdf:resource="http://www.async.ece.utah.edu/pIKE_Toggle_13"/>
    <sbol:displayId>pIKE_Toggle_13</sbol:displayId>
    <prov:wasDerivedFrom rdf:resource="http://www.async.ece.utah.edu#comp_10_8_2013_12_48_31_175_iBioSim"/>
    <dcterms:title>pIKE Toggle Switch 13</dcterms:title>
    <dcterms:description>This is a pIKE class toggle switch similar to those constructed by Gardner et al.</dcterms:description>
    <sbol:type rdf:resource="http://www.biopax.org/release/biopax-level3.owl#DnaRegion"/>
    <sbol:role rdf:resource="http://identifiers.org/so/SO:0000804"/>
    <sbol:component>
      <sbol:Component rdf:about="http://www.async.ece.utah.edu/pIKE_Toggle_13/component0">
        <sbol:persistentIdentity rdf:resource="http://www.async.ece.utah.edu/pIKE_Toggle_13/component0"/>
        <sbol:displayId>component0</sbol:displayId>
        <sbol:access rdf:resource="http://sbols.org/v2#public"/>
        <sbol:definition rdf:resource="http://www.async.ece.utah.edu/pIKELeftCassette_4"/>
      </sbol:Component>
    </sbol:component>
    <sbol:component>
      <sbol:Component rdf:about="http://www.async.ece.utah.edu/pIKE_Toggle_13/component1">
        <sbol:persistentIdentity rdf:resource="http://www.async.ece.utah.edu/pIKE_Toggle_13/component1"/>
        <sbol:displayId>component1</sbol:displayId>
        <sbol:access rdf:resource="http://sbols.org/v2#public"/>
        <sbol:definition rdf:resource="http://www.async.ece.utah.edu/pIKERightCassette_1"/>
      </sbol:Component>
    </sbol:component>
    <sbol:sequenceAnnotation>
      <sbol:SequenceAnnotation rdf:about="http://www.async.ece.utah.edu/pIKE_Toggle_13/annotation2">
        <sbol:persistentIdentity rdf:resource="http://www.async.ece.utah.edu/pIKE_Toggle_13/annotation2"/>
        <sbol:displayId>annotation2</sbol:displayId>
        <prov:wasDerivedFrom rdf:resource="http://www.async.ece.utah.edu#anno1_10_8_2013_12_48_31_175_iBioSim"/>
        <sbol:location>
          <sbol:Range rdf:about="http://www.async.ece.utah.edu/pIKE_Toggle_13/annotation2/range">
            <sbol:persistentIdentity rdf:resource="http://www.async.ece.utah.edu/pIKE_Toggle_13/annotation2/range"/>
            <sbol:displayId>range</sbol:displayId>
            <sbol:start>1252</sbol:start>
            <sbol:end>2908</sbol:end>
            <sbol:orientation rdf:resource="http://sbols.org/v2#inline"/>
          </sbol:Range>
        </sbol:location>
        <sbol:component rdf:resource="http://www.async.ece.utah.edu/pIKE_Toggle_13/component1"/>
      </sbol:SequenceAnnotation>
    </sbol:sequenceAnnotation>
    <sbol:sequenceAnnotation>
      <sbol:SequenceAnnotation rdf:about="http://www.async.ece.utah.edu/pIKE_Toggle_13/annotation1">
        <sbol:persistentIdentity rdf:resource="http://www.async.ece.utah.edu/pIKE_Toggle_13/annotation1"/>
        <sbol:displayId>annotation1</sbol:displayId>
        <prov:wasDerivedFrom rdf:resource="http://www.async.ece.utah.edu#anno0_10_8_2013_12_48_31_175_iBioSim"/>
        <sbol:location>
          <sbol:Range rdf:about="http://www.async.ece.utah.edu/pIKE_Toggle_13/annotation1/range">
            <sbol:persistentIdentity rdf:resource="http://www.async.ece.utah.edu/pIKE_Toggle_13/annotation1/range"/>
            <sbol:displayId>range</sbol:displayId>
            <sbol:start>1</sbol:start>
            <sbol:end>1251</sbol:end>
            <sbol:orientation rdf:resource="http://sbols.org/v2#reverseComplement"/>
          </sbol:Range>
        </sbol:location>
        <sbol:component rdf:resource="http://www.async.ece.utah.edu/pIKE_Toggle_13/component0"/>
      </sbol:SequenceAnnotation>
    </sbol:sequenceAnnotation>
    <sbol:sequence rdf:resource="http://www.async.ece.utah.edu/www_async_ece_utah_edu_seq_10_8_2013_12_48_31_175_iBioSim"/>
  </sbol:ComponentDefinition>
  <sbol:ComponentDefinition rdf:about="http://www.async.ece.utah.edu/BBa_J61101">
    <sbol:persistentIdentity rdf:resource="http://www.async.ece.utah.edu/BBa_J61101"/>
    <sbol:displayId>BBa_J61101</sbol:displayId>
    <prov:wasDerivedFrom rdf:resource="http://partsregistry.org/part/BBa_J61101"/>
    <dcterms:title>BBa_J61101</dcterms:title>
    <dcterms:description>Ribosome Binding Site Family Member</dcterms:description>
    <sbol:type rdf:resource="http://www.biopax.org/release/biopax-level3.owl#DnaRegion"/>
    <sbol:role rdf:resource="http://identifiers.org/so/SO:0000139"/>
    <sbol:sequence rdf:resource="http://www.async.ece.utah.edu/BBa_J61101_sequence"/>
  </sbol:ComponentDefinition>
  <sbol:ComponentDefinition rdf:about="http://www.async.ece.utah.edu/ECK120034435">
    <sbol:persistentIdentity rdf:resource="http://www.async.ece.utah.edu/ECK120034435"/>
    <sbol:displayId>ECK120034435</sbol:displayId>
    <prov:wasDerivedFrom rdf:resource="http://www.eugenecad.org/parts/ECK120034435"/>
    <dcterms:title>ECK120034435</dcterms:title>
    <dcterms:description>Terminator</dcterms:description>
    <sbol:type rdf:resource="http://www.biopax.org/release/biopax-level3.owl#DnaRegion"/>
    <sbol:role rdf:resource="http://identifiers.org/so/SO:0000141"/>
    <sbol:sequence rdf:resource="http://www.async.ece.utah.edu/ECK120034435_sequence"/>
  </sbol:ComponentDefinition>
  <sbol:ComponentDefinition rdf:about="http://www.async.ece.utah.edu/pTAK_Toggle_15">
    <sbol:persistentIdentity rdf:resource="http://www.async.ece.utah.edu/pTAK_Toggle_15"/>
    <sbol:displayId>pTAK_Toggle_15</sbol:displayId>
    <prov:wasDerivedFrom rdf:resource="http://www.async.ece.utah.edu#comp_10_8_2013_13_9_29_71_iBioSim"/>
    <dcterms:title>pTAK Toggle Switch 15</dcterms:title>
    <dcterms:description>This is a pTAK class toggle switch similar to those constructed by Gardner et al.</dcterms:description>
    <sbol:type rdf:resource="http://www.biopax.org/release/biopax-level3.owl#DnaRegion"/>
    <sbol:role rdf:resource="http://identifiers.org/so/SO:0000804"/>
    <sbol:component>
      <sbol:Component rdf:about="http://www.async.ece.utah.edu/pTAK_Toggle_15/component1">
        <sbol:persistentIdentity rdf:resource="http://www.async.ece.utah.edu/pTAK_Toggle_15/component1"/>
        <sbol:displayId>component1</sbol:displayId>
        <sbol:access rdf:resource="http://sbols.org/v2#public"/>
        <sbol:definition rdf:resource="http://www.async.ece.utah.edu/pTAKRightCassette_3"/>
      </sbol:Component>
    </sbol:component>
    <sbol:component>
      <sbol:Component rdf:about="http://www.async.ece.utah.edu/pTAK_Toggle_15/component0">
        <sbol:persistentIdentity rdf:resource="http://www.async.ece.utah.edu/pTAK_Toggle_15/component0"/>
        <sbol:displayId>component0</sbol:displayId>
        <sbol:access rdf:resource="http://sbols.org/v2#public"/>
        <sbol:definition rdf:resource="http://www.async.ece.utah.edu/pTAKLeftCassette_4"/>
      </sbol:Component>
    </sbol:component>
    <sbol:sequenceAnnotation>
      <sbol:SequenceAnnotation rdf:about="http://www.async.ece.utah.edu/pTAK_Toggle_15/annotation1">
        <sbol:persistentIdentity rdf:resource="http://www.async.ece.utah.edu/pTAK_Toggle_15/annotation1"/>
        <sbol:displayId>annotation1</sbol:displayId>
        <prov:wasDerivedFrom rdf:resource="http://www.async.ece.utah.edu#anno0_10_8_2013_13_9_29_71_iBioSim"/>
        <sbol:location>
          <sbol:Range rdf:about="http://www.async.ece.utah.edu/pTAK_Toggle_15/annotation1/range">
            <sbol:persistentIdentity rdf:resource="http://www.async.ece.utah.edu/pTAK_Toggle_15/annotation1/range"/>
            <sbol:displayId>range</sbol:displayId>
            <sbol:start>1</sbol:start>
            <sbol:end>1287</sbol:end>
            <sbol:orientation rdf:resource="http://sbols.org/v2#reverseComplement"/>
          </sbol:Range>
        </sbol:location>
        <sbol:component rdf:resource="http://www.async.ece.utah.edu/pTAK_Toggle_15/component0"/>
      </sbol:SequenceAnnotation>
    </sbol:sequenceAnnotation>
    <sbol:sequenceAnnotation>
      <sbol:SequenceAnnotation rdf:about="http://www.async.ece.utah.edu/pTAK_Toggle_15/annotation2">
        <sbol:persistentIdentity rdf:resource="http://www.async.ece.utah.edu/pTAK_Toggle_15/annotation2"/>
        <sbol:displayId>annotation2</sbol:displayId>
        <prov:wasDerivedFrom rdf:resource="http://www.async.ece.utah.edu#anno1_10_8_2013_13_9_29_71_iBioSim"/>
        <sbol:location>
          <sbol:Range rdf:about="http://www.async.ece.utah.edu/pTAK_Toggle_15/annotation2/range">
            <sbol:persistentIdentity rdf:resource="http://www.async.ece.utah.edu/pTAK_Toggle_15/annotation2/range"/>
            <sbol:displayId>range</sbol:displayId>
            <sbol:start>1288</sbol:start>
            <sbol:end>3034</sbol:end>
            <sbol:orientation rdf:resource="http://sbols.org/v2#inline"/>
          </sbol:Range>
        </sbol:location>
        <sbol:component rdf:resource="http://www.async.ece.utah.edu/pTAK_Toggle_15/component1"/>
      </sbol:SequenceAnnotation>
    </sbol:sequenceAnnotation>
    <sbol:sequence rdf:resource="http://www.async.ece.utah.edu/www_async_ece_utah_edu_seq_10_8_2013_13_9_29_71_iBioSim"/>
  </sbol:ComponentDefinition>
>>>>>>> d81c6eac
  <sbol:Sequence rdf:about="http://www.async.ece.utah.edu/www_async_ece_utah_edu_seq_10_8_2013_13_4_4_409_iBioSim">
    <sbol:persistentIdentity rdf:resource="http://www.async.ece.utah.edu/www_async_ece_utah_edu_seq_10_8_2013_13_4_4_409_iBioSim"/>
    <sbol:displayId>www_async_ece_utah_edu_seq_10_8_2013_13_4_4_409_iBioSim</sbol:displayId>
    <prov:wasDerivedFrom rdf:resource="http://www.async.ece.utah.edu#seq_10_8_2013_13_4_4_409_iBioSim"/>
    <sbol:elements>ttgagaagagaaaagaaaaccgccgatcctgtccaccgcattactgcaaggtagtggacaagaccggcggtcttaagttttttggctgaattattaagctactaaagcgtagttttcgtcgtttgcagcctgcccgctttccagtcgggaaacctgtcgtgccagctgcattaatgaatcggccaacgcgcggggagaggcggtttgcgtattgggcgccagggtggtttttcttttcaccagtgagacgggcaacagctgattgcccttcaccgcctggccctgagagagttgcagcaagcggtccacgctggtttgccccagcaggcgaaaatcctgtttgatggtggttaacggcgggatataacatgagctgtcttcggtatcgtcgtatcccactaccgagatatccgcaccaacgcgcagcccggactcggtaatggcgcgcattgcgcccagcgccatctgatcgttggcaaccagcatcgcagtgggaacgatgccctcattcagcatttgcatggtttgttgaaaaccggacatggcactccagtcgccttcccgttccgctatcggctgaatttgattgcgagtgagatatttatgccagccagccagacgcagacgcgccgagacagaacttaatgggcccgctaacagcgcgatttgctggtgacccaatgcgaccagatgctccacgcccagtcgcgtaccgtcttcatgggagaaaataatactgttgatgggtgtctggtcagagacatcaagaaataacgccggaacattagtgcaggcagcttccacagcaatggcatcctggtcatccagcggatagttaatgatcagcccactgacgcgttgcgcgagaagattgtgcaccgccgctttacaggcttcgacgccgcttcgttctaccatcgacaccaccacgctggcacccagttgatcggcgcgagatttaatcgccgcgacaatttgcgacggcgcgtgcagggccagactggaggtggcaacgccaatcagcaacgactgtttgcccgccagttgttgtgccacgcggttgggaatgtaattcagctccgccatcgccgcttccactttttcccgcgttttcgcagaaacgtggctggcctggttcaccacgcgggaaacggtctgataagagacaccggcatactctgcgacatcgtataacgttactggtttcacattcaccatggtcctgtctttcctgctgatgtgctcattataaccgccagtggtatttatgtcaacaccgccagagataatttatcaccgcagatggttatctgtgcatgccaatacgcaaaccgcctctccccgcgcgttggccgattcattaatgcagctggcacgacaggtttcccgactggaaagcgggcagtgagcgcaacgcaattaatgtgagttagctcactcattaggcaccccaggctttacactttatgcttccggctcgtatgttgtgtggaattgtgagcggataacaatttcacacaaaagacgcgagaatgagcacaaaaaagaaaccattaacacaagagcagcttgaggacgcacgtcgccttaaagcaatttatgaaaaaaagaaaaatgaacttggcttatcccaggaatctgtcgcagacaagatggggatggggcagtcaggcgttggtgctttatttaatggcatcaatgcattaaatgcttataacgccgcattgcttgcaaaaattctcaaagttagcgttgaagaatttagcccttcaatcgccagagaaatctacgagatgtatgaagcggttagtatgcagccgtcacttagaagtgagtatgagtaccctgttttttctcatgttcaggcagggatgttctcacctgagcttagaacctttaccaaaggtgatgcggagagatgggtaagcacaaccaaaaaagccagtgattctgcattctggcttgaggttgaaggtaattccatgaccgcaccaacaggctccaagccaagctttcctgacggaatgttaattctcgttgaccctgagcaggctgttgagccaggtgatttctgcatagccagacttgggggtgatgagtttaccttcaagaaactgatcagggatagcggtcaggtgtttttacaaccactaaacccacagtacccaatgatcccatgcaatgagagttgttccgttgtggggaaagttatcgctagtcagtggcctgaagagacgtttggcgctgcaaacgacgaaaactacgctttagtagcttaataaaaagaaacgacaatgcgtaaaggagaagaacttttcactggagttgtcccaattcttgttgaattagatggtgatgttaatgggcacaaattttctgtcagtggagagggtgaaggtgatgcaacatacggaaaacttacccttaaatttatttgcactactggaaaactacctgttccatggccaacacttgtcactactttcggttatggtgttcaatgctttgcgagatacccagatcatatgaaacagcatgactttttcaagagtgccatgcccgaaggttatgtacaggaaagaactatatttttcaaagatgacgggaactacaagacacgtgctgaagtcaagtttgaaggtgatacccttgttaatagaatcgagttaaaaggtattgattttaaagaagatggaaacattcttggacacaaattggaatacaactataactcacacaatgtatacatcatggcagacaaacaaaagaatggaatcaaagttaacttcaaaattagacacaacattgaagatggaagcgttcaactagcagaccattatcaacaaaatactccaattggcgatggccctgtccttttaccagacaaccattacctgtccacacaatctgccctttcgaaagatcccaacgaaaagagagaccacatggtccttcttgagtttgtaacagctgctgggattacacatggcatggatgaactatacaaataataaaacgcatgagaaagcccccggaagatcaccttccgggggcttttttattgcgc</sbol:elements>
    <sbol:encoding rdf:resource="http://dx.doi.org/10.1021/bi00822a023"/>
  </sbol:Sequence>
  <sbol:Sequence rdf:about="http://www.async.ece.utah.edu/www_async_ece_utah_edu_seq_10_8_2013_12_45_4_890_iBioSim">
    <sbol:persistentIdentity rdf:resource="http://www.async.ece.utah.edu/www_async_ece_utah_edu_seq_10_8_2013_12_45_4_890_iBioSim"/>
    <sbol:displayId>www_async_ece_utah_edu_seq_10_8_2013_12_45_4_890_iBioSim</sbol:displayId>
    <prov:wasDerivedFrom rdf:resource="http://www.async.ece.utah.edu#seq_10_8_2013_12_45_4_890_iBioSim"/>
    <sbol:elements>ttgagaagagaaaagaaaaccgccgatcctgtccaccgcattactgcaaggtagtggacaagaccggcggtcttaagttttttggctgaattattaagctactaaagcgtagttttcgtcgtttgcagcctgcccgctttccagtcgggaaacctgtcgtgccagctgcattaatgaatcggccaacgcgcggggagaggcggtttgcgtattgggcgccagggtggtttttcttttcaccagtgagacgggcaacagctgattgcccttcaccgcctggccctgagagagttgcagcaagcggtccacgctggtttgccccagcaggcgaaaatcctgtttgatggtggttaacggcgggatataacatgagctgtcttcggtatcgtcgtatcccactaccgagatatccgcaccaacgcgcagcccggactcggtaatggcgcgcattgcgcccagcgccatctgatcgttggcaaccagcatcgcagtgggaacgatgccctcattcagcatttgcatggtttgttgaaaaccggacatggcactccagtcgccttcccgttccgctatcggctgaatttgattgcgagtgagatatttatgccagccagccagacgcagacgcgccgagacagaacttaatgggcccgctaacagcgcgatttgctggtgacccaatgcgaccagatgctccacgcccagtcgcgtaccgtcttcatgggagaaaataatactgttgatgggtgtctggtcagagacatcaagaaataacgccggaacattagtgcaggcagcttccacagcaatggcatcctggtcatccagcggatagttaatgatcagcccactgacgcgttgcgcgagaagattgtgcaccgccgctttacaggcttcgacgccgcttcgttctaccatcgacaccaccacgctggcacccagttgatcggcgcgagatttaatcgccgcgacaatttgcgacggcgcgtgcagggccagactggaggtggcaacgccaatcagcaacgactgtttgcccgccagttgttgtgccacgcggttgggaatgtaattcagctccgccatcgccgcttccactttttcccgcgttttcgcagaaacgtggctggcctggttcaccacgcgggaaacggtctgataagagacaccggcatactctgcgacatcgtataacgttactggtttcacattcaccatggtcctgtctttgtgctcagtatctctatcactgatagggatgtcaatctctatcactgatagggacaatacgcaaaccgcctctccccgcgcgttggccgattcattaatgcagctggcacgacaggtttcccgactggaaagcgggcagtgagcgcaacgcaattaatgtgagttagctcactcattaggcaccccaggctttacactttatgcttccggctcgtatgttgtgtggaattgtgagcggataacaatttcacacaaaagacgcgagaatgtccagattagataaaagtaaagtgattaacagcgcattagagctgcttaatgaggtcggaatcgaaggtttaacaacccgtaaactcgcccagaagctaggtgtagagcagcctacattgtattggcatgtaaaaaataagcgggctttgctcgacgccttagccattgagatgttagataggcaccatactcacttttgccctttagaaggggaaagctggcaagattttttacgtaataacgctaaaagttttagatgtgctttactaagtcatcgcgatggagcaaaagtacatttaggtacacggcctacagaaaaacagtatgaaactctcgaaaatcaattagcctttttatgccaacaaggtttttcactagagaatgcattatatgcactcagcgctgtggggcattttactttaggttgcgtattggaagatcaagagcatcaagtcgctaaagaagaaagggaaacacctactactgatagtatgccgccattattacgacaagctatcgaattatttgatcaccaaggtgcagagccagccttcttattcggccttgaattgatcatatgcggattagaaaaacaacttaaatgtgaaagtgggtccgctgcaaacgacgaaaactacgctttagtagcttaataaaaagaaacgacaatgcgtaaaggagaagaacttttcactggagttgtcccaattcttgttgaattagatggtgatgttaatgggcacaaattttctgtcagtggagagggtgaaggtgatgcaacatacggaaaacttacccttaaatttatttgcactactggaaaactacctgttccatggccaacacttgtcactactttcggttatggtgttcaatgctttgcgagatacccagatcatatgaaacagcatgactttttcaagagtgccatgcccgaaggttatgtacaggaaagaactatatttttcaaagatgacgggaactacaagacacgtgctgaagtcaagtttgaaggtgatacccttgttaatagaatcgagttaaaaggtattgattttaaagaagatggaaacattcttggacacaaattggaatacaactataactcacacaatgtatacatcatggcagacaaacaaaagaatggaatcaaagttaacttcaaaattagacacaacattgaagatggaagcgttcaactagcagaccattatcaacaaaatactccaattggcgatggccctgtccttttaccagacaaccattacctgtccacacaatctgccctttcgaaagatcccaacgaaaagagagaccacatggtccttcttgagtttgtaacagctgctgggattacacatggcatggatgaactatacaaataataaaacgcatgagaaagcccccggaagatcaccttccgggggcttttttattgcgc</sbol:elements>
    <sbol:encoding rdf:resource="http://dx.doi.org/10.1021/bi00822a023"/>
  </sbol:Sequence>
  <sbol:Sequence rdf:about="http://www.async.ece.utah.edu/_0fb4a103_86c4_4d90_8e73_d35ca45b4cf7_sequence">
    <sbol:persistentIdentity rdf:resource="http://www.async.ece.utah.edu/_0fb4a103_86c4_4d90_8e73_d35ca45b4cf7_sequence"/>
    <sbol:displayId>_0fb4a103_86c4_4d90_8e73_d35ca45b4cf7_sequence</sbol:displayId>
    <prov:wasDerivedFrom rdf:resource="urn:0fb4a103-86c4-4d90-8e73-d35ca45b4cf7_sequence"/>
    <sbol:elements>atgcgtaaaggagaagaacttttcactggagttgtcccaattcttgttgaattagatggtgatgttaatgggcacaaattttctgtcagtggagagggtgaaggtgatgcaacatacggaaaacttacccttaaatttatttgcactactggaaaactacctgttccatggccaacacttgtcactactttcggttatggtgttcaatgctttgcgagatacccagatcatatgaaacagcatgactttttcaagagtgccatgcccgaaggttatgtacaggaaagaactatatttttcaaagatgacgggaactacaagacacgtgctgaagtcaagtttgaaggtgatacccttgttaatagaatcgagttaaaaggtattgattttaaagaagatggaaacattcttggacacaaattggaatacaactataactcacacaatgtatacatcatggcagacaaacaaaagaatggaatcaaagttaacttcaaaattagacacaacattgaagatggaagcgttcaactagcagaccattatcaacaaaatactccaattggcgatggccctgtccttttaccagacaaccattacctgtccacacaatctgccctttcgaaagatcccaacgaaaagagagaccacatggtccttcttgagtttgtaacagctgctgggattacacatggcatggatgaactatacaaataataa</sbol:elements>
    <sbol:encoding rdf:resource="http://dx.doi.org/10.1021/bi00822a023"/>
  </sbol:Sequence>
  <sbol:Sequence rdf:about="http://www.async.ece.utah.edu/ECK120033737_sequence">
    <sbol:persistentIdentity rdf:resource="http://www.async.ece.utah.edu/ECK120033737_sequence"/>
    <sbol:displayId>ECK120033737_sequence</sbol:displayId>
    <prov:wasDerivedFrom rdf:resource="http://www.eugenecad.org/parts/ECK120033737_sequence"/>
    <sbol:elements>ggaaacacagaaaaaagcccgcacctgacagtgcgggctttttttttcgaccaaagg</sbol:elements>
    <sbol:encoding rdf:resource="http://dx.doi.org/10.1021/bi00822a023"/>
  </sbol:Sequence>
  <sbol:Sequence rdf:about="http://www.async.ece.utah.edu/pIKELeftCassette_3_sequence">
    <sbol:persistentIdentity rdf:resource="http://www.async.ece.utah.edu/pIKELeftCassette_3_sequence"/>
    <sbol:displayId>pIKELeftCassette_3_sequence</sbol:displayId>
    <prov:wasDerivedFrom rdf:resource="http://www.eugenecad.org/pIKELeftCassette_3_sequence"/>
    <sbol:elements>tccctatcagtgatagagattgacatccctatcagtgatagagatactgagcacaaagaagagactatggtgaatgtgaaaccagtaacgttatacgatgtcgcagagtatgccggtgtctcttatcagaccgtttcccgcgtggtgaaccaggccagccacgtttctgcgaaaacgcgggaaaaagtggaagcggcgatggcggagctgaattacattcccaaccgcgtggcacaacaactggcgggcaaacagtcgttgctgattggcgttgccacctccagtctggccctgcacgcgccgtcgcaaattgtcgcggcgattaaatctcgcgccgatcaactgggtgccagcgtggtggtgtcgatggtagaacgaagcggcgtcgaagcctgtaaagcggcggtgcacaatcttctcgcgcaacgcgtcagtgggctgatcattaactatccgctggatgaccaggatgccattgctgtggaagctgcctgcactaatgttccggcgttatttcttgatgtctctgaccagacacccatcaacagtattattttctcccatgaagacggtacgcgactgggcgtggagcatctggtcgcattgggtcaccagcaaatcgcgctgttagcgggcccattaagttctgtctcggcgcgtctgcgtctggctggctggcataaatatctcactcgcaatcaaattcagccgatagcggaacgggaaggcgactggagtgccatgtccggttttcaacaaaccatgcaaatgctgaatgagggcatcgttcccactgcgatgctggttgccaacgatcagatggcgctgggcgcaatgcgcgccattaccgagtccgggctgcgcgttggtgcggatatctcggtagtgggatacgacgataccgaagacagctcatgttatatcccgccgttaaccaccatcaaacaggattttcgcctgctggggcaaaccagcgtggaccgcttgctgcaactctctcagggccaggcggtgaagggcaatcagctgttgcccgtctcactggtgaaaagaaaaaccaccctggcgcccaatacgcaaaccgcctctccccgcgcgttggccgattcattaatgcagctggcacgacaggtttcccgactggaaagcgggcaggctgcaaacgacgaaaactacgctttagtagcttaataagacgaacaataaggcctcccaaatcggggggccttttttattgataacaaaa</sbol:elements>
    <sbol:encoding rdf:resource="http://dx.doi.org/10.1021/bi00822a023"/>
  </sbol:Sequence>
  <sbol:Sequence rdf:about="http://www.async.ece.utah.edu/ECK120034435_sequence">
    <sbol:persistentIdentity rdf:resource="http://www.async.ece.utah.edu/ECK120034435_sequence"/>
    <sbol:displayId>ECK120034435_sequence</sbol:displayId>
    <prov:wasDerivedFrom rdf:resource="http://www.eugenecad.org/parts/ECK120034435_sequence"/>
    <sbol:elements>ctcggtaccaaattccagaaaagagacgctgaaaagcgtcttttttcgttttggtcc</sbol:elements>
    <sbol:encoding rdf:resource="http://dx.doi.org/10.1021/bi00822a023"/>
  </sbol:Sequence>
  <sbol:Sequence rdf:about="http://www.async.ece.utah.edu/www_async_ece_utah_edu_seq_10_8_2013_13_13_11_242_iBioSim">
    <sbol:persistentIdentity rdf:resource="http://www.async.ece.utah.edu/www_async_ece_utah_edu_seq_10_8_2013_13_13_11_242_iBioSim"/>
    <sbol:displayId>www_async_ece_utah_edu_seq_10_8_2013_13_13_11_242_iBioSim</sbol:displayId>
    <prov:wasDerivedFrom rdf:resource="http://www.async.ece.utah.edu#seq_10_8_2013_13_13_11_242_iBioSim"/>
    <sbol:elements>cctttggtcgaaaaaaaaagcccgcactgtcaggtgcgggcttttttctgtgtttccttattaagctactaaagcgtagttttcgtcgtttgcagcctgcccgctttccagtcgggaaacctgtcgtgccagctgcattaatgaatcggccaacgcgcggggagaggcggtttgcgtattgggcgccagggtggtttttcttttcaccagtgagacgggcaacagctgattgcccttcaccgcctggccctgagagagttgcagcaagcggtccacgctggtttgccccagcaggcgaaaatcctgtttgatggtggttaacggcgggatataacatgagctgtcttcggtatcgtcgtatcccactaccgagatatccgcaccaacgcgcagcccggactcggtaatggcgcgcattgcgcccagcgccatctgatcgttggcaaccagcatcgcagtgggaacgatgccctcattcagcatttgcatggtttgttgaaaaccggacatggcactccagtcgccttcccgttccgctatcggctgaatttgattgcgagtgagatatttatgccagccagccagacgcagacgcgccgagacagaacttaatgggcccgctaacagcgcgatttgctggtgacccaatgcgaccagatgctccacgcccagtcgcgtaccgtcttcatgggagaaaataatactgttgatgggtgtctggtcagagacatcaagaaataacgccggaacattagtgcaggcagcttccacagcaatggcatcctggtcatccagcggatagttaatgatcagcccactgacgcgttgcgcgagaagattgtgcaccgccgctttacaggcttcgacgccgcttcgttctaccatcgacaccaccacgctggcacccagttgatcggcgcgagatttaatcgccgcgacaatttgcgacggcgcgtgcagggccagactggaggtggcaacgccaatcagcaacgactgtttgcccgccagttgttgtgccacgcggttgggaatgtaattcagctccgccatcgccgcttccactttttcccgcgttttcgcagaaacgtggctggcctggttcaccacgcgggaaacggtctgataagagacaccggcatactctgcgacatcgtataacgttactggtttcacattcaccattgtcccttctttcctgctgatgtgctcattataaccgccagtggtatttatgtcaacaccgccagagataatttatcaccgcagatggttatctgtgcatgccaatacgcaaaccgcctctccccgcgcgttggccgattcattaatgcagctggcacgacaggtttcccgactggaaagcgggcagtgagcgcaacgcaattaatgtgagttagctcactcattaggcaccccaggctttacactttatgcttccggctcgtatgttgtgtggaattgtgagcggataacaatttcacacaaaagacgcgagaatgagcacaaaaaagaaaccattaacacaagagcagcttgaggacgcacgtcgccttaaagcaatttatgaaaaaaagaaaaatgaacttggcttatcccaggaatctgtcgcagacaagatggggatggggcagtcaggcgttggtgctttatttaatggcatcaatgcattaaatgcttataacgccgcattgcttgcaaaaattctcaaagttagcgttgaagaatttagcccttcaatcgccagagaaatctacgagatgtatgaagcggttagtatgcagccgtcacttagaagtgagtatgagtaccctgttttttctcatgttcaggcagggatgttctcacctgagcttagaacctttaccaaaggtgatgcggagagatgggtaagcacaaccaaaaaagccagtgattctgcattctggcttgaggttgaaggtaattccatgaccgcaccaacaggctccaagccaagctttcctgacggaatgttaattctcgttgaccctgagcaggctgttgagccaggtgatttctgcatagccagacttgggggtgatgagtttaccttcaagaaactgatcagggatagcggtcaggtgtttttacaaccactaaacccacagtacccaatgatcccatgcaatgagagttgttccgttgtggggaaagttatcgctagtcagtggcctgaagagacgtttggcgctgcaaacgacgaaaactacgctttagtagcttaataaaaagaaacgacaatgcgtaaaggagaagaacttttcactggagttgtcccaattcttgttgaattagatggtgatgttaatgggcacaaattttctgtcagtggagagggtgaaggtgatgcaacatacggaaaacttacccttaaatttatttgcactactggaaaactacctgttccatggccaacacttgtcactactttcggttatggtgttcaatgctttgcgagatacccagatcatatgaaacagcatgactttttcaagagtgccatgcccgaaggttatgtacaggaaagaactatatttttcaaagatgacgggaactacaagacacgtgctgaagtcaagtttgaaggtgatacccttgttaatagaatcgagttaaaaggtattgattttaaagaagatggaaacattcttggacacaaattggaatacaactataactcacacaatgtatacatcatggcagacaaacaaaagaatggaatcaaagttaacttcaaaattagacacaacattgaagatggaagcgttcaactagcagaccattatcaacaaaatactccaattggcgatggccctgtccttttaccagacaaccattacctgtccacacaatctgccctttcgaaagatcccaacgaaaagagagaccacatggtccttcttgagtttgtaacagctgctgggattacacatggcatggatgaactatacaaataataaaacgcatgagaaagcccccggaagatcaccttccgggggcttttttattgcgc</sbol:elements>
    <sbol:encoding rdf:resource="http://dx.doi.org/10.1021/bi00822a023"/>
  </sbol:Sequence>
  <sbol:Sequence rdf:about="http://www.async.ece.utah.edu/BBa_J61104_BBa_C0012_sequence">
    <sbol:persistentIdentity rdf:resource="http://www.async.ece.utah.edu/BBa_J61104_BBa_C0012_sequence"/>
    <sbol:displayId>BBa_J61104_BBa_C0012_sequence</sbol:displayId>
    <prov:wasDerivedFrom rdf:resource="http://www.eugenecad.org/device/BBa_J61104_BBa_C0012_sequence"/>
    <sbol:elements>aaagaagggacaatggtgaatgtgaaaccagtaacgttatacgatgtcgcagagtatgccggtgtctcttatcagaccgtttcccgcgtggtgaaccaggccagccacgtttctgcgaaaacgcgggaaaaagtggaagcggcgatggcggagctgaattacattcccaaccgcgtggcacaacaactggcgggcaaacagtcgttgctgattggcgttgccacctccagtctggccctgcacgcgccgtcgcaaattgtcgcggcgattaaatctcgcgccgatcaactgggtgccagcgtggtggtgtcgatggtagaacgaagcggcgtcgaagcctgtaaagcggcggtgcacaatcttctcgcgcaacgcgtcagtgggctgatcattaactatccgctggatgaccaggatgccattgctgtggaagctgcctgcactaatgttccggcgttatttcttgatgtctctgaccagacacccatcaacagtattattttctcccatgaagacggtacgcgactgggcgtggagcatctggtcgcattgggtcaccagcaaatcgcgctgttagcgggcccattaagttctgtctcggcgcgtctgcgtctggctggctggcataaatatctcactcgcaatcaaattcagccgatagcggaacgggaaggcgactggagtgccatgtccggttttcaacaaaccatgcaaatgctgaatgagggcatcgttcccactgcgatgctggttgccaacgatcagatggcgctgggcgcaatgcgcgccattaccgagtccgggctgcgcgttggtgcggatatctcggtagtgggatacgacgataccgaagacagctcatgttatatcccgccgttaaccaccatcaaacaggattttcgcctgctggggcaaaccagcgtggaccgcttgctgcaactctctcagggccaggcggtgaagggcaatcagctgttgcccgtctcactggtgaaaagaaaaaccaccctggcgcccaatacgcaaaccgcctctccccgcgcgttggccgattcattaatgcagctggcacgacaggtttcccgactggaaagcgggcaggctgcaaacgacgaaaactacgctttagtagcttaataa</sbol:elements>
    <sbol:encoding rdf:resource="http://dx.doi.org/10.1021/bi00822a023"/>
  </sbol:Sequence>
  <sbol:Sequence rdf:about="http://www.async.ece.utah.edu/www_async_ece_utah_edu_seq_10_8_2013_13_0_5_897_iBioSim">
    <sbol:persistentIdentity rdf:resource="http://www.async.ece.utah.edu/www_async_ece_utah_edu_seq_10_8_2013_13_0_5_897_iBioSim"/>
    <sbol:displayId>www_async_ece_utah_edu_seq_10_8_2013_13_0_5_897_iBioSim</sbol:displayId>
    <prov:wasDerivedFrom rdf:resource="http://www.async.ece.utah.edu#seq_10_8_2013_13_0_5_897_iBioSim"/>
    <sbol:elements>cctttggtcgaaaaaaaaagcccgcactgtcaggtgcgggcttttttctgtgtttccttattaagctactaaagcgtagttttcgtcgtttgcagcctgcccgctttccagtcgggaaacctgtcgtgccagctgcattaatgaatcggccaacgcgcggggagaggcggtttgcgtattgggcgccagggtggtttttcttttcaccagtgagacgggcaacagctgattgcccttcaccgcctggccctgagagagttgcagcaagcggtccacgctggtttgccccagcaggcgaaaatcctgtttgatggtggttaacggcgggatataacatgagctgtcttcggtatcgtcgtatcccactaccgagatatccgcaccaacgcgcagcccggactcggtaatggcgcgcattgcgcccagcgccatctgatcgttggcaaccagcatcgcagtgggaacgatgccctcattcagcatttgcatggtttgttgaaaaccggacatggcactccagtcgccttcccgttccgctatcggctgaatttgattgcgagtgagatatttatgccagccagccagacgcagacgcgccgagacagaacttaatgggcccgctaacagcgcgatttgctggtgacccaatgcgaccagatgctccacgcccagtcgcgtaccgtcttcatgggagaaaataatactgttgatgggtgtctggtcagagacatcaagaaataacgccggaacattagtgcaggcagcttccacagcaatggcatcctggtcatccagcggatagttaatgatcagcccactgacgcgttgcgcgagaagattgtgcaccgccgctttacaggcttcgacgccgcttcgttctaccatcgacaccaccacgctggcacccagttgatcggcgcgagatttaatcgccgcgacaatttgcgacggcgcgtgcagggccagactggaggtggcaacgccaatcagcaacgactgtttgcccgccagttgttgtgccacgcggttgggaatgtaattcagctccgccatcgccgcttccactttttcccgcgttttcgcagaaacgtggctggcctggttcaccacgcgggaaacggtctgataagagacaccggcatactctgcgacatcgtataacgttactggtttcacattcaccattgtcccttctttgtgctcagtatctctatcactgatagggatgtcaatctctatcactgatagggacaatacgcaaaccgcctctccccgcgcgttggccgattcattaatgcagctggcacgacaggtttcccgactggaaagcgggcagtgagcgcaacgcaattaatgtgagttagctcactcattaggcaccccaggctttacactttatgcttccggctcgtatgttgtgtggaattgtgagcggataacaatttcacacaaaagacgcgagaatgtccagattagataaaagtaaagtgattaacagcgcattagagctgcttaatgaggtcggaatcgaaggtttaacaacccgtaaactcgcccagaagctaggtgtagagcagcctacattgtattggcatgtaaaaaataagcgggctttgctcgacgccttagccattgagatgttagataggcaccatactcacttttgccctttagaaggggaaagctggcaagattttttacgtaataacgctaaaagttttagatgtgctttactaagtcatcgcgatggagcaaaagtacatttaggtacacggcctacagaaaaacagtatgaaactctcgaaaatcaattagcctttttatgccaacaaggtttttcactagagaatgcattatatgcactcagcgctgtggggcattttactttaggttgcgtattggaagatcaagagcatcaagtcgctaaagaagaaagggaaacacctactactgatagtatgccgccattattacgacaagctatcgaattatttgatcaccaaggtgcagagccagccttcttattcggccttgaattgatcatatgcggattagaaaaacaacttaaatgtgaaagtgggtccgctgcaaacgacgaaaactacgctttagtagcttaataaaaagaaacgacaatgcgtaaaggagaagaacttttcactggagttgtcccaattcttgttgaattagatggtgatgttaatgggcacaaattttctgtcagtggagagggtgaaggtgatgcaacatacggaaaacttacccttaaatttatttgcactactggaaaactacctgttccatggccaacacttgtcactactttcggttatggtgttcaatgctttgcgagatacccagatcatatgaaacagcatgactttttcaagagtgccatgcccgaaggttatgtacaggaaagaactatatttttcaaagatgacgggaactacaagacacgtgctgaagtcaagtttgaaggtgatacccttgttaatagaatcgagttaaaaggtattgattttaaagaagatggaaacattcttggacacaaattggaatacaactataactcacacaatgtatacatcatggcagacaaacaaaagaatggaatcaaagttaacttcaaaattagacacaacattgaagatggaagcgttcaactagcagaccattatcaacaaaatactccaattggcgatggccctgtccttttaccagacaaccattacctgtccacacaatctgccctttcgaaagatcccaacgaaaagagagaccacatggtccttcttgagtttgtaacagctgctgggattacacatggcatggatgaactatacaaataataagcttgctgaggatcctaaagccccgaattttttataaattcggggctttttt</sbol:elements>
    <sbol:encoding rdf:resource="http://dx.doi.org/10.1021/bi00822a023"/>
  </sbol:Sequence>
  <sbol:Sequence rdf:about="http://www.async.ece.utah.edu/pTAKLeftCassette_2_sequence">
    <sbol:persistentIdentity rdf:resource="http://www.async.ece.utah.edu/pTAKLeftCassette_2_sequence"/>
    <sbol:displayId>pTAKLeftCassette_2_sequence</sbol:displayId>
    <prov:wasDerivedFrom rdf:resource="http://www.eugenecad.org/pTAKLeftCassette_2_sequence"/>
    <sbol:elements>gcatgcacagataaccatctgcggtgataaattatctctggcggtgttgacataaataccactggcggttataatgagcacatcagcaggaaagaagggacaatggtgaatgtgaaaccagtaacgttatacgatgtcgcagagtatgccggtgtctcttatcagaccgtttcccgcgtggtgaaccaggccagccacgtttctgcgaaaacgcgggaaaaagtggaagcggcgatggcggagctgaattacattcccaaccgcgtggcacaacaactggcgggcaaacagtcgttgctgattggcgttgccacctccagtctggccctgcacgcgccgtcgcaaattgtcgcggcgattaaatctcgcgccgatcaactgggtgccagcgtggtggtgtcgatggtagaacgaagcggcgtcgaagcctgtaaagcggcggtgcacaatcttctcgcgcaacgcgtcagtgggctgatcattaactatccgctggatgaccaggatgccattgctgtggaagctgcctgcactaatgttccggcgttatttcttgatgtctctgaccagacacccatcaacagtattattttctcccatgaagacggtacgcgactgggcgtggagcatctggtcgcattgggtcaccagcaaatcgcgctgttagcgggcccattaagttctgtctcggcgcgtctgcgtctggctggctggcataaatatctcactcgcaatcaaattcagccgatagcggaacgggaaggcgactggagtgccatgtccggttttcaacaaaccatgcaaatgctgaatgagggcatcgttcccactgcgatgctggttgccaacgatcagatggcgctgggcgcaatgcgcgccattaccgagtccgggctgcgcgttggtgcggatatctcggtagtgggatacgacgataccgaagacagctcatgttatatcccgccgttaaccaccatcaaacaggattttcgcctgctggggcaaaccagcgtggaccgcttgctgcaactctctcagggccaggcggtgaagggcaatcagctgttgcccgtctcactggtgaaaagaaaaaccaccctggcgcccaatacgcaaaccgcctctccccgcgcgttggccgattcattaatgcagctggcacgacaggtttcccgactggaaagcgggcaggctgcaaacgacgaaaactacgctttagtagcttaataaggaaacacagaaaaaagcccgcacctgacagtgcgggctttttttttcgaccaaagg</sbol:elements>
    <sbol:encoding rdf:resource="http://dx.doi.org/10.1021/bi00822a023"/>
  </sbol:Sequence>
  <sbol:Sequence rdf:about="http://www.async.ece.utah.edu/www_async_ece_utah_edu_seq_10_8_2013_13_6_47_500_iBioSim">
    <sbol:persistentIdentity rdf:resource="http://www.async.ece.utah.edu/www_async_ece_utah_edu_seq_10_8_2013_13_6_47_500_iBioSim"/>
    <sbol:displayId>www_async_ece_utah_edu_seq_10_8_2013_13_6_47_500_iBioSim</sbol:displayId>
    <prov:wasDerivedFrom rdf:resource="http://www.async.ece.utah.edu#seq_10_8_2013_13_6_47_500_iBioSim"/>
    <sbol:elements>ttttgttatcaataaaaaaggccccccgatttgggaggccttattgttcgtcttattaagctactaaagcgtagttttcgtcgtttgcagcctgcccgctttccagtcgggaaacctgtcgtgccagctgcattaatgaatcggccaacgcgcggggagaggcggtttgcgtattgggcgccagggtggtttttcttttcaccagtgagacgggcaacagctgattgcccttcaccgcctggccctgagagagttgcagcaagcggtccacgctggtttgccccagcaggcgaaaatcctgtttgatggtggttaacggcgggatataacatgagctgtcttcggtatcgtcgtatcccactaccgagatatccgcaccaacgcgcagcccggactcggtaatggcgcgcattgcgcccagcgccatctgatcgttggcaaccagcatcgcagtgggaacgatgccctcattcagcatttgcatggtttgttgaaaaccggacatggcactccagtcgccttcccgttccgctatcggctgaatttgattgcgagtgagatatttatgccagccagccagacgcagacgcgccgagacagaacttaatgggcccgctaacagcgcgatttgctggtgacccaatgcgaccagatgctccacgcccagtcgcgtaccgtcttcatgggagaaaataatactgttgatgggtgtctggtcagagacatcaagaaataacgccggaacattagtgcaggcagcttccacagcaatggcatcctggtcatccagcggatagttaatgatcagcccactgacgcgttgcgcgagaagattgtgcaccgccgctttacaggcttcgacgccgcttcgttctaccatcgacaccaccacgctggcacccagttgatcggcgcgagatttaatcgccgcgacaatttgcgacggcgcgtgcagggccagactggaggtggcaacgccaatcagcaacgactgtttgcccgccagttgttgtgccacgcggttgggaatgtaattcagctccgccatcgccgcttccactttttcccgcgttttcgcagaaacgtggctggcctggttcaccacgcgggaaacggtctgataagagacaccggcatactctgcgacatcgtataacgttactggtttcacattcaccatagtctcttctttcctgctgatgtgctcattataaccgccagtggtatttatgtcaacaccgccagagataatttatcaccgcagatggttatctgtgcatgccaatacgcaaaccgcctctccccgcgcgttggccgattcattaatgcagctggcacgacaggtttcccgactggaaagcgggcagtgagcgcaacgcaattaatgtgagttagctcactcattaggcaccccaggctttacactttatgcttccggctcgtatgttgtgtggaattgtgagcggataacaatttcacacaaaagaaacgacaatgagcacaaaaaagaaaccattaacacaagagcagcttgaggacgcacgtcgccttaaagcaatttatgaaaaaaagaaaaatgaacttggcttatcccaggaatctgtcgcagacaagatggggatggggcagtcaggcgttggtgctttatttaatggcatcaatgcattaaatgcttataacgccgcattgcttgcaaaaattctcaaagttagcgttgaagaatttagcccttcaatcgccagagaaatctacgagatgtatgaagcggttagtatgcagccgtcacttagaagtgagtatgagtaccctgttttttctcatgttcaggcagggatgttctcacctgagcttagaacctttaccaaaggtgatgcggagagatgggtaagcacaaccaaaaaagccagtgattctgcattctggcttgaggttgaaggtaattccatgaccgcaccaacaggctccaagccaagctttcctgacggaatgttaattctcgttgaccctgagcaggctgttgagccaggtgatttctgcatagccagacttgggggtgatgagtttaccttcaagaaactgatcagggatagcggtcaggtgtttttacaaccactaaacccacagtacccaatgatcccatgcaatgagagttgttccgttgtggggaaagttatcgctagtcagtggcctgaagagacgtttggcgctgcaaacgacgaaaactacgctttagtagcttaataaaaagacgcgagaatgcgtaaaggagaagaacttttcactggagttgtcccaattcttgttgaattagatggtgatgttaatgggcacaaattttctgtcagtggagagggtgaaggtgatgcaacatacggaaaacttacccttaaatttatttgcactactggaaaactacctgttccatggccaacacttgtcactactttcggttatggtgttcaatgctttgcgagatacccagatcatatgaaacagcatgactttttcaagagtgccatgcccgaaggttatgtacaggaaagaactatatttttcaaagatgacgggaactacaagacacgtgctgaagtcaagtttgaaggtgatacccttgttaatagaatcgagttaaaaggtattgattttaaagaagatggaaacattcttggacacaaattggaatacaactataactcacacaatgtatacatcatggcagacaaacaaaagaatggaatcaaagttaacttcaaaattagacacaacattgaagatggaagcgttcaactagcagaccattatcaacaaaatactccaattggcgatggccctgtccttttaccagacaaccattacctgtccacacaatctgccctttcgaaagatcccaacgaaaagagagaccacatggtccttcttgagtttgtaacagctgctgggattacacatggcatggatgaactatacaaataataagcttgctgaggatcctaaagccccgaattttttataaattcggggctttttt</sbol:elements>
    <sbol:encoding rdf:resource="http://dx.doi.org/10.1021/bi00822a023"/>
  </sbol:Sequence>
  <sbol:Sequence rdf:about="http://www.async.ece.utah.edu/BBa_R0040_sequence">
    <sbol:persistentIdentity rdf:resource="http://www.async.ece.utah.edu/BBa_R0040_sequence"/>
    <sbol:displayId>BBa_R0040_sequence</sbol:displayId>
    <prov:wasDerivedFrom rdf:resource="http://partsregistry.org/part/BBa_R0040_sequence"/>
    <sbol:elements>tccctatcagtgatagagattgacatccctatcagtgatagagatactgagcac</sbol:elements>
    <sbol:encoding rdf:resource="http://dx.doi.org/10.1021/bi00822a023"/>
  </sbol:Sequence>
  <sbol:Sequence rdf:about="http://www.async.ece.utah.edu/BBa_C0051_sequence">
    <sbol:persistentIdentity rdf:resource="http://www.async.ece.utah.edu/BBa_C0051_sequence"/>
    <sbol:displayId>BBa_C0051_sequence</sbol:displayId>
    <prov:wasDerivedFrom rdf:resource="http://partsregistry.org/part/BBa_C0051_sequence"/>
    <sbol:elements>atgagcacaaaaaagaaaccattaacacaagagcagcttgaggacgcacgtcgccttaaagcaatttatgaaaaaaagaaaaatgaacttggcttatcccaggaatctgtcgcagacaagatggggatggggcagtcaggcgttggtgctttatttaatggcatcaatgcattaaatgcttataacgccgcattgcttgcaaaaattctcaaagttagcgttgaagaatttagcccttcaatcgccagagaaatctacgagatgtatgaagcggttagtatgcagccgtcacttagaagtgagtatgagtaccctgttttttctcatgttcaggcagggatgttctcacctgagcttagaacctttaccaaaggtgatgcggagagatgggtaagcacaaccaaaaaagccagtgattctgcattctggcttgaggttgaaggtaattccatgaccgcaccaacaggctccaagccaagctttcctgacggaatgttaattctcgttgaccctgagcaggctgttgagccaggtgatttctgcatagccagacttgggggtgatgagtttaccttcaagaaactgatcagggatagcggtcaggtgtttttacaaccactaaacccacagtacccaatgatcccatgcaatgagagttgttccgttgtggggaaagttatcgctagtcagtggcctgaagagacgtttggcgctgcaaacgacgaaaactacgctttagtagcttaataa</sbol:elements>
    <sbol:encoding rdf:resource="http://dx.doi.org/10.1021/bi00822a023"/>
  </sbol:Sequence>
  <sbol:Sequence rdf:about="http://www.async.ece.utah.edu/pheA_1_sequence">
    <sbol:persistentIdentity rdf:resource="http://www.async.ece.utah.edu/pheA_1_sequence"/>
    <sbol:displayId>pheA_1_sequence</sbol:displayId>
    <prov:wasDerivedFrom rdf:resource="http://www.eugenecad.org/parts/pheA-1_sequence"/>
    <sbol:elements>gacgaacaataaggcctcccaaatcggggggccttttttattgataacaaaa</sbol:elements>
    <sbol:encoding rdf:resource="http://dx.doi.org/10.1021/bi00822a023"/>
  </sbol:Sequence>
  <sbol:Sequence rdf:about="http://www.async.ece.utah.edu/BBa_J61120_BBa_E0040_sequence">
    <sbol:persistentIdentity rdf:resource="http://www.async.ece.utah.edu/BBa_J61120_BBa_E0040_sequence"/>
    <sbol:displayId>BBa_J61120_BBa_E0040_sequence</sbol:displayId>
    <prov:wasDerivedFrom rdf:resource="http://www.eugenecad.org/device/BBa_J61120_BBa_E0040_sequence"/>
    <sbol:elements>aaagacgcgagaatgcgtaaaggagaagaacttttcactggagttgtcccaattcttgttgaattagatggtgatgttaatgggcacaaattttctgtcagtggagagggtgaaggtgatgcaacatacggaaaacttacccttaaatttatttgcactactggaaaactacctgttccatggccaacacttgtcactactttcggttatggtgttcaatgctttgcgagatacccagatcatatgaaacagcatgactttttcaagagtgccatgcccgaaggttatgtacaggaaagaactatatttttcaaagatgacgggaactacaagacacgtgctgaagtcaagtttgaaggtgatacccttgttaatagaatcgagttaaaaggtattgattttaaagaagatggaaacattcttggacacaaattggaatacaactataactcacacaatgtatacatcatggcagacaaacaaaagaatggaatcaaagttaacttcaaaattagacacaacattgaagatggaagcgttcaactagcagaccattatcaacaaaatactccaattggcgatggccctgtccttttaccagacaaccattacctgtccacacaatctgccctttcgaaagatcccaacgaaaagagagaccacatggtccttcttgagtttgtaacagctgctgggattacacatggcatggatgaactatacaaataataa</sbol:elements>
    <sbol:encoding rdf:resource="http://dx.doi.org/10.1021/bi00822a023"/>
  </sbol:Sequence>
  <sbol:Sequence rdf:about="http://www.async.ece.utah.edu/pIKERightCassette_2_sequence">
    <sbol:persistentIdentity rdf:resource="http://www.async.ece.utah.edu/pIKERightCassette_2_sequence"/>
    <sbol:displayId>pIKERightCassette_2_sequence</sbol:displayId>
    <prov:wasDerivedFrom rdf:resource="http://www.eugenecad.org/pIKERightCassette_2_sequence"/>
    <sbol:elements>caatacgcaaaccgcctctccccgcgcgttggccgattcattaatgcagctggcacgacaggtttcccgactggaaagcgggcagtgagcgcaacgcaattaatgtgagttagctcactcattaggcaccccaggctttacactttatgcttccggctcgtatgttgtgtggaattgtgagcggataacaatttcacacaaaagacgcgagaatgtccagattagataaaagtaaagtgattaacagcgcattagagctgcttaatgaggtcggaatcgaaggtttaacaacccgtaaactcgcccagaagctaggtgtagagcagcctacattgtattggcatgtaaaaaataagcgggctttgctcgacgccttagccattgagatgttagataggcaccatactcacttttgccctttagaaggggaaagctggcaagattttttacgtaataacgctaaaagttttagatgtgctttactaagtcatcgcgatggagcaaaagtacatttaggtacacggcctacagaaaaacagtatgaaactctcgaaaatcaattagcctttttatgccaacaaggtttttcactagagaatgcattatatgcactcagcgctgtggggcattttactttaggttgcgtattggaagatcaagagcatcaagtcgctaaagaagaaagggaaacacctactactgatagtatgccgccattattacgacaagctatcgaattatttgatcaccaaggtgcagagccagccttcttattcggccttgaattgatcatatgcggattagaaaaacaacttaaatgtgaaagtgggtccgctgcaaacgacgaaaactacgctttagtagcttaataaaaagaaacgacaatgcgtaaaggagaagaacttttcactggagttgtcccaattcttgttgaattagatggtgatgttaatgggcacaaattttctgtcagtggagagggtgaaggtgatgcaacatacggaaaacttacccttaaatttatttgcactactggaaaactacctgttccatggccaacacttgtcactactttcggttatggtgttcaatgctttgcgagatacccagatcatatgaaacagcatgactttttcaagagtgccatgcccgaaggttatgtacaggaaagaactatatttttcaaagatgacgggaactacaagacacgtgctgaagtcaagtttgaaggtgatacccttgttaatagaatcgagttaaaaggtattgattttaaagaagatggaaacattcttggacacaaattggaatacaactataactcacacaatgtatacatcatggcagacaaacaaaagaatggaatcaaagttaacttcaaaattagacacaacattgaagatggaagcgttcaactagcagaccattatcaacaaaatactccaattggcgatggccctgtccttttaccagacaaccattacctgtccacacaatctgccctttcgaaagatcccaacgaaaagagagaccacatggtccttcttgagtttgtaacagctgctgggattacacatggcatggatgaactatacaaataataagcttgctgaggatcctaaagccccgaattttttataaattcggggctttttt</sbol:elements>
    <sbol:encoding rdf:resource="http://dx.doi.org/10.1021/bi00822a023"/>
  </sbol:Sequence>
  <sbol:Sequence rdf:about="http://www.async.ece.utah.edu/pIKELeftCassette_2_sequence">
    <sbol:persistentIdentity rdf:resource="http://www.async.ece.utah.edu/pIKELeftCassette_2_sequence"/>
    <sbol:displayId>pIKELeftCassette_2_sequence</sbol:displayId>
    <prov:wasDerivedFrom rdf:resource="http://www.eugenecad.org/pIKELeftCassette_2_sequence"/>
    <sbol:elements>tccctatcagtgatagagattgacatccctatcagtgatagagatactgagcacaaagaagggacaatggtgaatgtgaaaccagtaacgttatacgatgtcgcagagtatgccggtgtctcttatcagaccgtttcccgcgtggtgaaccaggccagccacgtttctgcgaaaacgcgggaaaaagtggaagcggcgatggcggagctgaattacattcccaaccgcgtggcacaacaactggcgggcaaacagtcgttgctgattggcgttgccacctccagtctggccctgcacgcgccgtcgcaaattgtcgcggcgattaaatctcgcgccgatcaactgggtgccagcgtggtggtgtcgatggtagaacgaagcggcgtcgaagcctgtaaagcggcggtgcacaatcttctcgcgcaacgcgtcagtgggctgatcattaactatccgctggatgaccaggatgccattgctgtggaagctgcctgcactaatgttccggcgttatttcttgatgtctctgaccagacacccatcaacagtattattttctcccatgaagacggtacgcgactgggcgtggagcatctggtcgcattgggtcaccagcaaatcgcgctgttagcgggcccattaagttctgtctcggcgcgtctgcgtctggctggctggcataaatatctcactcgcaatcaaattcagccgatagcggaacgggaaggcgactggagtgccatgtccggttttcaacaaaccatgcaaatgctgaatgagggcatcgttcccactgcgatgctggttgccaacgatcagatggcgctgggcgcaatgcgcgccattaccgagtccgggctgcgcgttggtgcggatatctcggtagtgggatacgacgataccgaagacagctcatgttatatcccgccgttaaccaccatcaaacaggattttcgcctgctggggcaaaccagcgtggaccgcttgctgcaactctctcagggccaggcggtgaagggcaatcagctgttgcccgtctcactggtgaaaagaaaaaccaccctggcgcccaatacgcaaaccgcctctccccgcgcgttggccgattcattaatgcagctggcacgacaggtttcccgactggaaagcgggcaggctgcaaacgacgaaaactacgctttagtagcttaataaggaaacacagaaaaaagcccgcacctgacagtgcgggctttttttttcgaccaaagg</sbol:elements>
    <sbol:encoding rdf:resource="http://dx.doi.org/10.1021/bi00822a023"/>
  </sbol:Sequence>
  <sbol:Sequence rdf:about="http://www.async.ece.utah.edu/BBa_J61104_sequence">
    <sbol:persistentIdentity rdf:resource="http://www.async.ece.utah.edu/BBa_J61104_sequence"/>
    <sbol:displayId>BBa_J61104_sequence</sbol:displayId>
    <prov:wasDerivedFrom rdf:resource="http://partsregistry.org/part/BBa_J61104_sequence"/>
    <sbol:elements>aaagaagggaca</sbol:elements>
    <sbol:encoding rdf:resource="http://dx.doi.org/10.1021/bi00822a023"/>
  </sbol:Sequence>
  <sbol:Sequence rdf:about="http://www.async.ece.utah.edu/BBa_R0010_sequence">
    <sbol:persistentIdentity rdf:resource="http://www.async.ece.utah.edu/BBa_R0010_sequence"/>
    <sbol:displayId>BBa_R0010_sequence</sbol:displayId>
    <prov:wasDerivedFrom rdf:resource="http://partsregistry.org/part/BBa_R0010_sequence"/>
    <sbol:elements>caatacgcaaaccgcctctccccgcgcgttggccgattcattaatgcagctggcacgacaggtttcccgactggaaagcgggcagtgagcgcaacgcaattaatgtgagttagctcactcattaggcaccccaggctttacactttatgcttccggctcgtatgttgtgtggaattgtgagcggataacaatttcacaca</sbol:elements>
    <sbol:encoding rdf:resource="http://dx.doi.org/10.1021/bi00822a023"/>
  </sbol:Sequence>
  <sbol:Sequence rdf:about="http://www.async.ece.utah.edu/BBa_J61130_BBa_E0040_sequence">
    <sbol:persistentIdentity rdf:resource="http://www.async.ece.utah.edu/BBa_J61130_BBa_E0040_sequence"/>
    <sbol:displayId>BBa_J61130_BBa_E0040_sequence</sbol:displayId>
    <prov:wasDerivedFrom rdf:resource="http://www.eugenecad.org/device/BBa_J61130_BBa_E0040_sequence"/>
    <sbol:elements>aaagaaacgacaatgcgtaaaggagaagaacttttcactggagttgtcccaattcttgttgaattagatggtgatgttaatgggcacaaattttctgtcagtggagagggtgaaggtgatgcaacatacggaaaacttacccttaaatttatttgcactactggaaaactacctgttccatggccaacacttgtcactactttcggttatggtgttcaatgctttgcgagatacccagatcatatgaaacagcatgactttttcaagagtgccatgcccgaaggttatgtacaggaaagaactatatttttcaaagatgacgggaactacaagacacgtgctgaagtcaagtttgaaggtgatacccttgttaatagaatcgagttaaaaggtattgattttaaagaagatggaaacattcttggacacaaattggaatacaactataactcacacaatgtatacatcatggcagacaaacaaaagaatggaatcaaagttaacttcaaaattagacacaacattgaagatggaagcgttcaactagcagaccattatcaacaaaatactccaattggcgatggccctgtccttttaccagacaaccattacctgtccacacaatctgccctttcgaaagatcccaacgaaaagagagaccacatggtccttcttgagtttgtaacagctgctgggattacacatggcatggatgaactatacaaataataa</sbol:elements>
    <sbol:encoding rdf:resource="http://dx.doi.org/10.1021/bi00822a023"/>
  </sbol:Sequence>
  <sbol:Sequence rdf:about="http://www.async.ece.utah.edu/BBa_J61107_BBa_C0012_sequence">
    <sbol:persistentIdentity rdf:resource="http://www.async.ece.utah.edu/BBa_J61107_BBa_C0012_sequence"/>
    <sbol:displayId>BBa_J61107_BBa_C0012_sequence</sbol:displayId>
    <prov:wasDerivedFrom rdf:resource="http://www.eugenecad.org/device/BBa_J61107_BBa_C0012_sequence"/>
    <sbol:elements>aaagaagagactatggtgaatgtgaaaccagtaacgttatacgatgtcgcagagtatgccggtgtctcttatcagaccgtttcccgcgtggtgaaccaggccagccacgtttctgcgaaaacgcgggaaaaagtggaagcggcgatggcggagctgaattacattcccaaccgcgtggcacaacaactggcgggcaaacagtcgttgctgattggcgttgccacctccagtctggccctgcacgcgccgtcgcaaattgtcgcggcgattaaatctcgcgccgatcaactgggtgccagcgtggtggtgtcgatggtagaacgaagcggcgtcgaagcctgtaaagcggcggtgcacaatcttctcgcgcaacgcgtcagtgggctgatcattaactatccgctggatgaccaggatgccattgctgtggaagctgcctgcactaatgttccggcgttatttcttgatgtctctgaccagacacccatcaacagtattattttctcccatgaagacggtacgcgactgggcgtggagcatctggtcgcattgggtcaccagcaaatcgcgctgttagcgggcccattaagttctgtctcggcgcgtctgcgtctggctggctggcataaatatctcactcgcaatcaaattcagccgatagcggaacgggaaggcgactggagtgccatgtccggttttcaacaaaccatgcaaatgctgaatgagggcatcgttcccactgcgatgctggttgccaacgatcagatggcgctgggcgcaatgcgcgccattaccgagtccgggctgcgcgttggtgcggatatctcggtagtgggatacgacgataccgaagacagctcatgttatatcccgccgttaaccaccatcaaacaggattttcgcctgctggggcaaaccagcgtggaccgcttgctgcaactctctcagggccaggcggtgaagggcaatcagctgttgcccgtctcactggtgaaaagaaaaaccaccctggcgcccaatacgcaaaccgcctctccccgcgcgttggccgattcattaatgcagctggcacgacaggtttcccgactggaaagcgggcaggctgcaaacgacgaaaactacgctttagtagcttaataa</sbol:elements>
    <sbol:encoding rdf:resource="http://dx.doi.org/10.1021/bi00822a023"/>
  </sbol:Sequence>
  <sbol:Sequence rdf:about="http://www.async.ece.utah.edu/www_async_ece_utah_edu_seq_10_8_2013_13_11_16_119_iBioSim">
    <sbol:persistentIdentity rdf:resource="http://www.async.ece.utah.edu/www_async_ece_utah_edu_seq_10_8_2013_13_11_16_119_iBioSim"/>
    <sbol:displayId>www_async_ece_utah_edu_seq_10_8_2013_13_11_16_119_iBioSim</sbol:displayId>
    <prov:wasDerivedFrom rdf:resource="http://www.async.ece.utah.edu#seq_10_8_2013_13_11_16_119_iBioSim"/>
    <sbol:elements>ttgagaagagaaaagaaaaccgccgatcctgtccaccgcattactgcaaggtagtggacaagaccggcggtcttaagttttttggctgaattattaagctactaaagcgtagttttcgtcgtttgcagcctgcccgctttccagtcgggaaacctgtcgtgccagctgcattaatgaatcggccaacgcgcggggagaggcggtttgcgtattgggcgccagggtggtttttcttttcaccagtgagacgggcaacagctgattgcccttcaccgcctggccctgagagagttgcagcaagcggtccacgctggtttgccccagcaggcgaaaatcctgtttgatggtggttaacggcgggatataacatgagctgtcttcggtatcgtcgtatcccactaccgagatatccgcaccaacgcgcagcccggactcggtaatggcgcgcattgcgcccagcgccatctgatcgttggcaaccagcatcgcagtgggaacgatgccctcattcagcatttgcatggtttgttgaaaaccggacatggcactccagtcgccttcccgttccgctatcggctgaatttgattgcgagtgagatatttatgccagccagccagacgcagacgcgccgagacagaacttaatgggcccgctaacagcgcgatttgctggtgacccaatgcgaccagatgctccacgcccagtcgcgtaccgtcttcatgggagaaaataatactgttgatgggtgtctggtcagagacatcaagaaataacgccggaacattagtgcaggcagcttccacagcaatggcatcctggtcatccagcggatagttaatgatcagcccactgacgcgttgcgcgagaagattgtgcaccgccgctttacaggcttcgacgccgcttcgttctaccatcgacaccaccacgctggcacccagttgatcggcgcgagatttaatcgccgcgacaatttgcgacggcgcgtgcagggccagactggaggtggcaacgccaatcagcaacgactgtttgcccgccagttgttgtgccacgcggttgggaatgtaattcagctccgccatcgccgcttccactttttcccgcgttttcgcagaaacgtggctggcctggttcaccacgcgggaaacggtctgataagagacaccggcatactctgcgacatcgtataacgttactggtttcacattcaccatggtcctgtctttcctgctgatgtgctcattataaccgccagtggtatttatgtcaacaccgccagagataatttatcaccgcagatggttatctgtgcatgccaatacgcaaaccgcctctccccgcgcgttggccgattcattaatgcagctggcacgacaggtttcccgactggaaagcgggcagtgagcgcaacgcaattaatgtgagttagctcactcattaggcaccccaggctttacactttatgcttccggctcgtatgttgtgtggaattgtgagcggataacaatttcacacaaaagaaacgacaatgagcacaaaaaagaaaccattaacacaagagcagcttgaggacgcacgtcgccttaaagcaatttatgaaaaaaagaaaaatgaacttggcttatcccaggaatctgtcgcagacaagatggggatggggcagtcaggcgttggtgctttatttaatggcatcaatgcattaaatgcttataacgccgcattgcttgcaaaaattctcaaagttagcgttgaagaatttagcccttcaatcgccagagaaatctacgagatgtatgaagcggttagtatgcagccgtcacttagaagtgagtatgagtaccctgttttttctcatgttcaggcagggatgttctcacctgagcttagaacctttaccaaaggtgatgcggagagatgggtaagcacaaccaaaaaagccagtgattctgcattctggcttgaggttgaaggtaattccatgaccgcaccaacaggctccaagccaagctttcctgacggaatgttaattctcgttgaccctgagcaggctgttgagccaggtgatttctgcatagccagacttgggggtgatgagtttaccttcaagaaactgatcagggatagcggtcaggtgtttttacaaccactaaacccacagtacccaatgatcccatgcaatgagagttgttccgttgtggggaaagttatcgctagtcagtggcctgaagagacgtttggcgctgcaaacgacgaaaactacgctttagtagcttaataaaaagacgcgagaatgcgtaaaggagaagaacttttcactggagttgtcccaattcttgttgaattagatggtgatgttaatgggcacaaattttctgtcagtggagagggtgaaggtgatgcaacatacggaaaacttacccttaaatttatttgcactactggaaaactacctgttccatggccaacacttgtcactactttcggttatggtgttcaatgctttgcgagatacccagatcatatgaaacagcatgactttttcaagagtgccatgcccgaaggttatgtacaggaaagaactatatttttcaaagatgacgggaactacaagacacgtgctgaagtcaagtttgaaggtgatacccttgttaatagaatcgagttaaaaggtattgattttaaagaagatggaaacattcttggacacaaattggaatacaactataactcacacaatgtatacatcatggcagacaaacaaaagaatggaatcaaagttaacttcaaaattagacacaacattgaagatggaagcgttcaactagcagaccattatcaacaaaatactccaattggcgatggccctgtccttttaccagacaaccattacctgtccacacaatctgccctttcgaaagatcccaacgaaaagagagaccacatggtccttcttgagtttgtaacagctgctgggattacacatggcatggatgaactatacaaataataaaacgcatgagaaagcccccggaagatcaccttccgggggcttttttattgcgc</sbol:elements>
    <sbol:encoding rdf:resource="http://dx.doi.org/10.1021/bi00822a023"/>
  </sbol:Sequence>
  <sbol:Sequence rdf:about="http://www.async.ece.utah.edu/BBa_J61101_sequence">
    <sbol:persistentIdentity rdf:resource="http://www.async.ece.utah.edu/BBa_J61101_sequence"/>
    <sbol:displayId>BBa_J61101_sequence</sbol:displayId>
    <prov:wasDerivedFrom rdf:resource="http://partsregistry.org/part/BBa_J61101_sequence"/>
    <sbol:elements>aaagacaggacc</sbol:elements>
    <sbol:encoding rdf:resource="http://dx.doi.org/10.1021/bi00822a023"/>
  </sbol:Sequence>
  <sbol:Sequence rdf:about="http://www.async.ece.utah.edu/BBa_J61130_BBa_C0051_sequence">
    <sbol:persistentIdentity rdf:resource="http://www.async.ece.utah.edu/BBa_J61130_BBa_C0051_sequence"/>
    <sbol:displayId>BBa_J61130_BBa_C0051_sequence</sbol:displayId>
    <prov:wasDerivedFrom rdf:resource="http://www.eugenecad.org/device/BBa_J61130_BBa_C0051_sequence"/>
    <sbol:elements>aaagaaacgacaatgagcacaaaaaagaaaccattaacacaagagcagcttgaggacgcacgtcgccttaaagcaatttatgaaaaaaagaaaaatgaacttggcttatcccaggaatctgtcgcagacaagatggggatggggcagtcaggcgttggtgctttatttaatggcatcaatgcattaaatgcttataacgccgcattgcttgcaaaaattctcaaagttagcgttgaagaatttagcccttcaatcgccagagaaatctacgagatgtatgaagcggttagtatgcagccgtcacttagaagtgagtatgagtaccctgttttttctcatgttcaggcagggatgttctcacctgagcttagaacctttaccaaaggtgatgcggagagatgggtaagcacaaccaaaaaagccagtgattctgcattctggcttgaggttgaaggtaattccatgaccgcaccaacaggctccaagccaagctttcctgacggaatgttaattctcgttgaccctgagcaggctgttgagccaggtgatttctgcatagccagacttgggggtgatgagtttaccttcaagaaactgatcagggatagcggtcaggtgtttttacaaccactaaacccacagtacccaatgatcccatgcaatgagagttgttccgttgtggggaaagttatcgctagtcagtggcctgaagagacgtttggcgctgcaaacgacgaaaactacgctttagtagcttaataa</sbol:elements>
    <sbol:encoding rdf:resource="http://dx.doi.org/10.1021/bi00822a023"/>
  </sbol:Sequence>
  <sbol:Sequence rdf:about="http://www.async.ece.utah.edu/pTAKLeftCassette_3_sequence">
    <sbol:persistentIdentity rdf:resource="http://www.async.ece.utah.edu/pTAKLeftCassette_3_sequence"/>
    <sbol:displayId>pTAKLeftCassette_3_sequence</sbol:displayId>
    <prov:wasDerivedFrom rdf:resource="http://www.eugenecad.org/pTAKLeftCassette_3_sequence"/>
    <sbol:elements>gcatgcacagataaccatctgcggtgataaattatctctggcggtgttgacataaataccactggcggttataatgagcacatcagcaggaaagaagagactatggtgaatgtgaaaccagtaacgttatacgatgtcgcagagtatgccggtgtctcttatcagaccgtttcccgcgtggtgaaccaggccagccacgtttctgcgaaaacgcgggaaaaagtggaagcggcgatggcggagctgaattacattcccaaccgcgtggcacaacaactggcgggcaaacagtcgttgctgattggcgttgccacctccagtctggccctgcacgcgccgtcgcaaattgtcgcggcgattaaatctcgcgccgatcaactgggtgccagcgtggtggtgtcgatggtagaacgaagcggcgtcgaagcctgtaaagcggcggtgcacaatcttctcgcgcaacgcgtcagtgggctgatcattaactatccgctggatgaccaggatgccattgctgtggaagctgcctgcactaatgttccggcgttatttcttgatgtctctgaccagacacccatcaacagtattattttctcccatgaagacggtacgcgactgggcgtggagcatctggtcgcattgggtcaccagcaaatcgcgctgttagcgggcccattaagttctgtctcggcgcgtctgcgtctggctggctggcataaatatctcactcgcaatcaaattcagccgatagcggaacgggaaggcgactggagtgccatgtccggttttcaacaaaccatgcaaatgctgaatgagggcatcgttcccactgcgatgctggttgccaacgatcagatggcgctgggcgcaatgcgcgccattaccgagtccgggctgcgcgttggtgcggatatctcggtagtgggatacgacgataccgaagacagctcatgttatatcccgccgttaaccaccatcaaacaggattttcgcctgctggggcaaaccagcgtggaccgcttgctgcaactctctcagggccaggcggtgaagggcaatcagctgttgcccgtctcactggtgaaaagaaaaaccaccctggcgcccaatacgcaaaccgcctctccccgcgcgttggccgattcattaatgcagctggcacgacaggtttcccgactggaaagcgggcaggctgcaaacgacgaaaactacgctttagtagcttaataagacgaacaataaggcctcccaaatcggggggccttttttattgataacaaaa</sbol:elements>
    <sbol:encoding rdf:resource="http://dx.doi.org/10.1021/bi00822a023"/>
  </sbol:Sequence>
  <sbol:Sequence rdf:about="http://www.async.ece.utah.edu/www_async_ece_utah_edu_seq_10_8_2013_13_5_20_227_iBioSim">
    <sbol:persistentIdentity rdf:resource="http://www.async.ece.utah.edu/www_async_ece_utah_edu_seq_10_8_2013_13_5_20_227_iBioSim"/>
    <sbol:displayId>www_async_ece_utah_edu_seq_10_8_2013_13_5_20_227_iBioSim</sbol:displayId>
    <prov:wasDerivedFrom rdf:resource="http://www.async.ece.utah.edu#seq_10_8_2013_13_5_20_227_iBioSim"/>
    <sbol:elements>ttttgttatcaataaaaaaggccccccgatttgggaggccttattgttcgtcttattaagctactaaagcgtagttttcgtcgtttgcagcctgcccgctttccagtcgggaaacctgtcgtgccagctgcattaatgaatcggccaacgcgcggggagaggcggtttgcgtattgggcgccagggtggtttttcttttcaccagtgagacgggcaacagctgattgcccttcaccgcctggccctgagagagttgcagcaagcggtccacgctggtttgccccagcaggcgaaaatcctgtttgatggtggttaacggcgggatataacatgagctgtcttcggtatcgtcgtatcccactaccgagatatccgcaccaacgcgcagcccggactcggtaatggcgcgcattgcgcccagcgccatctgatcgttggcaaccagcatcgcagtgggaacgatgccctcattcagcatttgcatggtttgttgaaaaccggacatggcactccagtcgccttcccgttccgctatcggctgaatttgattgcgagtgagatatttatgccagccagccagacgcagacgcgccgagacagaacttaatgggcccgctaacagcgcgatttgctggtgacccaatgcgaccagatgctccacgcccagtcgcgtaccgtcttcatgggagaaaataatactgttgatgggtgtctggtcagagacatcaagaaataacgccggaacattagtgcaggcagcttccacagcaatggcatcctggtcatccagcggatagttaatgatcagcccactgacgcgttgcgcgagaagattgtgcaccgccgctttacaggcttcgacgccgcttcgttctaccatcgacaccaccacgctggcacccagttgatcggcgcgagatttaatcgccgcgacaatttgcgacggcgcgtgcagggccagactggaggtggcaacgccaatcagcaacgactgtttgcccgccagttgttgtgccacgcggttgggaatgtaattcagctccgccatcgccgcttccactttttcccgcgttttcgcagaaacgtggctggcctggttcaccacgcgggaaacggtctgataagagacaccggcatactctgcgacatcgtataacgttactggtttcacattcaccatagtctcttctttcctgctgatgtgctcattataaccgccagtggtatttatgtcaacaccgccagagataatttatcaccgcagatggttatctgtgcatgccaatacgcaaaccgcctctccccgcgcgttggccgattcattaatgcagctggcacgacaggtttcccgactggaaagcgggcagtgagcgcaacgcaattaatgtgagttagctcactcattaggcaccccaggctttacactttatgcttccggctcgtatgttgtgtggaattgtgagcggataacaatttcacacaaaagacgcgagaatgagcacaaaaaagaaaccattaacacaagagcagcttgaggacgcacgtcgccttaaagcaatttatgaaaaaaagaaaaatgaacttggcttatcccaggaatctgtcgcagacaagatggggatggggcagtcaggcgttggtgctttatttaatggcatcaatgcattaaatgcttataacgccgcattgcttgcaaaaattctcaaagttagcgttgaagaatttagcccttcaatcgccagagaaatctacgagatgtatgaagcggttagtatgcagccgtcacttagaagtgagtatgagtaccctgttttttctcatgttcaggcagggatgttctcacctgagcttagaacctttaccaaaggtgatgcggagagatgggtaagcacaaccaaaaaagccagtgattctgcattctggcttgaggttgaaggtaattccatgaccgcaccaacaggctccaagccaagctttcctgacggaatgttaattctcgttgaccctgagcaggctgttgagccaggtgatttctgcatagccagacttgggggtgatgagtttaccttcaagaaactgatcagggatagcggtcaggtgtttttacaaccactaaacccacagtacccaatgatcccatgcaatgagagttgttccgttgtggggaaagttatcgctagtcagtggcctgaagagacgtttggcgctgcaaacgacgaaaactacgctttagtagcttaataaaaagaaacgacaatgcgtaaaggagaagaacttttcactggagttgtcccaattcttgttgaattagatggtgatgttaatgggcacaaattttctgtcagtggagagggtgaaggtgatgcaacatacggaaaacttacccttaaatttatttgcactactggaaaactacctgttccatggccaacacttgtcactactttcggttatggtgttcaatgctttgcgagatacccagatcatatgaaacagcatgactttttcaagagtgccatgcccgaaggttatgtacaggaaagaactatatttttcaaagatgacgggaactacaagacacgtgctgaagtcaagtttgaaggtgatacccttgttaatagaatcgagttaaaaggtattgattttaaagaagatggaaacattcttggacacaaattggaatacaactataactcacacaatgtatacatcatggcagacaaacaaaagaatggaatcaaagttaacttcaaaattagacacaacattgaagatggaagcgttcaactagcagaccattatcaacaaaatactccaattggcgatggccctgtccttttaccagacaaccattacctgtccacacaatctgccctttcgaaagatcccaacgaaaagagagaccacatggtccttcttgagtttgtaacagctgctgggattacacatggcatggatgaactatacaaataataagcttgctgaggatcctaaagccccgaattttttataaattcggggctttttt</sbol:elements>
    <sbol:encoding rdf:resource="http://dx.doi.org/10.1021/bi00822a023"/>
  </sbol:Sequence>
  <sbol:Sequence rdf:about="http://www.async.ece.utah.edu/www_async_ece_utah_edu_seq_10_8_2013_13_9_5_192_iBioSim">
    <sbol:persistentIdentity rdf:resource="http://www.async.ece.utah.edu/www_async_ece_utah_edu_seq_10_8_2013_13_9_5_192_iBioSim"/>
    <sbol:displayId>www_async_ece_utah_edu_seq_10_8_2013_13_9_5_192_iBioSim</sbol:displayId>
    <prov:wasDerivedFrom rdf:resource="http://www.async.ece.utah.edu#seq_10_8_2013_13_9_5_192_iBioSim"/>
    <sbol:elements>ggaccaaaacgaaaaaagacgcttttcagcgtctcttttctggaatttggtaccgagttattaagctactaaagcgtagttttcgtcgtttgcagcctgcccgctttccagtcgggaaacctgtcgtgccagctgcattaatgaatcggccaacgcgcggggagaggcggtttgcgtattgggcgccagggtggtttttcttttcaccagtgagacgggcaacagctgattgcccttcaccgcctggccctgagagagttgcagcaagcggtccacgctggtttgccccagcaggcgaaaatcctgtttgatggtggttaacggcgggatataacatgagctgtcttcggtatcgtcgtatcccactaccgagatatccgcaccaacgcgcagcccggactcggtaatggcgcgcattgcgcccagcgccatctgatcgttggcaaccagcatcgcagtgggaacgatgccctcattcagcatttgcatggtttgttgaaaaccggacatggcactccagtcgccttcccgttccgctatcggctgaatttgattgcgagtgagatatttatgccagccagccagacgcagacgcgccgagacagaacttaatgggcccgctaacagcgcgatttgctggtgacccaatgcgaccagatgctccacgcccagtcgcgtaccgtcttcatgggagaaaataatactgttgatgggtgtctggtcagagacatcaagaaataacgccggaacattagtgcaggcagcttccacagcaatggcatcctggtcatccagcggatagttaatgatcagcccactgacgcgttgcgcgagaagattgtgcaccgccgctttacaggcttcgacgccgcttcgttctaccatcgacaccaccacgctggcacccagttgatcggcgcgagatttaatcgccgcgacaatttgcgacggcgcgtgcagggccagactggaggtggcaacgccaatcagcaacgactgtttgcccgccagttgttgtgccacgcggttgggaatgtaattcagctccgccatcgccgcttccactttttcccgcgttttcgcagaaacgtggctggcctggttcaccacgcgggaaacggtctgataagagacaccggcatactctgcgacatcgtataacgttactggtttcacattcaccattatcccttctttcctgctgatgtgctcattataaccgccagtggtatttatgtcaacaccgccagagataatttatcaccgcagatggttatctgtgcatgccaatacgcaaaccgcctctccccgcgcgttggccgattcattaatgcagctggcacgacaggtttcccgactggaaagcgggcagtgagcgcaacgcaattaatgtgagttagctcactcattaggcaccccaggctttacactttatgcttccggctcgtatgttgtgtggaattgtgagcggataacaatttcacacaaaagacgcgagaatgagcacaaaaaagaaaccattaacacaagagcagcttgaggacgcacgtcgccttaaagcaatttatgaaaaaaagaaaaatgaacttggcttatcccaggaatctgtcgcagacaagatggggatggggcagtcaggcgttggtgctttatttaatggcatcaatgcattaaatgcttataacgccgcattgcttgcaaaaattctcaaagttagcgttgaagaatttagcccttcaatcgccagagaaatctacgagatgtatgaagcggttagtatgcagccgtcacttagaagtgagtatgagtaccctgttttttctcatgttcaggcagggatgttctcacctgagcttagaacctttaccaaaggtgatgcggagagatgggtaagcacaaccaaaaaagccagtgattctgcattctggcttgaggttgaaggtaattccatgaccgcaccaacaggctccaagccaagctttcctgacggaatgttaattctcgttgaccctgagcaggctgttgagccaggtgatttctgcatagccagacttgggggtgatgagtttaccttcaagaaactgatcagggatagcggtcaggtgtttttacaaccactaaacccacagtacccaatgatcccatgcaatgagagttgttccgttgtggggaaagttatcgctagtcagtggcctgaagagacgtttggcgctgcaaacgacgaaaactacgctttagtagcttaataaaaagaaacgacaatgcgtaaaggagaagaacttttcactggagttgtcccaattcttgttgaattagatggtgatgttaatgggcacaaattttctgtcagtggagagggtgaaggtgatgcaacatacggaaaacttacccttaaatttatttgcactactggaaaactacctgttccatggccaacacttgtcactactttcggttatggtgttcaatgctttgcgagatacccagatcatatgaaacagcatgactttttcaagagtgccatgcccgaaggttatgtacaggaaagaactatatttttcaaagatgacgggaactacaagacacgtgctgaagtcaagtttgaaggtgatacccttgttaatagaatcgagttaaaaggtattgattttaaagaagatggaaacattcttggacacaaattggaatacaactataactcacacaatgtatacatcatggcagacaaacaaaagaatggaatcaaagttaacttcaaaattagacacaacattgaagatggaagcgttcaactagcagaccattatcaacaaaatactccaattggcgatggccctgtccttttaccagacaaccattacctgtccacacaatctgccctttcgaaagatcccaacgaaaagagagaccacatggtccttcttgagtttgtaacagctgctgggattacacatggcatggatgaactatacaaataataagcttgctgaggatcctaaagccccgaattttttataaattcggggctttttt</sbol:elements>
    <sbol:encoding rdf:resource="http://dx.doi.org/10.1021/bi00822a023"/>
  </sbol:Sequence>
  <sbol:Sequence rdf:about="http://www.async.ece.utah.edu/www_async_ece_utah_edu_seq_10_8_2013_13_14_20_700_iBioSim">
    <sbol:persistentIdentity rdf:resource="http://www.async.ece.utah.edu/www_async_ece_utah_edu_seq_10_8_2013_13_14_20_700_iBioSim"/>
    <sbol:displayId>www_async_ece_utah_edu_seq_10_8_2013_13_14_20_700_iBioSim</sbol:displayId>
    <prov:wasDerivedFrom rdf:resource="http://www.async.ece.utah.edu#seq_10_8_2013_13_14_20_700_iBioSim"/>
    <sbol:elements>cctttggtcgaaaaaaaaagcccgcactgtcaggtgcgggcttttttctgtgtttccttattaagctactaaagcgtagttttcgtcgtttgcagcctgcccgctttccagtcgggaaacctgtcgtgccagctgcattaatgaatcggccaacgcgcggggagaggcggtttgcgtattgggcgccagggtggtttttcttttcaccagtgagacgggcaacagctgattgcccttcaccgcctggccctgagagagttgcagcaagcggtccacgctggtttgccccagcaggcgaaaatcctgtttgatggtggttaacggcgggatataacatgagctgtcttcggtatcgtcgtatcccactaccgagatatccgcaccaacgcgcagcccggactcggtaatggcgcgcattgcgcccagcgccatctgatcgttggcaaccagcatcgcagtgggaacgatgccctcattcagcatttgcatggtttgttgaaaaccggacatggcactccagtcgccttcccgttccgctatcggctgaatttgattgcgagtgagatatttatgccagccagccagacgcagacgcgccgagacagaacttaatgggcccgctaacagcgcgatttgctggtgacccaatgcgaccagatgctccacgcccagtcgcgtaccgtcttcatgggagaaaataatactgttgatgggtgtctggtcagagacatcaagaaataacgccggaacattagtgcaggcagcttccacagcaatggcatcctggtcatccagcggatagttaatgatcagcccactgacgcgttgcgcgagaagattgtgcaccgccgctttacaggcttcgacgccgcttcgttctaccatcgacaccaccacgctggcacccagttgatcggcgcgagatttaatcgccgcgacaatttgcgacggcgcgtgcagggccagactggaggtggcaacgccaatcagcaacgactgtttgcccgccagttgttgtgccacgcggttgggaatgtaattcagctccgccatcgccgcttccactttttcccgcgttttcgcagaaacgtggctggcctggttcaccacgcgggaaacggtctgataagagacaccggcatactctgcgacatcgtataacgttactggtttcacattcaccattgtcccttctttcctgctgatgtgctcattataaccgccagtggtatttatgtcaacaccgccagagataatttatcaccgcagatggttatctgtgcatgccaatacgcaaaccgcctctccccgcgcgttggccgattcattaatgcagctggcacgacaggtttcccgactggaaagcgggcagtgagcgcaacgcaattaatgtgagttagctcactcattaggcaccccaggctttacactttatgcttccggctcgtatgttgtgtggaattgtgagcggataacaatttcacacaaaagacgcgagaatgagcacaaaaaagaaaccattaacacaagagcagcttgaggacgcacgtcgccttaaagcaatttatgaaaaaaagaaaaatgaacttggcttatcccaggaatctgtcgcagacaagatggggatggggcagtcaggcgttggtgctttatttaatggcatcaatgcattaaatgcttataacgccgcattgcttgcaaaaattctcaaagttagcgttgaagaatttagcccttcaatcgccagagaaatctacgagatgtatgaagcggttagtatgcagccgtcacttagaagtgagtatgagtaccctgttttttctcatgttcaggcagggatgttctcacctgagcttagaacctttaccaaaggtgatgcggagagatgggtaagcacaaccaaaaaagccagtgattctgcattctggcttgaggttgaaggtaattccatgaccgcaccaacaggctccaagccaagctttcctgacggaatgttaattctcgttgaccctgagcaggctgttgagccaggtgatttctgcatagccagacttgggggtgatgagtttaccttcaagaaactgatcagggatagcggtcaggtgtttttacaaccactaaacccacagtacccaatgatcccatgcaatgagagttgttccgttgtggggaaagttatcgctagtcagtggcctgaagagacgtttggcgctgcaaacgacgaaaactacgctttagtagcttaataaaaagaaacgacaatgcgtaaaggagaagaacttttcactggagttgtcccaattcttgttgaattagatggtgatgttaatgggcacaaattttctgtcagtggagagggtgaaggtgatgcaacatacggaaaacttacccttaaatttatttgcactactggaaaactacctgttccatggccaacacttgtcactactttcggttatggtgttcaatgctttgcgagatacccagatcatatgaaacagcatgactttttcaagagtgccatgcccgaaggttatgtacaggaaagaactatatttttcaaagatgacgggaactacaagacacgtgctgaagtcaagtttgaaggtgatacccttgttaatagaatcgagttaaaaggtattgattttaaagaagatggaaacattcttggacacaaattggaatacaactataactcacacaatgtatacatcatggcagacaaacaaaagaatggaatcaaagttaacttcaaaattagacacaacattgaagatggaagcgttcaactagcagaccattatcaacaaaatactccaattggcgatggccctgtccttttaccagacaaccattacctgtccacacaatctgccctttcgaaagatcccaacgaaaagagagaccacatggtccttcttgagtttgtaacagctgctgggattacacatggcatggatgaactatacaaataataagcttgctgaggatcctaaagccccgaattttttataaattcggggctttttt</sbol:elements>
    <sbol:encoding rdf:resource="http://dx.doi.org/10.1021/bi00822a023"/>
  </sbol:Sequence>
  <sbol:Sequence rdf:about="http://www.async.ece.utah.edu/www_async_ece_utah_edu_seq_10_8_2013_13_1_0_971_iBioSim">
    <sbol:persistentIdentity rdf:resource="http://www.async.ece.utah.edu/www_async_ece_utah_edu_seq_10_8_2013_13_1_0_971_iBioSim"/>
    <sbol:displayId>www_async_ece_utah_edu_seq_10_8_2013_13_1_0_971_iBioSim</sbol:displayId>
    <prov:wasDerivedFrom rdf:resource="http://www.async.ece.utah.edu#seq_10_8_2013_13_1_0_971_iBioSim"/>
    <sbol:elements>cctttggtcgaaaaaaaaagcccgcactgtcaggtgcgggcttttttctgtgtttccttattaagctactaaagcgtagttttcgtcgtttgcagcctgcccgctttccagtcgggaaacctgtcgtgccagctgcattaatgaatcggccaacgcgcggggagaggcggtttgcgtattgggcgccagggtggtttttcttttcaccagtgagacgggcaacagctgattgcccttcaccgcctggccctgagagagttgcagcaagcggtccacgctggtttgccccagcaggcgaaaatcctgtttgatggtggttaacggcgggatataacatgagctgtcttcggtatcgtcgtatcccactaccgagatatccgcaccaacgcgcagcccggactcggtaatggcgcgcattgcgcccagcgccatctgatcgttggcaaccagcatcgcagtgggaacgatgccctcattcagcatttgcatggtttgttgaaaaccggacatggcactccagtcgccttcccgttccgctatcggctgaatttgattgcgagtgagatatttatgccagccagccagacgcagacgcgccgagacagaacttaatgggcccgctaacagcgcgatttgctggtgacccaatgcgaccagatgctccacgcccagtcgcgtaccgtcttcatgggagaaaataatactgttgatgggtgtctggtcagagacatcaagaaataacgccggaacattagtgcaggcagcttccacagcaatggcatcctggtcatccagcggatagttaatgatcagcccactgacgcgttgcgcgagaagattgtgcaccgccgctttacaggcttcgacgccgcttcgttctaccatcgacaccaccacgctggcacccagttgatcggcgcgagatttaatcgccgcgacaatttgcgacggcgcgtgcagggccagactggaggtggcaacgccaatcagcaacgactgtttgcccgccagttgttgtgccacgcggttgggaatgtaattcagctccgccatcgccgcttccactttttcccgcgttttcgcagaaacgtggctggcctggttcaccacgcgggaaacggtctgataagagacaccggcatactctgcgacatcgtataacgttactggtttcacattcaccattgtcccttctttgtgctcagtatctctatcactgatagggatgtcaatctctatcactgatagggacaatacgcaaaccgcctctccccgcgcgttggccgattcattaatgcagctggcacgacaggtttcccgactggaaagcgggcagtgagcgcaacgcaattaatgtgagttagctcactcattaggcaccccaggctttacactttatgcttccggctcgtatgttgtgtggaattgtgagcggataacaatttcacacaaaagaaacgacaatgtccagattagataaaagtaaagtgattaacagcgcattagagctgcttaatgaggtcggaatcgaaggtttaacaacccgtaaactcgcccagaagctaggtgtagagcagcctacattgtattggcatgtaaaaaataagcgggctttgctcgacgccttagccattgagatgttagataggcaccatactcacttttgccctttagaaggggaaagctggcaagattttttacgtaataacgctaaaagttttagatgtgctttactaagtcatcgcgatggagcaaaagtacatttaggtacacggcctacagaaaaacagtatgaaactctcgaaaatcaattagcctttttatgccaacaaggtttttcactagagaatgcattatatgcactcagcgctgtggggcattttactttaggttgcgtattggaagatcaagagcatcaagtcgctaaagaagaaagggaaacacctactactgatagtatgccgccattattacgacaagctatcgaattatttgatcaccaaggtgcagagccagccttcttattcggccttgaattgatcatatgcggattagaaaaacaacttaaatgtgaaagtgggtccgctgcaaacgacgaaaactacgctttagtagcttaataaaaagacgcgagaatgcgtaaaggagaagaacttttcactggagttgtcccaattcttgttgaattagatggtgatgttaatgggcacaaattttctgtcagtggagagggtgaaggtgatgcaacatacggaaaacttacccttaaatttatttgcactactggaaaactacctgttccatggccaacacttgtcactactttcggttatggtgttcaatgctttgcgagatacccagatcatatgaaacagcatgactttttcaagagtgccatgcccgaaggttatgtacaggaaagaactatatttttcaaagatgacgggaactacaagacacgtgctgaagtcaagtttgaaggtgatacccttgttaatagaatcgagttaaaaggtattgattttaaagaagatggaaacattcttggacacaaattggaatacaactataactcacacaatgtatacatcatggcagacaaacaaaagaatggaatcaaagttaacttcaaaattagacacaacattgaagatggaagcgttcaactagcagaccattatcaacaaaatactccaattggcgatggccctgtccttttaccagacaaccattacctgtccacacaatctgccctttcgaaagatcccaacgaaaagagagaccacatggtccttcttgagtttgtaacagctgctgggattacacatggcatggatgaactatacaaataataagcttgctgaggatcctaaagccccgaattttttataaattcggggctttttt</sbol:elements>
    <sbol:encoding rdf:resource="http://dx.doi.org/10.1021/bi00822a023"/>
  </sbol:Sequence>
  <sbol:Sequence rdf:about="http://www.async.ece.utah.edu/BBa_J61120_BBa_C0051_sequence">
    <sbol:persistentIdentity rdf:resource="http://www.async.ece.utah.edu/BBa_J61120_BBa_C0051_sequence"/>
    <sbol:displayId>BBa_J61120_BBa_C0051_sequence</sbol:displayId>
    <prov:wasDerivedFrom rdf:resource="http://www.eugenecad.org/device/BBa_J61120_BBa_C0051_sequence"/>
    <sbol:elements>aaagacgcgagaatgagcacaaaaaagaaaccattaacacaagagcagcttgaggacgcacgtcgccttaaagcaatttatgaaaaaaagaaaaatgaacttggcttatcccaggaatctgtcgcagacaagatggggatggggcagtcaggcgttggtgctttatttaatggcatcaatgcattaaatgcttataacgccgcattgcttgcaaaaattctcaaagttagcgttgaagaatttagcccttcaatcgccagagaaatctacgagatgtatgaagcggttagtatgcagccgtcacttagaagtgagtatgagtaccctgttttttctcatgttcaggcagggatgttctcacctgagcttagaacctttaccaaaggtgatgcggagagatgggtaagcacaaccaaaaaagccagtgattctgcattctggcttgaggttgaaggtaattccatgaccgcaccaacaggctccaagccaagctttcctgacggaatgttaattctcgttgaccctgagcaggctgttgagccaggtgatttctgcatagccagacttgggggtgatgagtttaccttcaagaaactgatcagggatagcggtcaggtgtttttacaaccactaaacccacagtacccaatgatcccatgcaatgagagttgttccgttgtggggaaagttatcgctagtcagtggcctgaagagacgtttggcgctgcaaacgacgaaaactacgctttagtagcttaataa</sbol:elements>
    <sbol:encoding rdf:resource="http://dx.doi.org/10.1021/bi00822a023"/>
  </sbol:Sequence>
  <sbol:Sequence rdf:about="http://www.async.ece.utah.edu/www_async_ece_utah_edu_seq_10_8_2013_13_7_45_664_iBioSim">
    <sbol:persistentIdentity rdf:resource="http://www.async.ece.utah.edu/www_async_ece_utah_edu_seq_10_8_2013_13_7_45_664_iBioSim"/>
    <sbol:displayId>www_async_ece_utah_edu_seq_10_8_2013_13_7_45_664_iBioSim</sbol:displayId>
    <prov:wasDerivedFrom rdf:resource="http://www.async.ece.utah.edu#seq_10_8_2013_13_7_45_664_iBioSim"/>
    <sbol:elements>ggaccaaaacgaaaaaagacgcttttcagcgtctcttttctggaatttggtaccgagttattaagctactaaagcgtagttttcgtcgtttgcagcctgcccgctttccagtcgggaaacctgtcgtgccagctgcattaatgaatcggccaacgcgcggggagaggcggtttgcgtattgggcgccagggtggtttttcttttcaccagtgagacgggcaacagctgattgcccttcaccgcctggccctgagagagttgcagcaagcggtccacgctggtttgccccagcaggcgaaaatcctgtttgatggtggttaacggcgggatataacatgagctgtcttcggtatcgtcgtatcccactaccgagatatccgcaccaacgcgcagcccggactcggtaatggcgcgcattgcgcccagcgccatctgatcgttggcaaccagcatcgcagtgggaacgatgccctcattcagcatttgcatggtttgttgaaaaccggacatggcactccagtcgccttcccgttccgctatcggctgaatttgattgcgagtgagatatttatgccagccagccagacgcagacgcgccgagacagaacttaatgggcccgctaacagcgcgatttgctggtgacccaatgcgaccagatgctccacgcccagtcgcgtaccgtcttcatgggagaaaataatactgttgatgggtgtctggtcagagacatcaagaaataacgccggaacattagtgcaggcagcttccacagcaatggcatcctggtcatccagcggatagttaatgatcagcccactgacgcgttgcgcgagaagattgtgcaccgccgctttacaggcttcgacgccgcttcgttctaccatcgacaccaccacgctggcacccagttgatcggcgcgagatttaatcgccgcgacaatttgcgacggcgcgtgcagggccagactggaggtggcaacgccaatcagcaacgactgtttgcccgccagttgttgtgccacgcggttgggaatgtaattcagctccgccatcgccgcttccactttttcccgcgttttcgcagaaacgtggctggcctggttcaccacgcgggaaacggtctgataagagacaccggcatactctgcgacatcgtataacgttactggtttcacattcaccattatcccttctttcctgctgatgtgctcattataaccgccagtggtatttatgtcaacaccgccagagataatttatcaccgcagatggttatctgtgcatgccaatacgcaaaccgcctctccccgcgcgttggccgattcattaatgcagctggcacgacaggtttcccgactggaaagcgggcagtgagcgcaacgcaattaatgtgagttagctcactcattaggcaccccaggctttacactttatgcttccggctcgtatgttgtgtggaattgtgagcggataacaatttcacacaaaagacgcgagaatgagcacaaaaaagaaaccattaacacaagagcagcttgaggacgcacgtcgccttaaagcaatttatgaaaaaaagaaaaatgaacttggcttatcccaggaatctgtcgcagacaagatggggatggggcagtcaggcgttggtgctttatttaatggcatcaatgcattaaatgcttataacgccgcattgcttgcaaaaattctcaaagttagcgttgaagaatttagcccttcaatcgccagagaaatctacgagatgtatgaagcggttagtatgcagccgtcacttagaagtgagtatgagtaccctgttttttctcatgttcaggcagggatgttctcacctgagcttagaacctttaccaaaggtgatgcggagagatgggtaagcacaaccaaaaaagccagtgattctgcattctggcttgaggttgaaggtaattccatgaccgcaccaacaggctccaagccaagctttcctgacggaatgttaattctcgttgaccctgagcaggctgttgagccaggtgatttctgcatagccagacttgggggtgatgagtttaccttcaagaaactgatcagggatagcggtcaggtgtttttacaaccactaaacccacagtacccaatgatcccatgcaatgagagttgttccgttgtggggaaagttatcgctagtcagtggcctgaagagacgtttggcgctgcaaacgacgaaaactacgctttagtagcttaataaaaagaaacgacaatgcgtaaaggagaagaacttttcactggagttgtcccaattcttgttgaattagatggtgatgttaatgggcacaaattttctgtcagtggagagggtgaaggtgatgcaacatacggaaaacttacccttaaatttatttgcactactggaaaactacctgttccatggccaacacttgtcactactttcggttatggtgttcaatgctttgcgagatacccagatcatatgaaacagcatgactttttcaagagtgccatgcccgaaggttatgtacaggaaagaactatatttttcaaagatgacgggaactacaagacacgtgctgaagtcaagtttgaaggtgatacccttgttaatagaatcgagttaaaaggtattgattttaaagaagatggaaacattcttggacacaaattggaatacaactataactcacacaatgtatacatcatggcagacaaacaaaagaatggaatcaaagttaacttcaaaattagacacaacattgaagatggaagcgttcaactagcagaccattatcaacaaaatactccaattggcgatggccctgtccttttaccagacaaccattacctgtccacacaatctgccctttcgaaagatcccaacgaaaagagagaccacatggtccttcttgagtttgtaacagctgctgggattacacatggcatggatgaactatacaaataataaaacgcatgagaaagcccccggaagatcaccttccgggggcttttttattgcgc</sbol:elements>
    <sbol:encoding rdf:resource="http://dx.doi.org/10.1021/bi00822a023"/>
  </sbol:Sequence>
  <sbol:Sequence rdf:about="http://www.async.ece.utah.edu/BBa_K121014_sequence">
    <sbol:persistentIdentity rdf:resource="http://www.async.ece.utah.edu/BBa_K121014_sequence"/>
    <sbol:displayId>BBa_K121014_sequence</sbol:displayId>
    <prov:wasDerivedFrom rdf:resource="http://partsregistry.org/part/BBa_K121014_sequence"/>
    <sbol:elements>gcatgcacagataaccatctgcggtgataaattatctctggcggtgttgacataaataccactggcggttataatgagcacatcagcagg</sbol:elements>
    <sbol:encoding rdf:resource="http://dx.doi.org/10.1021/bi00822a023"/>
  </sbol:Sequence>
  <sbol:Sequence rdf:about="http://www.async.ece.utah.edu/BBa_J61130_sequence">
    <sbol:persistentIdentity rdf:resource="http://www.async.ece.utah.edu/BBa_J61130_sequence"/>
    <sbol:displayId>BBa_J61130_sequence</sbol:displayId>
    <prov:wasDerivedFrom rdf:resource="http://partsregistry.org/part/BBa_J61130_sequence"/>
    <sbol:elements>aaagaaacgaca</sbol:elements>
    <sbol:encoding rdf:resource="http://dx.doi.org/10.1021/bi00822a023"/>
  </sbol:Sequence>
  <sbol:Sequence rdf:about="http://www.async.ece.utah.edu/www_async_ece_utah_edu_seq_10_8_2013_12_47_8_361_iBioSim">
    <sbol:persistentIdentity rdf:resource="http://www.async.ece.utah.edu/www_async_ece_utah_edu_seq_10_8_2013_12_47_8_361_iBioSim"/>
    <sbol:displayId>www_async_ece_utah_edu_seq_10_8_2013_12_47_8_361_iBioSim</sbol:displayId>
    <prov:wasDerivedFrom rdf:resource="http://www.async.ece.utah.edu#seq_10_8_2013_12_47_8_361_iBioSim"/>
    <sbol:elements>ttttgttatcaataaaaaaggccccccgatttgggaggccttattgttcgtcttattaagctactaaagcgtagttttcgtcgtttgcagcctgcccgctttccagtcgggaaacctgtcgtgccagctgcattaatgaatcggccaacgcgcggggagaggcggtttgcgtattgggcgccagggtggtttttcttttcaccagtgagacgggcaacagctgattgcccttcaccgcctggccctgagagagttgcagcaagcggtccacgctggtttgccccagcaggcgaaaatcctgtttgatggtggttaacggcgggatataacatgagctgtcttcggtatcgtcgtatcccactaccgagatatccgcaccaacgcgcagcccggactcggtaatggcgcgcattgcgcccagcgccatctgatcgttggcaaccagcatcgcagtgggaacgatgccctcattcagcatttgcatggtttgttgaaaaccggacatggcactccagtcgccttcccgttccgctatcggctgaatttgattgcgagtgagatatttatgccagccagccagacgcagacgcgccgagacagaacttaatgggcccgctaacagcgcgatttgctggtgacccaatgcgaccagatgctccacgcccagtcgcgtaccgtcttcatgggagaaaataatactgttgatgggtgtctggtcagagacatcaagaaataacgccggaacattagtgcaggcagcttccacagcaatggcatcctggtcatccagcggatagttaatgatcagcccactgacgcgttgcgcgagaagattgtgcaccgccgctttacaggcttcgacgccgcttcgttctaccatcgacaccaccacgctggcacccagttgatcggcgcgagatttaatcgccgcgacaatttgcgacggcgcgtgcagggccagactggaggtggcaacgccaatcagcaacgactgtttgcccgccagttgttgtgccacgcggttgggaatgtaattcagctccgccatcgccgcttccactttttcccgcgttttcgcagaaacgtggctggcctggttcaccacgcgggaaacggtctgataagagacaccggcatactctgcgacatcgtataacgttactggtttcacattcaccatagtctcttctttgtgctcagtatctctatcactgatagggatgtcaatctctatcactgatagggacaatacgcaaaccgcctctccccgcgcgttggccgattcattaatgcagctggcacgacaggtttcccgactggaaagcgggcagtgagcgcaacgcaattaatgtgagttagctcactcattaggcaccccaggctttacactttatgcttccggctcgtatgttgtgtggaattgtgagcggataacaatttcacacaaaagaaacgacaatgtccagattagataaaagtaaagtgattaacagcgcattagagctgcttaatgaggtcggaatcgaaggtttaacaacccgtaaactcgcccagaagctaggtgtagagcagcctacattgtattggcatgtaaaaaataagcgggctttgctcgacgccttagccattgagatgttagataggcaccatactcacttttgccctttagaaggggaaagctggcaagattttttacgtaataacgctaaaagttttagatgtgctttactaagtcatcgcgatggagcaaaagtacatttaggtacacggcctacagaaaaacagtatgaaactctcgaaaatcaattagcctttttatgccaacaaggtttttcactagagaatgcattatatgcactcagcgctgtggggcattttactttaggttgcgtattggaagatcaagagcatcaagtcgctaaagaagaaagggaaacacctactactgatagtatgccgccattattacgacaagctatcgaattatttgatcaccaaggtgcagagccagccttcttattcggccttgaattgatcatatgcggattagaaaaacaacttaaatgtgaaagtgggtccgctgcaaacgacgaaaactacgctttagtagcttaataaaaagacgcgagaatgcgtaaaggagaagaacttttcactggagttgtcccaattcttgttgaattagatggtgatgttaatgggcacaaattttctgtcagtggagagggtgaaggtgatgcaacatacggaaaacttacccttaaatttatttgcactactggaaaactacctgttccatggccaacacttgtcactactttcggttatggtgttcaatgctttgcgagatacccagatcatatgaaacagcatgactttttcaagagtgccatgcccgaaggttatgtacaggaaagaactatatttttcaaagatgacgggaactacaagacacgtgctgaagtcaagtttgaaggtgatacccttgttaatagaatcgagttaaaaggtattgattttaaagaagatggaaacattcttggacacaaattggaatacaactataactcacacaatgtatacatcatggcagacaaacaaaagaatggaatcaaagttaacttcaaaattagacacaacattgaagatggaagcgttcaactagcagaccattatcaacaaaatactccaattggcgatggccctgtccttttaccagacaaccattacctgtccacacaatctgccctttcgaaagatcccaacgaaaagagagaccacatggtccttcttgagtttgtaacagctgctgggattacacatggcatggatgaactatacaaataataagcttgctgaggatcctaaagccccgaattttttataaattcggggctttttt</sbol:elements>
    <sbol:encoding rdf:resource="http://dx.doi.org/10.1021/bi00822a023"/>
  </sbol:Sequence>
  <sbol:Sequence rdf:about="http://www.async.ece.utah.edu/BBa_J61115_BBa_C0012_sequence">
    <sbol:persistentIdentity rdf:resource="http://www.async.ece.utah.edu/BBa_J61115_BBa_C0012_sequence"/>
    <sbol:displayId>BBa_J61115_BBa_C0012_sequence</sbol:displayId>
    <prov:wasDerivedFrom rdf:resource="http://www.eugenecad.org/device/BBa_J61115_BBa_C0012_sequence"/>
    <sbol:elements>aaagaagggataatggtgaatgtgaaaccagtaacgttatacgatgtcgcagagtatgccggtgtctcttatcagaccgtttcccgcgtggtgaaccaggccagccacgtttctgcgaaaacgcgggaaaaagtggaagcggcgatggcggagctgaattacattcccaaccgcgtggcacaacaactggcgggcaaacagtcgttgctgattggcgttgccacctccagtctggccctgcacgcgccgtcgcaaattgtcgcggcgattaaatctcgcgccgatcaactgggtgccagcgtggtggtgtcgatggtagaacgaagcggcgtcgaagcctgtaaagcggcggtgcacaatcttctcgcgcaacgcgtcagtgggctgatcattaactatccgctggatgaccaggatgccattgctgtggaagctgcctgcactaatgttccggcgttatttcttgatgtctctgaccagacacccatcaacagtattattttctcccatgaagacggtacgcgactgggcgtggagcatctggtcgcattgggtcaccagcaaatcgcgctgttagcgggcccattaagttctgtctcggcgcgtctgcgtctggctggctggcataaatatctcactcgcaatcaaattcagccgatagcggaacgggaaggcgactggagtgccatgtccggttttcaacaaaccatgcaaatgctgaatgagggcatcgttcccactgcgatgctggttgccaacgatcagatggcgctgggcgcaatgcgcgccattaccgagtccgggctgcgcgttggtgcggatatctcggtagtgggatacgacgataccgaagacagctcatgttatatcccgccgttaaccaccatcaaacaggattttcgcctgctggggcaaaccagcgtggaccgcttgctgcaactctctcagggccaggcggtgaagggcaatcagctgttgcccgtctcactggtgaaaagaaaaaccaccctggcgcccaatacgcaaaccgcctctccccgcgcgttggccgattcattaatgcagctggcacgacaggtttcccgactggaaagcgggcaggctgcaaacgacgaaaactacgctttagtagcttaataa</sbol:elements>
    <sbol:encoding rdf:resource="http://dx.doi.org/10.1021/bi00822a023"/>
  </sbol:Sequence>
  <sbol:Sequence rdf:about="http://www.async.ece.utah.edu/BBa_J61107_sequence">
    <sbol:persistentIdentity rdf:resource="http://www.async.ece.utah.edu/BBa_J61107_sequence"/>
    <sbol:displayId>BBa_J61107_sequence</sbol:displayId>
    <prov:wasDerivedFrom rdf:resource="http://partsregistry.org/part/BBa_J61107_sequence"/>
    <sbol:elements>aaagaagagact</sbol:elements>
    <sbol:encoding rdf:resource="http://dx.doi.org/10.1021/bi00822a023"/>
  </sbol:Sequence>
  <sbol:Sequence rdf:about="http://www.async.ece.utah.edu/pIKERightCassette_3_sequence">
    <sbol:persistentIdentity rdf:resource="http://www.async.ece.utah.edu/pIKERightCassette_3_sequence"/>
    <sbol:displayId>pIKERightCassette_3_sequence</sbol:displayId>
    <prov:wasDerivedFrom rdf:resource="http://www.eugenecad.org/pIKERightCassette_3_sequence"/>
    <sbol:elements>caatacgcaaaccgcctctccccgcgcgttggccgattcattaatgcagctggcacgacaggtttcccgactggaaagcgggcagtgagcgcaacgcaattaatgtgagttagctcactcattaggcaccccaggctttacactttatgcttccggctcgtatgttgtgtggaattgtgagcggataacaatttcacacaaaagaaacgacaatgtccagattagataaaagtaaagtgattaacagcgcattagagctgcttaatgaggtcggaatcgaaggtttaacaacccgtaaactcgcccagaagctaggtgtagagcagcctacattgtattggcatgtaaaaaataagcgggctttgctcgacgccttagccattgagatgttagataggcaccatactcacttttgccctttagaaggggaaagctggcaagattttttacgtaataacgctaaaagttttagatgtgctttactaagtcatcgcgatggagcaaaagtacatttaggtacacggcctacagaaaaacagtatgaaactctcgaaaatcaattagcctttttatgccaacaaggtttttcactagagaatgcattatatgcactcagcgctgtggggcattttactttaggttgcgtattggaagatcaagagcatcaagtcgctaaagaagaaagggaaacacctactactgatagtatgccgccattattacgacaagctatcgaattatttgatcaccaaggtgcagagccagccttcttattcggccttgaattgatcatatgcggattagaaaaacaacttaaatgtgaaagtgggtccgctgcaaacgacgaaaactacgctttagtagcttaataaaaagacgcgagaatgcgtaaaggagaagaacttttcactggagttgtcccaattcttgttgaattagatggtgatgttaatgggcacaaattttctgtcagtggagagggtgaaggtgatgcaacatacggaaaacttacccttaaatttatttgcactactggaaaactacctgttccatggccaacacttgtcactactttcggttatggtgttcaatgctttgcgagatacccagatcatatgaaacagcatgactttttcaagagtgccatgcccgaaggttatgtacaggaaagaactatatttttcaaagatgacgggaactacaagacacgtgctgaagtcaagtttgaaggtgatacccttgttaatagaatcgagttaaaaggtattgattttaaagaagatggaaacattcttggacacaaattggaatacaactataactcacacaatgtatacatcatggcagacaaacaaaagaatggaatcaaagttaacttcaaaattagacacaacattgaagatggaagcgttcaactagcagaccattatcaacaaaatactccaattggcgatggccctgtccttttaccagacaaccattacctgtccacacaatctgccctttcgaaagatcccaacgaaaagagagaccacatggtccttcttgagtttgtaacagctgctgggattacacatggcatggatgaactatacaaataataaaacgcatgagaaagcccccggaagatcaccttccgggggcttttttattgcgc</sbol:elements>
    <sbol:encoding rdf:resource="http://dx.doi.org/10.1021/bi00822a023"/>
  </sbol:Sequence>
  <sbol:Sequence rdf:about="http://www.async.ece.utah.edu/www_async_ece_utah_edu_seq_10_8_2013_12_45_55_663_iBioSim">
    <sbol:persistentIdentity rdf:resource="http://www.async.ece.utah.edu/www_async_ece_utah_edu_seq_10_8_2013_12_45_55_663_iBioSim"/>
    <sbol:displayId>www_async_ece_utah_edu_seq_10_8_2013_12_45_55_663_iBioSim</sbol:displayId>
    <prov:wasDerivedFrom rdf:resource="http://www.async.ece.utah.edu#seq_10_8_2013_12_45_55_663_iBioSim"/>
    <sbol:elements>ttttgttatcaataaaaaaggccccccgatttgggaggccttattgttcgtcttattaagctactaaagcgtagttttcgtcgtttgcagcctgcccgctttccagtcgggaaacctgtcgtgccagctgcattaatgaatcggccaacgcgcggggagaggcggtttgcgtattgggcgccagggtggtttttcttttcaccagtgagacgggcaacagctgattgcccttcaccgcctggccctgagagagttgcagcaagcggtccacgctggtttgccccagcaggcgaaaatcctgtttgatggtggttaacggcgggatataacatgagctgtcttcggtatcgtcgtatcccactaccgagatatccgcaccaacgcgcagcccggactcggtaatggcgcgcattgcgcccagcgccatctgatcgttggcaaccagcatcgcagtgggaacgatgccctcattcagcatttgcatggtttgttgaaaaccggacatggcactccagtcgccttcccgttccgctatcggctgaatttgattgcgagtgagatatttatgccagccagccagacgcagacgcgccgagacagaacttaatgggcccgctaacagcgcgatttgctggtgacccaatgcgaccagatgctccacgcccagtcgcgtaccgtcttcatgggagaaaataatactgttgatgggtgtctggtcagagacatcaagaaataacgccggaacattagtgcaggcagcttccacagcaatggcatcctggtcatccagcggatagttaatgatcagcccactgacgcgttgcgcgagaagattgtgcaccgccgctttacaggcttcgacgccgcttcgttctaccatcgacaccaccacgctggcacccagttgatcggcgcgagatttaatcgccgcgacaatttgcgacggcgcgtgcagggccagactggaggtggcaacgccaatcagcaacgactgtttgcccgccagttgttgtgccacgcggttgggaatgtaattcagctccgccatcgccgcttccactttttcccgcgttttcgcagaaacgtggctggcctggttcaccacgcgggaaacggtctgataagagacaccggcatactctgcgacatcgtataacgttactggtttcacattcaccatagtctcttctttgtgctcagtatctctatcactgatagggatgtcaatctctatcactgatagggacaatacgcaaaccgcctctccccgcgcgttggccgattcattaatgcagctggcacgacaggtttcccgactggaaagcgggcagtgagcgcaacgcaattaatgtgagttagctcactcattaggcaccccaggctttacactttatgcttccggctcgtatgttgtgtggaattgtgagcggataacaatttcacacaaaagacgcgagaatgtccagattagataaaagtaaagtgattaacagcgcattagagctgcttaatgaggtcggaatcgaaggtttaacaacccgtaaactcgcccagaagctaggtgtagagcagcctacattgtattggcatgtaaaaaataagcgggctttgctcgacgccttagccattgagatgttagataggcaccatactcacttttgccctttagaaggggaaagctggcaagattttttacgtaataacgctaaaagttttagatgtgctttactaagtcatcgcgatggagcaaaagtacatttaggtacacggcctacagaaaaacagtatgaaactctcgaaaatcaattagcctttttatgccaacaaggtttttcactagagaatgcattatatgcactcagcgctgtggggcattttactttaggttgcgtattggaagatcaagagcatcaagtcgctaaagaagaaagggaaacacctactactgatagtatgccgccattattacgacaagctatcgaattatttgatcaccaaggtgcagagccagccttcttattcggccttgaattgatcatatgcggattagaaaaacaacttaaatgtgaaagtgggtccgctgcaaacgacgaaaactacgctttagtagcttaataaaaagaaacgacaatgcgtaaaggagaagaacttttcactggagttgtcccaattcttgttgaattagatggtgatgttaatgggcacaaattttctgtcagtggagagggtgaaggtgatgcaacatacggaaaacttacccttaaatttatttgcactactggaaaactacctgttccatggccaacacttgtcactactttcggttatggtgttcaatgctttgcgagatacccagatcatatgaaacagcatgactttttcaagagtgccatgcccgaaggttatgtacaggaaagaactatatttttcaaagatgacgggaactacaagacacgtgctgaagtcaagtttgaaggtgatacccttgttaatagaatcgagttaaaaggtattgattttaaagaagatggaaacattcttggacacaaattggaatacaactataactcacacaatgtatacatcatggcagacaaacaaaagaatggaatcaaagttaacttcaaaattagacacaacattgaagatggaagcgttcaactagcagaccattatcaacaaaatactccaattggcgatggccctgtccttttaccagacaaccattacctgtccacacaatctgccctttcgaaagatcccaacgaaaagagagaccacatggtccttcttgagtttgtaacagctgctgggattacacatggcatggatgaactatacaaataataagcttgctgaggatcctaaagccccgaattttttataaattcggggctttttt</sbol:elements>
    <sbol:encoding rdf:resource="http://dx.doi.org/10.1021/bi00822a023"/>
  </sbol:Sequence>
  <sbol:Sequence rdf:about="http://www.async.ece.utah.edu/www_async_ece_utah_edu_seq_10_8_2013_13_2_10_371_iBioSim">
    <sbol:persistentIdentity rdf:resource="http://www.async.ece.utah.edu/www_async_ece_utah_edu_seq_10_8_2013_13_2_10_371_iBioSim"/>
    <sbol:displayId>www_async_ece_utah_edu_seq_10_8_2013_13_2_10_371_iBioSim</sbol:displayId>
    <prov:wasDerivedFrom rdf:resource="http://www.async.ece.utah.edu#seq_10_8_2013_13_2_10_371_iBioSim"/>
    <sbol:elements>ttttgttatcaataaaaaaggccccccgatttgggaggccttattgttcgtcttattaagctactaaagcgtagttttcgtcgtttgcagcctgcccgctttccagtcgggaaacctgtcgtgccagctgcattaatgaatcggccaacgcgcggggagaggcggtttgcgtattgggcgccagggtggtttttcttttcaccagtgagacgggcaacagctgattgcccttcaccgcctggccctgagagagttgcagcaagcggtccacgctggtttgccccagcaggcgaaaatcctgtttgatggtggttaacggcgggatataacatgagctgtcttcggtatcgtcgtatcccactaccgagatatccgcaccaacgcgcagcccggactcggtaatggcgcgcattgcgcccagcgccatctgatcgttggcaaccagcatcgcagtgggaacgatgccctcattcagcatttgcatggtttgttgaaaaccggacatggcactccagtcgccttcccgttccgctatcggctgaatttgattgcgagtgagatatttatgccagccagccagacgcagacgcgccgagacagaacttaatgggcccgctaacagcgcgatttgctggtgacccaatgcgaccagatgctccacgcccagtcgcgtaccgtcttcatgggagaaaataatactgttgatgggtgtctggtcagagacatcaagaaataacgccggaacattagtgcaggcagcttccacagcaatggcatcctggtcatccagcggatagttaatgatcagcccactgacgcgttgcgcgagaagattgtgcaccgccgctttacaggcttcgacgccgcttcgttctaccatcgacaccaccacgctggcacccagttgatcggcgcgagatttaatcgccgcgacaatttgcgacggcgcgtgcagggccagactggaggtggcaacgccaatcagcaacgactgtttgcccgccagttgttgtgccacgcggttgggaatgtaattcagctccgccatcgccgcttccactttttcccgcgttttcgcagaaacgtggctggcctggttcaccacgcgggaaacggtctgataagagacaccggcatactctgcgacatcgtataacgttactggtttcacattcaccatagtctcttctttgtgctcagtatctctatcactgatagggatgtcaatctctatcactgatagggacaatacgcaaaccgcctctccccgcgcgttggccgattcattaatgcagctggcacgacaggtttcccgactggaaagcgggcagtgagcgcaacgcaattaatgtgagttagctcactcattaggcaccccaggctttacactttatgcttccggctcgtatgttgtgtggaattgtgagcggataacaatttcacacaaaagacgcgagaatgtccagattagataaaagtaaagtgattaacagcgcattagagctgcttaatgaggtcggaatcgaaggtttaacaacccgtaaactcgcccagaagctaggtgtagagcagcctacattgtattggcatgtaaaaaataagcgggctttgctcgacgccttagccattgagatgttagataggcaccatactcacttttgccctttagaaggggaaagctggcaagattttttacgtaataacgctaaaagttttagatgtgctttactaagtcatcgcgatggagcaaaagtacatttaggtacacggcctacagaaaaacagtatgaaactctcgaaaatcaattagcctttttatgccaacaaggtttttcactagagaatgcattatatgcactcagcgctgtggggcattttactttaggttgcgtattggaagatcaagagcatcaagtcgctaaagaagaaagggaaacacctactactgatagtatgccgccattattacgacaagctatcgaattatttgatcaccaaggtgcagagccagccttcttattcggccttgaattgatcatatgcggattagaaaaacaacttaaatgtgaaagtgggtccgctgcaaacgacgaaaactacgctttagtagcttaataaaaagaaacgacaatgcgtaaaggagaagaacttttcactggagttgtcccaattcttgttgaattagatggtgatgttaatgggcacaaattttctgtcagtggagagggtgaaggtgatgcaacatacggaaaacttacccttaaatttatttgcactactggaaaactacctgttccatggccaacacttgtcactactttcggttatggtgttcaatgctttgcgagatacccagatcatatgaaacagcatgactttttcaagagtgccatgcccgaaggttatgtacaggaaagaactatatttttcaaagatgacgggaactacaagacacgtgctgaagtcaagtttgaaggtgatacccttgttaatagaatcgagttaaaaggtattgattttaaagaagatggaaacattcttggacacaaattggaatacaactataactcacacaatgtatacatcatggcagacaaacaaaagaatggaatcaaagttaacttcaaaattagacacaacattgaagatggaagcgttcaactagcagaccattatcaacaaaatactccaattggcgatggccctgtccttttaccagacaaccattacctgtccacacaatctgccctttcgaaagatcccaacgaaaagagagaccacatggtccttcttgagtttgtaacagctgctgggattacacatggcatggatgaactatacaaataataaaacgcatgagaaagcccccggaagatcaccttccgggggcttttttattgcgc</sbol:elements>
    <sbol:encoding rdf:resource="http://dx.doi.org/10.1021/bi00822a023"/>
  </sbol:Sequence>
  <sbol:Sequence rdf:about="http://www.async.ece.utah.edu/www_async_ece_utah_edu_seq_10_8_2013_12_51_21_118_iBioSim">
    <sbol:persistentIdentity rdf:resource="http://www.async.ece.utah.edu/www_async_ece_utah_edu_seq_10_8_2013_12_51_21_118_iBioSim"/>
    <sbol:displayId>www_async_ece_utah_edu_seq_10_8_2013_12_51_21_118_iBioSim</sbol:displayId>
    <prov:wasDerivedFrom rdf:resource="http://www.async.ece.utah.edu#seq_10_8_2013_12_51_21_118_iBioSim"/>
    <sbol:elements>ggaccaaaacgaaaaaagacgcttttcagcgtctcttttctggaatttggtaccgagttattaagctactaaagcgtagttttcgtcgtttgcagcctgcccgctttccagtcgggaaacctgtcgtgccagctgcattaatgaatcggccaacgcgcggggagaggcggtttgcgtattgggcgccagggtggtttttcttttcaccagtgagacgggcaacagctgattgcccttcaccgcctggccctgagagagttgcagcaagcggtccacgctggtttgccccagcaggcgaaaatcctgtttgatggtggttaacggcgggatataacatgagctgtcttcggtatcgtcgtatcccactaccgagatatccgcaccaacgcgcagcccggactcggtaatggcgcgcattgcgcccagcgccatctgatcgttggcaaccagcatcgcagtgggaacgatgccctcattcagcatttgcatggtttgttgaaaaccggacatggcactccagtcgccttcccgttccgctatcggctgaatttgattgcgagtgagatatttatgccagccagccagacgcagacgcgccgagacagaacttaatgggcccgctaacagcgcgatttgctggtgacccaatgcgaccagatgctccacgcccagtcgcgtaccgtcttcatgggagaaaataatactgttgatgggtgtctggtcagagacatcaagaaataacgccggaacattagtgcaggcagcttccacagcaatggcatcctggtcatccagcggatagttaatgatcagcccactgacgcgttgcgcgagaagattgtgcaccgccgctttacaggcttcgacgccgcttcgttctaccatcgacaccaccacgctggcacccagttgatcggcgcgagatttaatcgccgcgacaatttgcgacggcgcgtgcagggccagactggaggtggcaacgccaatcagcaacgactgtttgcccgccagttgttgtgccacgcggttgggaatgtaattcagctccgccatcgccgcttccactttttcccgcgttttcgcagaaacgtggctggcctggttcaccacgcgggaaacggtctgataagagacaccggcatactctgcgacatcgtataacgttactggtttcacattcaccattatcccttctttgtgctcagtatctctatcactgatagggatgtcaatctctatcactgatagggacaatacgcaaaccgcctctccccgcgcgttggccgattcattaatgcagctggcacgacaggtttcccgactggaaagcgggcagtgagcgcaacgcaattaatgtgagttagctcactcattaggcaccccaggctttacactttatgcttccggctcgtatgttgtgtggaattgtgagcggataacaatttcacacaaaagaaacgacaatgtccagattagataaaagtaaagtgattaacagcgcattagagctgcttaatgaggtcggaatcgaaggtttaacaacccgtaaactcgcccagaagctaggtgtagagcagcctacattgtattggcatgtaaaaaataagcgggctttgctcgacgccttagccattgagatgttagataggcaccatactcacttttgccctttagaaggggaaagctggcaagattttttacgtaataacgctaaaagttttagatgtgctttactaagtcatcgcgatggagcaaaagtacatttaggtacacggcctacagaaaaacagtatgaaactctcgaaaatcaattagcctttttatgccaacaaggtttttcactagagaatgcattatatgcactcagcgctgtggggcattttactttaggttgcgtattggaagatcaagagcatcaagtcgctaaagaagaaagggaaacacctactactgatagtatgccgccattattacgacaagctatcgaattatttgatcaccaaggtgcagagccagccttcttattcggccttgaattgatcatatgcggattagaaaaacaacttaaatgtgaaagtgggtccgctgcaaacgacgaaaactacgctttagtagcttaataaaaagacgcgagaatgcgtaaaggagaagaacttttcactggagttgtcccaattcttgttgaattagatggtgatgttaatgggcacaaattttctgtcagtggagagggtgaaggtgatgcaacatacggaaaacttacccttaaatttatttgcactactggaaaactacctgttccatggccaacacttgtcactactttcggttatggtgttcaatgctttgcgagatacccagatcatatgaaacagcatgactttttcaagagtgccatgcccgaaggttatgtacaggaaagaactatatttttcaaagatgacgggaactacaagacacgtgctgaagtcaagtttgaaggtgatacccttgttaatagaatcgagttaaaaggtattgattttaaagaagatggaaacattcttggacacaaattggaatacaactataactcacacaatgtatacatcatggcagacaaacaaaagaatggaatcaaagttaacttcaaaattagacacaacattgaagatggaagcgttcaactagcagaccattatcaacaaaatactccaattggcgatggccctgtccttttaccagacaaccattacctgtccacacaatctgccctttcgaaagatcccaacgaaaagagagaccacatggtccttcttgagtttgtaacagctgctgggattacacatggcatggatgaactatacaaataataagcttgctgaggatcctaaagccccgaattttttataaattcggggctttttt</sbol:elements>
    <sbol:encoding rdf:resource="http://dx.doi.org/10.1021/bi00822a023"/>
  </sbol:Sequence>
  <sbol:Sequence rdf:about="http://www.async.ece.utah.edu/www_async_ece_utah_edu_seq_10_8_2013_13_5_43_889_iBioSim">
    <sbol:persistentIdentity rdf:resource="http://www.async.ece.utah.edu/www_async_ece_utah_edu_seq_10_8_2013_13_5_43_889_iBioSim"/>
    <sbol:displayId>www_async_ece_utah_edu_seq_10_8_2013_13_5_43_889_iBioSim</sbol:displayId>
    <prov:wasDerivedFrom rdf:resource="http://www.async.ece.utah.edu#seq_10_8_2013_13_5_43_889_iBioSim"/>
    <sbol:elements>ttttgttatcaataaaaaaggccccccgatttgggaggccttattgttcgtcttattaagctactaaagcgtagttttcgtcgtttgcagcctgcccgctttccagtcgggaaacctgtcgtgccagctgcattaatgaatcggccaacgcgcggggagaggcggtttgcgtattgggcgccagggtggtttttcttttcaccagtgagacgggcaacagctgattgcccttcaccgcctggccctgagagagttgcagcaagcggtccacgctggtttgccccagcaggcgaaaatcctgtttgatggtggttaacggcgggatataacatgagctgtcttcggtatcgtcgtatcccactaccgagatatccgcaccaacgcgcagcccggactcggtaatggcgcgcattgcgcccagcgccatctgatcgttggcaaccagcatcgcagtgggaacgatgccctcattcagcatttgcatggtttgttgaaaaccggacatggcactccagtcgccttcccgttccgctatcggctgaatttgattgcgagtgagatatttatgccagccagccagacgcagacgcgccgagacagaacttaatgggcccgctaacagcgcgatttgctggtgacccaatgcgaccagatgctccacgcccagtcgcgtaccgtcttcatgggagaaaataatactgttgatgggtgtctggtcagagacatcaagaaataacgccggaacattagtgcaggcagcttccacagcaatggcatcctggtcatccagcggatagttaatgatcagcccactgacgcgttgcgcgagaagattgtgcaccgccgctttacaggcttcgacgccgcttcgttctaccatcgacaccaccacgctggcacccagttgatcggcgcgagatttaatcgccgcgacaatttgcgacggcgcgtgcagggccagactggaggtggcaacgccaatcagcaacgactgtttgcccgccagttgttgtgccacgcggttgggaatgtaattcagctccgccatcgccgcttccactttttcccgcgttttcgcagaaacgtggctggcctggttcaccacgcgggaaacggtctgataagagacaccggcatactctgcgacatcgtataacgttactggtttcacattcaccatagtctcttctttcctgctgatgtgctcattataaccgccagtggtatttatgtcaacaccgccagagataatttatcaccgcagatggttatctgtgcatgccaatacgcaaaccgcctctccccgcgcgttggccgattcattaatgcagctggcacgacaggtttcccgactggaaagcgggcagtgagcgcaacgcaattaatgtgagttagctcactcattaggcaccccaggctttacactttatgcttccggctcgtatgttgtgtggaattgtgagcggataacaatttcacacaaaagaaacgacaatgagcacaaaaaagaaaccattaacacaagagcagcttgaggacgcacgtcgccttaaagcaatttatgaaaaaaagaaaaatgaacttggcttatcccaggaatctgtcgcagacaagatggggatggggcagtcaggcgttggtgctttatttaatggcatcaatgcattaaatgcttataacgccgcattgcttgcaaaaattctcaaagttagcgttgaagaatttagcccttcaatcgccagagaaatctacgagatgtatgaagcggttagtatgcagccgtcacttagaagtgagtatgagtaccctgttttttctcatgttcaggcagggatgttctcacctgagcttagaacctttaccaaaggtgatgcggagagatgggtaagcacaaccaaaaaagccagtgattctgcattctggcttgaggttgaaggtaattccatgaccgcaccaacaggctccaagccaagctttcctgacggaatgttaattctcgttgaccctgagcaggctgttgagccaggtgatttctgcatagccagacttgggggtgatgagtttaccttcaagaaactgatcagggatagcggtcaggtgtttttacaaccactaaacccacagtacccaatgatcccatgcaatgagagttgttccgttgtggggaaagttatcgctagtcagtggcctgaagagacgtttggcgctgcaaacgacgaaaactacgctttagtagcttaataaaaagacgcgagaatgcgtaaaggagaagaacttttcactggagttgtcccaattcttgttgaattagatggtgatgttaatgggcacaaattttctgtcagtggagagggtgaaggtgatgcaacatacggaaaacttacccttaaatttatttgcactactggaaaactacctgttccatggccaacacttgtcactactttcggttatggtgttcaatgctttgcgagatacccagatcatatgaaacagcatgactttttcaagagtgccatgcccgaaggttatgtacaggaaagaactatatttttcaaagatgacgggaactacaagacacgtgctgaagtcaagtttgaaggtgatacccttgttaatagaatcgagttaaaaggtattgattttaaagaagatggaaacattcttggacacaaattggaatacaactataactcacacaatgtatacatcatggcagacaaacaaaagaatggaatcaaagttaacttcaaaattagacacaacattgaagatggaagcgttcaactagcagaccattatcaacaaaatactccaattggcgatggccctgtccttttaccagacaaccattacctgtccacacaatctgccctttcgaaagatcccaacgaaaagagagaccacatggtccttcttgagtttgtaacagctgctgggattacacatggcatggatgaactatacaaataataaaacgcatgagaaagcccccggaagatcaccttccgggggcttttttattgcgc</sbol:elements>
    <sbol:encoding rdf:resource="http://dx.doi.org/10.1021/bi00822a023"/>
  </sbol:Sequence>
  <sbol:Sequence rdf:about="http://www.async.ece.utah.edu/ECK120033736_sequence">
    <sbol:persistentIdentity rdf:resource="http://www.async.ece.utah.edu/ECK120033736_sequence"/>
    <sbol:displayId>ECK120033736_sequence</sbol:displayId>
    <prov:wasDerivedFrom rdf:resource="http://www.eugenecad.org/parts/ECK120033736_sequence"/>
    <sbol:elements>aacgcatgagaaagcccccggaagatcaccttccgggggcttttttattgcgc</sbol:elements>
    <sbol:encoding rdf:resource="http://dx.doi.org/10.1021/bi00822a023"/>
  </sbol:Sequence>
  <sbol:Sequence rdf:about="http://www.async.ece.utah.edu/pIKERightCassette_4_sequence">
    <sbol:persistentIdentity rdf:resource="http://www.async.ece.utah.edu/pIKERightCassette_4_sequence"/>
    <sbol:displayId>pIKERightCassette_4_sequence</sbol:displayId>
    <prov:wasDerivedFrom rdf:resource="http://www.eugenecad.org/pIKERightCassette_4_sequence"/>
    <sbol:elements>caatacgcaaaccgcctctccccgcgcgttggccgattcattaatgcagctggcacgacaggtttcccgactggaaagcgggcagtgagcgcaacgcaattaatgtgagttagctcactcattaggcaccccaggctttacactttatgcttccggctcgtatgttgtgtggaattgtgagcggataacaatttcacacaaaagaaacgacaatgtccagattagataaaagtaaagtgattaacagcgcattagagctgcttaatgaggtcggaatcgaaggtttaacaacccgtaaactcgcccagaagctaggtgtagagcagcctacattgtattggcatgtaaaaaataagcgggctttgctcgacgccttagccattgagatgttagataggcaccatactcacttttgccctttagaaggggaaagctggcaagattttttacgtaataacgctaaaagttttagatgtgctttactaagtcatcgcgatggagcaaaagtacatttaggtacacggcctacagaaaaacagtatgaaactctcgaaaatcaattagcctttttatgccaacaaggtttttcactagagaatgcattatatgcactcagcgctgtggggcattttactttaggttgcgtattggaagatcaagagcatcaagtcgctaaagaagaaagggaaacacctactactgatagtatgccgccattattacgacaagctatcgaattatttgatcaccaaggtgcagagccagccttcttattcggccttgaattgatcatatgcggattagaaaaacaacttaaatgtgaaagtgggtccgctgcaaacgacgaaaactacgctttagtagcttaataaaaagacgcgagaatgcgtaaaggagaagaacttttcactggagttgtcccaattcttgttgaattagatggtgatgttaatgggcacaaattttctgtcagtggagagggtgaaggtgatgcaacatacggaaaacttacccttaaatttatttgcactactggaaaactacctgttccatggccaacacttgtcactactttcggttatggtgttcaatgctttgcgagatacccagatcatatgaaacagcatgactttttcaagagtgccatgcccgaaggttatgtacaggaaagaactatatttttcaaagatgacgggaactacaagacacgtgctgaagtcaagtttgaaggtgatacccttgttaatagaatcgagttaaaaggtattgattttaaagaagatggaaacattcttggacacaaattggaatacaactataactcacacaatgtatacatcatggcagacaaacaaaagaatggaatcaaagttaacttcaaaattagacacaacattgaagatggaagcgttcaactagcagaccattatcaacaaaatactccaattggcgatggccctgtccttttaccagacaaccattacctgtccacacaatctgccctttcgaaagatcccaacgaaaagagagaccacatggtccttcttgagtttgtaacagctgctgggattacacatggcatggatgaactatacaaataataagcttgctgaggatcctaaagccccgaattttttataaattcggggctttttt</sbol:elements>
    <sbol:encoding rdf:resource="http://dx.doi.org/10.1021/bi00822a023"/>
  </sbol:Sequence>
  <sbol:Sequence rdf:about="http://www.async.ece.utah.edu/www_async_ece_utah_edu_seq_10_8_2013_13_15_50_152_iBioSim">
    <sbol:persistentIdentity rdf:resource="http://www.async.ece.utah.edu/www_async_ece_utah_edu_seq_10_8_2013_13_15_50_152_iBioSim"/>
    <sbol:displayId>www_async_ece_utah_edu_seq_10_8_2013_13_15_50_152_iBioSim</sbol:displayId>
    <prov:wasDerivedFrom rdf:resource="http://www.async.ece.utah.edu#seq_10_8_2013_13_15_50_152_iBioSim"/>
    <sbol:elements>ttttgttatcaataaaaaaggccccccgatttgggaggccttattgttcgtcttattaagctactaaagcgtagttttcgtcgtttgcagcctgcccgctttccagtcgggaaacctgtcgtgccagctgcattaatgaatcggccaacgcgcggggagaggcggtttgcgtattgggcgccagggtggtttttcttttcaccagtgagacgggcaacagctgattgcccttcaccgcctggccctgagagagttgcagcaagcggtccacgctggtttgccccagcaggcgaaaatcctgtttgatggtggttaacggcgggatataacatgagctgtcttcggtatcgtcgtatcccactaccgagatatccgcaccaacgcgcagcccggactcggtaatggcgcgcattgcgcccagcgccatctgatcgttggcaaccagcatcgcagtgggaacgatgccctcattcagcatttgcatggtttgttgaaaaccggacatggcactccagtcgccttcccgttccgctatcggctgaatttgattgcgagtgagatatttatgccagccagccagacgcagacgcgccgagacagaacttaatgggcccgctaacagcgcgatttgctggtgacccaatgcgaccagatgctccacgcccagtcgcgtaccgtcttcatgggagaaaataatactgttgatgggtgtctggtcagagacatcaagaaataacgccggaacattagtgcaggcagcttccacagcaatggcatcctggtcatccagcggatagttaatgatcagcccactgacgcgttgcgcgagaagattgtgcaccgccgctttacaggcttcgacgccgcttcgttctaccatcgacaccaccacgctggcacccagttgatcggcgcgagatttaatcgccgcgacaatttgcgacggcgcgtgcagggccagactggaggtggcaacgccaatcagcaacgactgtttgcccgccagttgttgtgccacgcggttgggaatgtaattcagctccgccatcgccgcttccactttttcccgcgttttcgcagaaacgtggctggcctggttcaccacgcgggaaacggtctgataagagacaccggcatactctgcgacatcgtataacgttactggtttcacattcaccatagtctcttctttcctgctgatgtgctcattataaccgccagtggtatttatgtcaacaccgccagagataatttatcaccgcagatggttatctgtgcatgccaatacgcaaaccgcctctccccgcgcgttggccgattcattaatgcagctggcacgacaggtttcccgactggaaagcgggcagtgagcgcaacgcaattaatgtgagttagctcactcattaggcaccccaggctttacactttatgcttccggctcgtatgttgtgtggaattgtgagcggataacaatttcacacaaaagacgcgagaatgagcacaaaaaagaaaccattaacacaagagcagcttgaggacgcacgtcgccttaaagcaatttatgaaaaaaagaaaaatgaacttggcttatcccaggaatctgtcgcagacaagatggggatggggcagtcaggcgttggtgctttatttaatggcatcaatgcattaaatgcttataacgccgcattgcttgcaaaaattctcaaagttagcgttgaagaatttagcccttcaatcgccagagaaatctacgagatgtatgaagcggttagtatgcagccgtcacttagaagtgagtatgagtaccctgttttttctcatgttcaggcagggatgttctcacctgagcttagaacctttaccaaaggtgatgcggagagatgggtaagcacaaccaaaaaagccagtgattctgcattctggcttgaggttgaaggtaattccatgaccgcaccaacaggctccaagccaagctttcctgacggaatgttaattctcgttgaccctgagcaggctgttgagccaggtgatttctgcatagccagacttgggggtgatgagtttaccttcaagaaactgatcagggatagcggtcaggtgtttttacaaccactaaacccacagtacccaatgatcccatgcaatgagagttgttccgttgtggggaaagttatcgctagtcagtggcctgaagagacgtttggcgctgcaaacgacgaaaactacgctttagtagcttaataaaaagaaacgacaatgcgtaaaggagaagaacttttcactggagttgtcccaattcttgttgaattagatggtgatgttaatgggcacaaattttctgtcagtggagagggtgaaggtgatgcaacatacggaaaacttacccttaaatttatttgcactactggaaaactacctgttccatggccaacacttgtcactactttcggttatggtgttcaatgctttgcgagatacccagatcatatgaaacagcatgactttttcaagagtgccatgcccgaaggttatgtacaggaaagaactatatttttcaaagatgacgggaactacaagacacgtgctgaagtcaagtttgaaggtgatacccttgttaatagaatcgagttaaaaggtattgattttaaagaagatggaaacattcttggacacaaattggaatacaactataactcacacaatgtatacatcatggcagacaaacaaaagaatggaatcaaagttaacttcaaaattagacacaacattgaagatggaagcgttcaactagcagaccattatcaacaaaatactccaattggcgatggccctgtccttttaccagacaaccattacctgtccacacaatctgccctttcgaaagatcccaacgaaaagagagaccacatggtccttcttgagtttgtaacagctgctgggattacacatggcatggatgaactatacaaataataaaacgcatgagaaagcccccggaagatcaccttccgggggcttttttattgcgc</sbol:elements>
    <sbol:encoding rdf:resource="http://dx.doi.org/10.1021/bi00822a023"/>
  </sbol:Sequence>
  <sbol:Sequence rdf:about="http://www.async.ece.utah.edu/pIKELeftCassette_1_sequence">
    <sbol:persistentIdentity rdf:resource="http://www.async.ece.utah.edu/pIKELeftCassette_1_sequence"/>
    <sbol:displayId>pIKELeftCassette_1_sequence</sbol:displayId>
    <prov:wasDerivedFrom rdf:resource="http://www.eugenecad.org/pIKELeftCassette_1_sequence"/>
    <sbol:elements>tccctatcagtgatagagattgacatccctatcagtgatagagatactgagcacaaagacaggaccatggtgaatgtgaaaccagtaacgttatacgatgtcgcagagtatgccggtgtctcttatcagaccgtttcccgcgtggtgaaccaggccagccacgtttctgcgaaaacgcgggaaaaagtggaagcggcgatggcggagctgaattacattcccaaccgcgtggcacaacaactggcgggcaaacagtcgttgctgattggcgttgccacctccagtctggccctgcacgcgccgtcgcaaattgtcgcggcgattaaatctcgcgccgatcaactgggtgccagcgtggtggtgtcgatggtagaacgaagcggcgtcgaagcctgtaaagcggcggtgcacaatcttctcgcgcaacgcgtcagtgggctgatcattaactatccgctggatgaccaggatgccattgctgtggaagctgcctgcactaatgttccggcgttatttcttgatgtctctgaccagacacccatcaacagtattattttctcccatgaagacggtacgcgactgggcgtggagcatctggtcgcattgggtcaccagcaaatcgcgctgttagcgggcccattaagttctgtctcggcgcgtctgcgtctggctggctggcataaatatctcactcgcaatcaaattcagccgatagcggaacgggaaggcgactggagtgccatgtccggttttcaacaaaccatgcaaatgctgaatgagggcatcgttcccactgcgatgctggttgccaacgatcagatggcgctgggcgcaatgcgcgccattaccgagtccgggctgcgcgttggtgcggatatctcggtagtgggatacgacgataccgaagacagctcatgttatatcccgccgttaaccaccatcaaacaggattttcgcctgctggggcaaaccagcgtggaccgcttgctgcaactctctcagggccaggcggtgaagggcaatcagctgttgcccgtctcactggtgaaaagaaaaaccaccctggcgcccaatacgcaaaccgcctctccccgcgcgttggccgattcattaatgcagctggcacgacaggtttcccgactggaaagcgggcaggctgcaaacgacgaaaactacgctttagtagcttaataattcagccaaaaaacttaagaccgccggtcttgtccactaccttgcagtaatgcggtggacaggatcggcggttttcttttctcttctcaa</sbol:elements>
    <sbol:encoding rdf:resource="http://dx.doi.org/10.1021/bi00822a023"/>
  </sbol:Sequence>
  <sbol:Sequence rdf:about="http://www.async.ece.utah.edu/BBa_C0040_sequence">
    <sbol:persistentIdentity rdf:resource="http://www.async.ece.utah.edu/BBa_C0040_sequence"/>
    <sbol:displayId>BBa_C0040_sequence</sbol:displayId>
    <prov:wasDerivedFrom rdf:resource="http://partsregistry.org/part/BBa_C0040_sequence"/>
    <sbol:elements>atgtccagattagataaaagtaaagtgattaacagcgcattagagctgcttaatgaggtcggaatcgaaggtttaacaacccgtaaactcgcccagaagctaggtgtagagcagcctacattgtattggcatgtaaaaaataagcgggctttgctcgacgccttagccattgagatgttagataggcaccatactcacttttgccctttagaaggggaaagctggcaagattttttacgtaataacgctaaaagttttagatgtgctttactaagtcatcgcgatggagcaaaagtacatttaggtacacggcctacagaaaaacagtatgaaactctcgaaaatcaattagcctttttatgccaacaaggtttttcactagagaatgcattatatgcactcagcgctgtggggcattttactttaggttgcgtattggaagatcaagagcatcaagtcgctaaagaagaaagggaaacacctactactgatagtatgccgccattattacgacaagctatcgaattatttgatcaccaaggtgcagagccagccttcttattcggccttgaattgatcatatgcggattagaaaaacaacttaaatgtgaaagtgggtccgctgcaaacgacgaaaactacgctttagtagcttaataa</sbol:elements>
    <sbol:encoding rdf:resource="http://dx.doi.org/10.1021/bi00822a023"/>
  </sbol:Sequence>
  <sbol:Sequence rdf:about="http://www.async.ece.utah.edu/pIKERightCassette_1_sequence">
    <sbol:persistentIdentity rdf:resource="http://www.async.ece.utah.edu/pIKERightCassette_1_sequence"/>
    <sbol:displayId>pIKERightCassette_1_sequence</sbol:displayId>
    <prov:wasDerivedFrom rdf:resource="http://www.eugenecad.org/pIKERightCassette_1_sequence"/>
    <sbol:elements>caatacgcaaaccgcctctccccgcgcgttggccgattcattaatgcagctggcacgacaggtttcccgactggaaagcgggcagtgagcgcaacgcaattaatgtgagttagctcactcattaggcaccccaggctttacactttatgcttccggctcgtatgttgtgtggaattgtgagcggataacaatttcacacaaaagacgcgagaatgtccagattagataaaagtaaagtgattaacagcgcattagagctgcttaatgaggtcggaatcgaaggtttaacaacccgtaaactcgcccagaagctaggtgtagagcagcctacattgtattggcatgtaaaaaataagcgggctttgctcgacgccttagccattgagatgttagataggcaccatactcacttttgccctttagaaggggaaagctggcaagattttttacgtaataacgctaaaagttttagatgtgctttactaagtcatcgcgatggagcaaaagtacatttaggtacacggcctacagaaaaacagtatgaaactctcgaaaatcaattagcctttttatgccaacaaggtttttcactagagaatgcattatatgcactcagcgctgtggggcattttactttaggttgcgtattggaagatcaagagcatcaagtcgctaaagaagaaagggaaacacctactactgatagtatgccgccattattacgacaagctatcgaattatttgatcaccaaggtgcagagccagccttcttattcggccttgaattgatcatatgcggattagaaaaacaacttaaatgtgaaagtgggtccgctgcaaacgacgaaaactacgctttagtagcttaataaaaagaaacgacaatgcgtaaaggagaagaacttttcactggagttgtcccaattcttgttgaattagatggtgatgttaatgggcacaaattttctgtcagtggagagggtgaaggtgatgcaacatacggaaaacttacccttaaatttatttgcactactggaaaactacctgttccatggccaacacttgtcactactttcggttatggtgttcaatgctttgcgagatacccagatcatatgaaacagcatgactttttcaagagtgccatgcccgaaggttatgtacaggaaagaactatatttttcaaagatgacgggaactacaagacacgtgctgaagtcaagtttgaaggtgatacccttgttaatagaatcgagttaaaaggtattgattttaaagaagatggaaacattcttggacacaaattggaatacaactataactcacacaatgtatacatcatggcagacaaacaaaagaatggaatcaaagttaacttcaaaattagacacaacattgaagatggaagcgttcaactagcagaccattatcaacaaaatactccaattggcgatggccctgtccttttaccagacaaccattacctgtccacacaatctgccctttcgaaagatcccaacgaaaagagagaccacatggtccttcttgagtttgtaacagctgctgggattacacatggcatggatgaactatacaaataataaaacgcatgagaaagcccccggaagatcaccttccgggggcttttttattgcgc</sbol:elements>
    <sbol:encoding rdf:resource="http://dx.doi.org/10.1021/bi00822a023"/>
  </sbol:Sequence>
  <sbol:Sequence rdf:about="http://www.async.ece.utah.edu/www_async_ece_utah_edu_seq_10_8_2013_13_9_29_71_iBioSim">
    <sbol:persistentIdentity rdf:resource="http://www.async.ece.utah.edu/www_async_ece_utah_edu_seq_10_8_2013_13_9_29_71_iBioSim"/>
    <sbol:displayId>www_async_ece_utah_edu_seq_10_8_2013_13_9_29_71_iBioSim</sbol:displayId>
    <prov:wasDerivedFrom rdf:resource="http://www.async.ece.utah.edu#seq_10_8_2013_13_9_29_71_iBioSim"/>
    <sbol:elements>ggaccaaaacgaaaaaagacgcttttcagcgtctcttttctggaatttggtaccgagttattaagctactaaagcgtagttttcgtcgtttgcagcctgcccgctttccagtcgggaaacctgtcgtgccagctgcattaatgaatcggccaacgcgcggggagaggcggtttgcgtattgggcgccagggtggtttttcttttcaccagtgagacgggcaacagctgattgcccttcaccgcctggccctgagagagttgcagcaagcggtccacgctggtttgccccagcaggcgaaaatcctgtttgatggtggttaacggcgggatataacatgagctgtcttcggtatcgtcgtatcccactaccgagatatccgcaccaacgcgcagcccggactcggtaatggcgcgcattgcgcccagcgccatctgatcgttggcaaccagcatcgcagtgggaacgatgccctcattcagcatttgcatggtttgttgaaaaccggacatggcactccagtcgccttcccgttccgctatcggctgaatttgattgcgagtgagatatttatgccagccagccagacgcagacgcgccgagacagaacttaatgggcccgctaacagcgcgatttgctggtgacccaatgcgaccagatgctccacgcccagtcgcgtaccgtcttcatgggagaaaataatactgttgatgggtgtctggtcagagacatcaagaaataacgccggaacattagtgcaggcagcttccacagcaatggcatcctggtcatccagcggatagttaatgatcagcccactgacgcgttgcgcgagaagattgtgcaccgccgctttacaggcttcgacgccgcttcgttctaccatcgacaccaccacgctggcacccagttgatcggcgcgagatttaatcgccgcgacaatttgcgacggcgcgtgcagggccagactggaggtggcaacgccaatcagcaacgactgtttgcccgccagttgttgtgccacgcggttgggaatgtaattcagctccgccatcgccgcttccactttttcccgcgttttcgcagaaacgtggctggcctggttcaccacgcgggaaacggtctgataagagacaccggcatactctgcgacatcgtataacgttactggtttcacattcaccattatcccttctttcctgctgatgtgctcattataaccgccagtggtatttatgtcaacaccgccagagataatttatcaccgcagatggttatctgtgcatgccaatacgcaaaccgcctctccccgcgcgttggccgattcattaatgcagctggcacgacaggtttcccgactggaaagcgggcagtgagcgcaacgcaattaatgtgagttagctcactcattaggcaccccaggctttacactttatgcttccggctcgtatgttgtgtggaattgtgagcggataacaatttcacacaaaagaaacgacaatgagcacaaaaaagaaaccattaacacaagagcagcttgaggacgcacgtcgccttaaagcaatttatgaaaaaaagaaaaatgaacttggcttatcccaggaatctgtcgcagacaagatggggatggggcagtcaggcgttggtgctttatttaatggcatcaatgcattaaatgcttataacgccgcattgcttgcaaaaattctcaaagttagcgttgaagaatttagcccttcaatcgccagagaaatctacgagatgtatgaagcggttagtatgcagccgtcacttagaagtgagtatgagtaccctgttttttctcatgttcaggcagggatgttctcacctgagcttagaacctttaccaaaggtgatgcggagagatgggtaagcacaaccaaaaaagccagtgattctgcattctggcttgaggttgaaggtaattccatgaccgcaccaacaggctccaagccaagctttcctgacggaatgttaattctcgttgaccctgagcaggctgttgagccaggtgatttctgcatagccagacttgggggtgatgagtttaccttcaagaaactgatcagggatagcggtcaggtgtttttacaaccactaaacccacagtacccaatgatcccatgcaatgagagttgttccgttgtggggaaagttatcgctagtcagtggcctgaagagacgtttggcgctgcaaacgacgaaaactacgctttagtagcttaataaaaagacgcgagaatgcgtaaaggagaagaacttttcactggagttgtcccaattcttgttgaattagatggtgatgttaatgggcacaaattttctgtcagtggagagggtgaaggtgatgcaacatacggaaaacttacccttaaatttatttgcactactggaaaactacctgttccatggccaacacttgtcactactttcggttatggtgttcaatgctttgcgagatacccagatcatatgaaacagcatgactttttcaagagtgccatgcccgaaggttatgtacaggaaagaactatatttttcaaagatgacgggaactacaagacacgtgctgaagtcaagtttgaaggtgatacccttgttaatagaatcgagttaaaaggtattgattttaaagaagatggaaacattcttggacacaaattggaatacaactataactcacacaatgtatacatcatggcagacaaacaaaagaatggaatcaaagttaacttcaaaattagacacaacattgaagatggaagcgttcaactagcagaccattatcaacaaaatactccaattggcgatggccctgtccttttaccagacaaccattacctgtccacacaatctgccctttcgaaagatcccaacgaaaagagagaccacatggtccttcttgagtttgtaacagctgctgggattacacatggcatggatgaactatacaaataataaaacgcatgagaaagcccccggaagatcaccttccgggggcttttttattgcgc</sbol:elements>
    <sbol:encoding rdf:resource="http://dx.doi.org/10.1021/bi00822a023"/>
  </sbol:Sequence>
  <sbol:Sequence rdf:about="http://www.async.ece.utah.edu/www_async_ece_utah_edu_seq_10_8_2013_12_52_26_531_iBioSim">
    <sbol:persistentIdentity rdf:resource="http://www.async.ece.utah.edu/www_async_ece_utah_edu_seq_10_8_2013_12_52_26_531_iBioSim"/>
    <sbol:displayId>www_async_ece_utah_edu_seq_10_8_2013_12_52_26_531_iBioSim</sbol:displayId>
    <prov:wasDerivedFrom rdf:resource="http://www.async.ece.utah.edu#seq_10_8_2013_12_52_26_531_iBioSim"/>
    <sbol:elements>ttgagaagagaaaagaaaaccgccgatcctgtccaccgcattactgcaaggtagtggacaagaccggcggtcttaagttttttggctgaattattaagctactaaagcgtagttttcgtcgtttgcagcctgcccgctttccagtcgggaaacctgtcgtgccagctgcattaatgaatcggccaacgcgcggggagaggcggtttgcgtattgggcgccagggtggtttttcttttcaccagtgagacgggcaacagctgattgcccttcaccgcctggccctgagagagttgcagcaagcggtccacgctggtttgccccagcaggcgaaaatcctgtttgatggtggttaacggcgggatataacatgagctgtcttcggtatcgtcgtatcccactaccgagatatccgcaccaacgcgcagcccggactcggtaatggcgcgcattgcgcccagcgccatctgatcgttggcaaccagcatcgcagtgggaacgatgccctcattcagcatttgcatggtttgttgaaaaccggacatggcactccagtcgccttcccgttccgctatcggctgaatttgattgcgagtgagatatttatgccagccagccagacgcagacgcgccgagacagaacttaatgggcccgctaacagcgcgatttgctggtgacccaatgcgaccagatgctccacgcccagtcgcgtaccgtcttcatgggagaaaataatactgttgatgggtgtctggtcagagacatcaagaaataacgccggaacattagtgcaggcagcttccacagcaatggcatcctggtcatccagcggatagttaatgatcagcccactgacgcgttgcgcgagaagattgtgcaccgccgctttacaggcttcgacgccgcttcgttctaccatcgacaccaccacgctggcacccagttgatcggcgcgagatttaatcgccgcgacaatttgcgacggcgcgtgcagggccagactggaggtggcaacgccaatcagcaacgactgtttgcccgccagttgttgtgccacgcggttgggaatgtaattcagctccgccatcgccgcttccactttttcccgcgttttcgcagaaacgtggctggcctggttcaccacgcgggaaacggtctgataagagacaccggcatactctgcgacatcgtataacgttactggtttcacattcaccatggtcctgtctttgtgctcagtatctctatcactgatagggatgtcaatctctatcactgatagggacaatacgcaaaccgcctctccccgcgcgttggccgattcattaatgcagctggcacgacaggtttcccgactggaaagcgggcagtgagcgcaacgcaattaatgtgagttagctcactcattaggcaccccaggctttacactttatgcttccggctcgtatgttgtgtggaattgtgagcggataacaatttcacacaaaagacgcgagaatgtccagattagataaaagtaaagtgattaacagcgcattagagctgcttaatgaggtcggaatcgaaggtttaacaacccgtaaactcgcccagaagctaggtgtagagcagcctacattgtattggcatgtaaaaaataagcgggctttgctcgacgccttagccattgagatgttagataggcaccatactcacttttgccctttagaaggggaaagctggcaagattttttacgtaataacgctaaaagttttagatgtgctttactaagtcatcgcgatggagcaaaagtacatttaggtacacggcctacagaaaaacagtatgaaactctcgaaaatcaattagcctttttatgccaacaaggtttttcactagagaatgcattatatgcactcagcgctgtggggcattttactttaggttgcgtattggaagatcaagagcatcaagtcgctaaagaagaaagggaaacacctactactgatagtatgccgccattattacgacaagctatcgaattatttgatcaccaaggtgcagagccagccttcttattcggccttgaattgatcatatgcggattagaaaaacaacttaaatgtgaaagtgggtccgctgcaaacgacgaaaactacgctttagtagcttaataaaaagaaacgacaatgcgtaaaggagaagaacttttcactggagttgtcccaattcttgttgaattagatggtgatgttaatgggcacaaattttctgtcagtggagagggtgaaggtgatgcaacatacggaaaacttacccttaaatttatttgcactactggaaaactacctgttccatggccaacacttgtcactactttcggttatggtgttcaatgctttgcgagatacccagatcatatgaaacagcatgactttttcaagagtgccatgcccgaaggttatgtacaggaaagaactatatttttcaaagatgacgggaactacaagacacgtgctgaagtcaagtttgaaggtgatacccttgttaatagaatcgagttaaaaggtattgattttaaagaagatggaaacattcttggacacaaattggaatacaactataactcacacaatgtatacatcatggcagacaaacaaaagaatggaatcaaagttaacttcaaaattagacacaacattgaagatggaagcgttcaactagcagaccattatcaacaaaatactccaattggcgatggccctgtccttttaccagacaaccattacctgtccacacaatctgccctttcgaaagatcccaacgaaaagagagaccacatggtccttcttgagtttgtaacagctgctgggattacacatggcatggatgaactatacaaataataagcttgctgaggatcctaaagccccgaattttttataaattcggggctttttt</sbol:elements>
    <sbol:encoding rdf:resource="http://dx.doi.org/10.1021/bi00822a023"/>
  </sbol:Sequence>
  <sbol:Sequence rdf:about="http://www.async.ece.utah.edu/www_async_ece_utah_edu_seq_10_8_2013_13_10_10_34_iBioSim">
    <sbol:persistentIdentity rdf:resource="http://www.async.ece.utah.edu/www_async_ece_utah_edu_seq_10_8_2013_13_10_10_34_iBioSim"/>
    <sbol:displayId>www_async_ece_utah_edu_seq_10_8_2013_13_10_10_34_iBioSim</sbol:displayId>
    <prov:wasDerivedFrom rdf:resource="http://www.async.ece.utah.edu#seq_10_8_2013_13_10_10_34_iBioSim"/>
    <sbol:elements>ggaccaaaacgaaaaaagacgcttttcagcgtctcttttctggaatttggtaccgagttattaagctactaaagcgtagttttcgtcgtttgcagcctgcccgctttccagtcgggaaacctgtcgtgccagctgcattaatgaatcggccaacgcgcggggagaggcggtttgcgtattgggcgccagggtggtttttcttttcaccagtgagacgggcaacagctgattgcccttcaccgcctggccctgagagagttgcagcaagcggtccacgctggtttgccccagcaggcgaaaatcctgtttgatggtggttaacggcgggatataacatgagctgtcttcggtatcgtcgtatcccactaccgagatatccgcaccaacgcgcagcccggactcggtaatggcgcgcattgcgcccagcgccatctgatcgttggcaaccagcatcgcagtgggaacgatgccctcattcagcatttgcatggtttgttgaaaaccggacatggcactccagtcgccttcccgttccgctatcggctgaatttgattgcgagtgagatatttatgccagccagccagacgcagacgcgccgagacagaacttaatgggcccgctaacagcgcgatttgctggtgacccaatgcgaccagatgctccacgcccagtcgcgtaccgtcttcatgggagaaaataatactgttgatgggtgtctggtcagagacatcaagaaataacgccggaacattagtgcaggcagcttccacagcaatggcatcctggtcatccagcggatagttaatgatcagcccactgacgcgttgcgcgagaagattgtgcaccgccgctttacaggcttcgacgccgcttcgttctaccatcgacaccaccacgctggcacccagttgatcggcgcgagatttaatcgccgcgacaatttgcgacggcgcgtgcagggccagactggaggtggcaacgccaatcagcaacgactgtttgcccgccagttgttgtgccacgcggttgggaatgtaattcagctccgccatcgccgcttccactttttcccgcgttttcgcagaaacgtggctggcctggttcaccacgcgggaaacggtctgataagagacaccggcatactctgcgacatcgtataacgttactggtttcacattcaccattatcccttctttcctgctgatgtgctcattataaccgccagtggtatttatgtcaacaccgccagagataatttatcaccgcagatggttatctgtgcatgccaatacgcaaaccgcctctccccgcgcgttggccgattcattaatgcagctggcacgacaggtttcccgactggaaagcgggcagtgagcgcaacgcaattaatgtgagttagctcactcattaggcaccccaggctttacactttatgcttccggctcgtatgttgtgtggaattgtgagcggataacaatttcacacaaaagaaacgacaatgagcacaaaaaagaaaccattaacacaagagcagcttgaggacgcacgtcgccttaaagcaatttatgaaaaaaagaaaaatgaacttggcttatcccaggaatctgtcgcagacaagatggggatggggcagtcaggcgttggtgctttatttaatggcatcaatgcattaaatgcttataacgccgcattgcttgcaaaaattctcaaagttagcgttgaagaatttagcccttcaatcgccagagaaatctacgagatgtatgaagcggttagtatgcagccgtcacttagaagtgagtatgagtaccctgttttttctcatgttcaggcagggatgttctcacctgagcttagaacctttaccaaaggtgatgcggagagatgggtaagcacaaccaaaaaagccagtgattctgcattctggcttgaggttgaaggtaattccatgaccgcaccaacaggctccaagccaagctttcctgacggaatgttaattctcgttgaccctgagcaggctgttgagccaggtgatttctgcatagccagacttgggggtgatgagtttaccttcaagaaactgatcagggatagcggtcaggtgtttttacaaccactaaacccacagtacccaatgatcccatgcaatgagagttgttccgttgtggggaaagttatcgctagtcagtggcctgaagagacgtttggcgctgcaaacgacgaaaactacgctttagtagcttaataaaaagacgcgagaatgcgtaaaggagaagaacttttcactggagttgtcccaattcttgttgaattagatggtgatgttaatgggcacaaattttctgtcagtggagagggtgaaggtgatgcaacatacggaaaacttacccttaaatttatttgcactactggaaaactacctgttccatggccaacacttgtcactactttcggttatggtgttcaatgctttgcgagatacccagatcatatgaaacagcatgactttttcaagagtgccatgcccgaaggttatgtacaggaaagaactatatttttcaaagatgacgggaactacaagacacgtgctgaagtcaagtttgaaggtgatacccttgttaatagaatcgagttaaaaggtattgattttaaagaagatggaaacattcttggacacaaattggaatacaactataactcacacaatgtatacatcatggcagacaaacaaaagaatggaatcaaagttaacttcaaaattagacacaacattgaagatggaagcgttcaactagcagaccattatcaacaaaatactccaattggcgatggccctgtccttttaccagacaaccattacctgtccacacaatctgccctttcgaaagatcccaacgaaaagagagaccacatggtccttcttgagtttgtaacagctgctgggattacacatggcatggatgaactatacaaataataagcttgctgaggatcctaaagccccgaattttttataaattcggggctttttt</sbol:elements>
    <sbol:encoding rdf:resource="http://dx.doi.org/10.1021/bi00822a023"/>
  </sbol:Sequence>
  <sbol:Sequence rdf:about="http://www.async.ece.utah.edu/pTAKRightCassette_3_sequence">
    <sbol:persistentIdentity rdf:resource="http://www.async.ece.utah.edu/pTAKRightCassette_3_sequence"/>
    <sbol:displayId>pTAKRightCassette_3_sequence</sbol:displayId>
    <prov:wasDerivedFrom rdf:resource="http://www.eugenecad.org/pTAKRightCassette_3_sequence"/>
    <sbol:elements>caatacgcaaaccgcctctccccgcgcgttggccgattcattaatgcagctggcacgacaggtttcccgactggaaagcgggcagtgagcgcaacgcaattaatgtgagttagctcactcattaggcaccccaggctttacactttatgcttccggctcgtatgttgtgtggaattgtgagcggataacaatttcacacaaaagaaacgacaatgagcacaaaaaagaaaccattaacacaagagcagcttgaggacgcacgtcgccttaaagcaatttatgaaaaaaagaaaaatgaacttggcttatcccaggaatctgtcgcagacaagatggggatggggcagtcaggcgttggtgctttatttaatggcatcaatgcattaaatgcttataacgccgcattgcttgcaaaaattctcaaagttagcgttgaagaatttagcccttcaatcgccagagaaatctacgagatgtatgaagcggttagtatgcagccgtcacttagaagtgagtatgagtaccctgttttttctcatgttcaggcagggatgttctcacctgagcttagaacctttaccaaaggtgatgcggagagatgggtaagcacaaccaaaaaagccagtgattctgcattctggcttgaggttgaaggtaattccatgaccgcaccaacaggctccaagccaagctttcctgacggaatgttaattctcgttgaccctgagcaggctgttgagccaggtgatttctgcatagccagacttgggggtgatgagtttaccttcaagaaactgatcagggatagcggtcaggtgtttttacaaccactaaacccacagtacccaatgatcccatgcaatgagagttgttccgttgtggggaaagttatcgctagtcagtggcctgaagagacgtttggcgctgcaaacgacgaaaactacgctttagtagcttaataaaaagacgcgagaatgcgtaaaggagaagaacttttcactggagttgtcccaattcttgttgaattagatggtgatgttaatgggcacaaattttctgtcagtggagagggtgaaggtgatgcaacatacggaaaacttacccttaaatttatttgcactactggaaaactacctgttccatggccaacacttgtcactactttcggttatggtgttcaatgctttgcgagatacccagatcatatgaaacagcatgactttttcaagagtgccatgcccgaaggttatgtacaggaaagaactatatttttcaaagatgacgggaactacaagacacgtgctgaagtcaagtttgaaggtgatacccttgttaatagaatcgagttaaaaggtattgattttaaagaagatggaaacattcttggacacaaattggaatacaactataactcacacaatgtatacatcatggcagacaaacaaaagaatggaatcaaagttaacttcaaaattagacacaacattgaagatggaagcgttcaactagcagaccattatcaacaaaatactccaattggcgatggccctgtccttttaccagacaaccattacctgtccacacaatctgccctttcgaaagatcccaacgaaaagagagaccacatggtccttcttgagtttgtaacagctgctgggattacacatggcatggatgaactatacaaataataaaacgcatgagaaagcccccggaagatcaccttccgggggcttttttattgcgc</sbol:elements>
    <sbol:encoding rdf:resource="http://dx.doi.org/10.1021/bi00822a023"/>
  </sbol:Sequence>
  <sbol:Sequence rdf:about="http://www.async.ece.utah.edu/pTAKRightCassette_4_sequence">
    <sbol:persistentIdentity rdf:resource="http://www.async.ece.utah.edu/pTAKRightCassette_4_sequence"/>
    <sbol:displayId>pTAKRightCassette_4_sequence</sbol:displayId>
    <prov:wasDerivedFrom rdf:resource="http://www.eugenecad.org/pTAKRightCassette_4_sequence"/>
    <sbol:elements>caatacgcaaaccgcctctccccgcgcgttggccgattcattaatgcagctggcacgacaggtttcccgactggaaagcgggcagtgagcgcaacgcaattaatgtgagttagctcactcattaggcaccccaggctttacactttatgcttccggctcgtatgttgtgtggaattgtgagcggataacaatttcacacaaaagaaacgacaatgagcacaaaaaagaaaccattaacacaagagcagcttgaggacgcacgtcgccttaaagcaatttatgaaaaaaagaaaaatgaacttggcttatcccaggaatctgtcgcagacaagatggggatggggcagtcaggcgttggtgctttatttaatggcatcaatgcattaaatgcttataacgccgcattgcttgcaaaaattctcaaagttagcgttgaagaatttagcccttcaatcgccagagaaatctacgagatgtatgaagcggttagtatgcagccgtcacttagaagtgagtatgagtaccctgttttttctcatgttcaggcagggatgttctcacctgagcttagaacctttaccaaaggtgatgcggagagatgggtaagcacaaccaaaaaagccagtgattctgcattctggcttgaggttgaaggtaattccatgaccgcaccaacaggctccaagccaagctttcctgacggaatgttaattctcgttgaccctgagcaggctgttgagccaggtgatttctgcatagccagacttgggggtgatgagtttaccttcaagaaactgatcagggatagcggtcaggtgtttttacaaccactaaacccacagtacccaatgatcccatgcaatgagagttgttccgttgtggggaaagttatcgctagtcagtggcctgaagagacgtttggcgctgcaaacgacgaaaactacgctttagtagcttaataaaaagacgcgagaatgcgtaaaggagaagaacttttcactggagttgtcccaattcttgttgaattagatggtgatgttaatgggcacaaattttctgtcagtggagagggtgaaggtgatgcaacatacggaaaacttacccttaaatttatttgcactactggaaaactacctgttccatggccaacacttgtcactactttcggttatggtgttcaatgctttgcgagatacccagatcatatgaaacagcatgactttttcaagagtgccatgcccgaaggttatgtacaggaaagaactatatttttcaaagatgacgggaactacaagacacgtgctgaagtcaagtttgaaggtgatacccttgttaatagaatcgagttaaaaggtattgattttaaagaagatggaaacattcttggacacaaattggaatacaactataactcacacaatgtatacatcatggcagacaaacaaaagaatggaatcaaagttaacttcaaaattagacacaacattgaagatggaagcgttcaactagcagaccattatcaacaaaatactccaattggcgatggccctgtccttttaccagacaaccattacctgtccacacaatctgccctttcgaaagatcccaacgaaaagagagaccacatggtccttcttgagtttgtaacagctgctgggattacacatggcatggatgaactatacaaataataagcttgctgaggatcctaaagccccgaattttttataaattcggggctttttt</sbol:elements>
    <sbol:encoding rdf:resource="http://dx.doi.org/10.1021/bi00822a023"/>
  </sbol:Sequence>
  <sbol:Sequence rdf:about="http://www.async.ece.utah.edu/BBa_J61130_BBa_C0040_sequence">
    <sbol:persistentIdentity rdf:resource="http://www.async.ece.utah.edu/BBa_J61130_BBa_C0040_sequence"/>
    <sbol:displayId>BBa_J61130_BBa_C0040_sequence</sbol:displayId>
    <prov:wasDerivedFrom rdf:resource="http://www.eugenecad.org/device/BBa_J61130_BBa_C0040_sequence"/>
    <sbol:elements>aaagaaacgacaatgtccagattagataaaagtaaagtgattaacagcgcattagagctgcttaatgaggtcggaatcgaaggtttaacaacccgtaaactcgcccagaagctaggtgtagagcagcctacattgtattggcatgtaaaaaataagcgggctttgctcgacgccttagccattgagatgttagataggcaccatactcacttttgccctttagaaggggaaagctggcaagattttttacgtaataacgctaaaagttttagatgtgctttactaagtcatcgcgatggagcaaaagtacatttaggtacacggcctacagaaaaacagtatgaaactctcgaaaatcaattagcctttttatgccaacaaggtttttcactagagaatgcattatatgcactcagcgctgtggggcattttactttaggttgcgtattggaagatcaagagcatcaagtcgctaaagaagaaagggaaacacctactactgatagtatgccgccattattacgacaagctatcgaattatttgatcaccaaggtgcagagccagccttcttattcggccttgaattgatcatatgcggattagaaaaacaacttaaatgtgaaagtgggtccgctgcaaacgacgaaaactacgctttagtagcttaataa</sbol:elements>
    <sbol:encoding rdf:resource="http://dx.doi.org/10.1021/bi00822a023"/>
  </sbol:Sequence>
  <sbol:Sequence rdf:about="http://www.async.ece.utah.edu/www_async_ece_utah_edu_seq_10_8_2013_12_50_43_911_iBioSim">
    <sbol:persistentIdentity rdf:resource="http://www.async.ece.utah.edu/www_async_ece_utah_edu_seq_10_8_2013_12_50_43_911_iBioSim"/>
    <sbol:displayId>www_async_ece_utah_edu_seq_10_8_2013_12_50_43_911_iBioSim</sbol:displayId>
    <prov:wasDerivedFrom rdf:resource="http://www.async.ece.utah.edu#seq_10_8_2013_12_50_43_911_iBioSim"/>
    <sbol:elements>ggaccaaaacgaaaaaagacgcttttcagcgtctcttttctggaatttggtaccgagttattaagctactaaagcgtagttttcgtcgtttgcagcctgcccgctttccagtcgggaaacctgtcgtgccagctgcattaatgaatcggccaacgcgcggggagaggcggtttgcgtattgggcgccagggtggtttttcttttcaccagtgagacgggcaacagctgattgcccttcaccgcctggccctgagagagttgcagcaagcggtccacgctggtttgccccagcaggcgaaaatcctgtttgatggtggttaacggcgggatataacatgagctgtcttcggtatcgtcgtatcccactaccgagatatccgcaccaacgcgcagcccggactcggtaatggcgcgcattgcgcccagcgccatctgatcgttggcaaccagcatcgcagtgggaacgatgccctcattcagcatttgcatggtttgttgaaaaccggacatggcactccagtcgccttcccgttccgctatcggctgaatttgattgcgagtgagatatttatgccagccagccagacgcagacgcgccgagacagaacttaatgggcccgctaacagcgcgatttgctggtgacccaatgcgaccagatgctccacgcccagtcgcgtaccgtcttcatgggagaaaataatactgttgatgggtgtctggtcagagacatcaagaaataacgccggaacattagtgcaggcagcttccacagcaatggcatcctggtcatccagcggatagttaatgatcagcccactgacgcgttgcgcgagaagattgtgcaccgccgctttacaggcttcgacgccgcttcgttctaccatcgacaccaccacgctggcacccagttgatcggcgcgagatttaatcgccgcgacaatttgcgacggcgcgtgcagggccagactggaggtggcaacgccaatcagcaacgactgtttgcccgccagttgttgtgccacgcggttgggaatgtaattcagctccgccatcgccgcttccactttttcccgcgttttcgcagaaacgtggctggcctggttcaccacgcgggaaacggtctgataagagacaccggcatactctgcgacatcgtataacgttactggtttcacattcaccattatcccttctttgtgctcagtatctctatcactgatagggatgtcaatctctatcactgatagggacaatacgcaaaccgcctctccccgcgcgttggccgattcattaatgcagctggcacgacaggtttcccgactggaaagcgggcagtgagcgcaacgcaattaatgtgagttagctcactcattaggcaccccaggctttacactttatgcttccggctcgtatgttgtgtggaattgtgagcggataacaatttcacacaaaagaaacgacaatgtccagattagataaaagtaaagtgattaacagcgcattagagctgcttaatgaggtcggaatcgaaggtttaacaacccgtaaactcgcccagaagctaggtgtagagcagcctacattgtattggcatgtaaaaaataagcgggctttgctcgacgccttagccattgagatgttagataggcaccatactcacttttgccctttagaaggggaaagctggcaagattttttacgtaataacgctaaaagttttagatgtgctttactaagtcatcgcgatggagcaaaagtacatttaggtacacggcctacagaaaaacagtatgaaactctcgaaaatcaattagcctttttatgccaacaaggtttttcactagagaatgcattatatgcactcagcgctgtggggcattttactttaggttgcgtattggaagatcaagagcatcaagtcgctaaagaagaaagggaaacacctactactgatagtatgccgccattattacgacaagctatcgaattatttgatcaccaaggtgcagagccagccttcttattcggccttgaattgatcatatgcggattagaaaaacaacttaaatgtgaaagtgggtccgctgcaaacgacgaaaactacgctttagtagcttaataaaaagacgcgagaatgcgtaaaggagaagaacttttcactggagttgtcccaattcttgttgaattagatggtgatgttaatgggcacaaattttctgtcagtggagagggtgaaggtgatgcaacatacggaaaacttacccttaaatttatttgcactactggaaaactacctgttccatggccaacacttgtcactactttcggttatggtgttcaatgctttgcgagatacccagatcatatgaaacagcatgactttttcaagagtgccatgcccgaaggttatgtacaggaaagaactatatttttcaaagatgacgggaactacaagacacgtgctgaagtcaagtttgaaggtgatacccttgttaatagaatcgagttaaaaggtattgattttaaagaagatggaaacattcttggacacaaattggaatacaactataactcacacaatgtatacatcatggcagacaaacaaaagaatggaatcaaagttaacttcaaaattagacacaacattgaagatggaagcgttcaactagcagaccattatcaacaaaatactccaattggcgatggccctgtccttttaccagacaaccattacctgtccacacaatctgccctttcgaaagatcccaacgaaaagagagaccacatggtccttcttgagtttgtaacagctgctgggattacacatggcatggatgaactatacaaataataaaacgcatgagaaagcccccggaagatcaccttccgggggcttttttattgcgc</sbol:elements>
    <sbol:encoding rdf:resource="http://dx.doi.org/10.1021/bi00822a023"/>
  </sbol:Sequence>
  <sbol:Sequence rdf:about="http://www.async.ece.utah.edu/BBa_C0012_sequence">
    <sbol:persistentIdentity rdf:resource="http://www.async.ece.utah.edu/BBa_C0012_sequence"/>
    <sbol:displayId>BBa_C0012_sequence</sbol:displayId>
    <prov:wasDerivedFrom rdf:resource="http://partsregistry.org/part/BBa_C0012_sequence"/>
    <sbol:elements>atggtgaatgtgaaaccagtaacgttatacgatgtcgcagagtatgccggtgtctcttatcagaccgtttcccgcgtggtgaaccaggccagccacgtttctgcgaaaacgcgggaaaaagtggaagcggcgatggcggagctgaattacattcccaaccgcgtggcacaacaactggcgggcaaacagtcgttgctgattggcgttgccacctccagtctggccctgcacgcgccgtcgcaaattgtcgcggcgattaaatctcgcgccgatcaactgggtgccagcgtggtggtgtcgatggtagaacgaagcggcgtcgaagcctgtaaagcggcggtgcacaatcttctcgcgcaacgcgtcagtgggctgatcattaactatccgctggatgaccaggatgccattgctgtggaagctgcctgcactaatgttccggcgttatttcttgatgtctctgaccagacacccatcaacagtattattttctcccatgaagacggtacgcgactgggcgtggagcatctggtcgcattgggtcaccagcaaatcgcgctgttagcgggcccattaagttctgtctcggcgcgtctgcgtctggctggctggcataaatatctcactcgcaatcaaattcagccgatagcggaacgggaaggcgactggagtgccatgtccggttttcaacaaaccatgcaaatgctgaatgagggcatcgttcccactgcgatgctggttgccaacgatcagatggcgctgggcgcaatgcgcgccattaccgagtccgggctgcgcgttggtgcggatatctcggtagtgggatacgacgataccgaagacagctcatgttatatcccgccgttaaccaccatcaaacaggattttcgcctgctggggcaaaccagcgtggaccgcttgctgcaactctctcagggccaggcggtgaagggcaatcagctgttgcccgtctcactggtgaaaagaaaaaccaccctggcgcccaatacgcaaaccgcctctccccgcgcgttggccgattcattaatgcagctggcacgacaggtttcccgactggaaagcgggcaggctgcaaacgacgaaaactacgctttagtagcttaataa</sbol:elements>
    <sbol:encoding rdf:resource="http://dx.doi.org/10.1021/bi00822a023"/>
  </sbol:Sequence>
  <sbol:Sequence rdf:about="http://www.async.ece.utah.edu/pIKELeftCassette_4_sequence">
    <sbol:persistentIdentity rdf:resource="http://www.async.ece.utah.edu/pIKELeftCassette_4_sequence"/>
    <sbol:displayId>pIKELeftCassette_4_sequence</sbol:displayId>
    <prov:wasDerivedFrom rdf:resource="http://www.eugenecad.org/pIKELeftCassette_4_sequence"/>
    <sbol:elements>tccctatcagtgatagagattgacatccctatcagtgatagagatactgagcacaaagaagggataatggtgaatgtgaaaccagtaacgttatacgatgtcgcagagtatgccggtgtctcttatcagaccgtttcccgcgtggtgaaccaggccagccacgtttctgcgaaaacgcgggaaaaagtggaagcggcgatggcggagctgaattacattcccaaccgcgtggcacaacaactggcgggcaaacagtcgttgctgattggcgttgccacctccagtctggccctgcacgcgccgtcgcaaattgtcgcggcgattaaatctcgcgccgatcaactgggtgccagcgtggtggtgtcgatggtagaacgaagcggcgtcgaagcctgtaaagcggcggtgcacaatcttctcgcgcaacgcgtcagtgggctgatcattaactatccgctggatgaccaggatgccattgctgtggaagctgcctgcactaatgttccggcgttatttcttgatgtctctgaccagacacccatcaacagtattattttctcccatgaagacggtacgcgactgggcgtggagcatctggtcgcattgggtcaccagcaaatcgcgctgttagcgggcccattaagttctgtctcggcgcgtctgcgtctggctggctggcataaatatctcactcgcaatcaaattcagccgatagcggaacgggaaggcgactggagtgccatgtccggttttcaacaaaccatgcaaatgctgaatgagggcatcgttcccactgcgatgctggttgccaacgatcagatggcgctgggcgcaatgcgcgccattaccgagtccgggctgcgcgttggtgcggatatctcggtagtgggatacgacgataccgaagacagctcatgttatatcccgccgttaaccaccatcaaacaggattttcgcctgctggggcaaaccagcgtggaccgcttgctgcaactctctcagggccaggcggtgaagggcaatcagctgttgcccgtctcactggtgaaaagaaaaaccaccctggcgcccaatacgcaaaccgcctctccccgcgcgttggccgattcattaatgcagctggcacgacaggtttcccgactggaaagcgggcaggctgcaaacgacgaaaactacgctttagtagcttaataactcggtaccaaattccagaaaagagacgctgaaaagcgtcttttttcgttttggtcc</sbol:elements>
    <sbol:encoding rdf:resource="http://dx.doi.org/10.1021/bi00822a023"/>
  </sbol:Sequence>
  <sbol:Sequence rdf:about="http://www.async.ece.utah.edu/BBa_J61101_BBa_C0012_sequence">
    <sbol:persistentIdentity rdf:resource="http://www.async.ece.utah.edu/BBa_J61101_BBa_C0012_sequence"/>
    <sbol:displayId>BBa_J61101_BBa_C0012_sequence</sbol:displayId>
    <prov:wasDerivedFrom rdf:resource="http://www.eugenecad.org/device/BBa_J61101_BBa_C0012_sequence"/>
    <sbol:elements>aaagacaggaccatggtgaatgtgaaaccagtaacgttatacgatgtcgcagagtatgccggtgtctcttatcagaccgtttcccgcgtggtgaaccaggccagccacgtttctgcgaaaacgcgggaaaaagtggaagcggcgatggcggagctgaattacattcccaaccgcgtggcacaacaactggcgggcaaacagtcgttgctgattggcgttgccacctccagtctggccctgcacgcgccgtcgcaaattgtcgcggcgattaaatctcgcgccgatcaactgggtgccagcgtggtggtgtcgatggtagaacgaagcggcgtcgaagcctgtaaagcggcggtgcacaatcttctcgcgcaacgcgtcagtgggctgatcattaactatccgctggatgaccaggatgccattgctgtggaagctgcctgcactaatgttccggcgttatttcttgatgtctctgaccagacacccatcaacagtattattttctcccatgaagacggtacgcgactgggcgtggagcatctggtcgcattgggtcaccagcaaatcgcgctgttagcgggcccattaagttctgtctcggcgcgtctgcgtctggctggctggcataaatatctcactcgcaatcaaattcagccgatagcggaacgggaaggcgactggagtgccatgtccggttttcaacaaaccatgcaaatgctgaatgagggcatcgttcccactgcgatgctggttgccaacgatcagatggcgctgggcgcaatgcgcgccattaccgagtccgggctgcgcgttggtgcggatatctcggtagtgggatacgacgataccgaagacagctcatgttatatcccgccgttaaccaccatcaaacaggattttcgcctgctggggcaaaccagcgtggaccgcttgctgcaactctctcagggccaggcggtgaagggcaatcagctgttgcccgtctcactggtgaaaagaaaaaccaccctggcgcccaatacgcaaaccgcctctccccgcgcgttggccgattcattaatgcagctggcacgacaggtttcccgactggaaagcgggcaggctgcaaacgacgaaaactacgctttagtagcttaataa</sbol:elements>
    <sbol:encoding rdf:resource="http://dx.doi.org/10.1021/bi00822a023"/>
  </sbol:Sequence>
  <sbol:Sequence rdf:about="http://www.async.ece.utah.edu/www_async_ece_utah_edu_seq_10_8_2013_12_58_50_979_iBioSim">
    <sbol:persistentIdentity rdf:resource="http://www.async.ece.utah.edu/www_async_ece_utah_edu_seq_10_8_2013_12_58_50_979_iBioSim"/>
    <sbol:displayId>www_async_ece_utah_edu_seq_10_8_2013_12_58_50_979_iBioSim</sbol:displayId>
    <prov:wasDerivedFrom rdf:resource="http://www.async.ece.utah.edu#seq_10_8_2013_12_58_50_979_iBioSim"/>
    <sbol:elements>cctttggtcgaaaaaaaaagcccgcactgtcaggtgcgggcttttttctgtgtttccttattaagctactaaagcgtagttttcgtcgtttgcagcctgcccgctttccagtcgggaaacctgtcgtgccagctgcattaatgaatcggccaacgcgcggggagaggcggtttgcgtattgggcgccagggtggtttttcttttcaccagtgagacgggcaacagctgattgcccttcaccgcctggccctgagagagttgcagcaagcggtccacgctggtttgccccagcaggcgaaaatcctgtttgatggtggttaacggcgggatataacatgagctgtcttcggtatcgtcgtatcccactaccgagatatccgcaccaacgcgcagcccggactcggtaatggcgcgcattgcgcccagcgccatctgatcgttggcaaccagcatcgcagtgggaacgatgccctcattcagcatttgcatggtttgttgaaaaccggacatggcactccagtcgccttcccgttccgctatcggctgaatttgattgcgagtgagatatttatgccagccagccagacgcagacgcgccgagacagaacttaatgggcccgctaacagcgcgatttgctggtgacccaatgcgaccagatgctccacgcccagtcgcgtaccgtcttcatgggagaaaataatactgttgatgggtgtctggtcagagacatcaagaaataacgccggaacattagtgcaggcagcttccacagcaatggcatcctggtcatccagcggatagttaatgatcagcccactgacgcgttgcgcgagaagattgtgcaccgccgctttacaggcttcgacgccgcttcgttctaccatcgacaccaccacgctggcacccagttgatcggcgcgagatttaatcgccgcgacaatttgcgacggcgcgtgcagggccagactggaggtggcaacgccaatcagcaacgactgtttgcccgccagttgttgtgccacgcggttgggaatgtaattcagctccgccatcgccgcttccactttttcccgcgttttcgcagaaacgtggctggcctggttcaccacgcgggaaacggtctgataagagacaccggcatactctgcgacatcgtataacgttactggtttcacattcaccattgtcccttctttgtgctcagtatctctatcactgatagggatgtcaatctctatcactgatagggacaatacgcaaaccgcctctccccgcgcgttggccgattcattaatgcagctggcacgacaggtttcccgactggaaagcgggcagtgagcgcaacgcaattaatgtgagttagctcactcattaggcaccccaggctttacactttatgcttccggctcgtatgttgtgtggaattgtgagcggataacaatttcacacaaaagacgcgagaatgtccagattagataaaagtaaagtgattaacagcgcattagagctgcttaatgaggtcggaatcgaaggtttaacaacccgtaaactcgcccagaagctaggtgtagagcagcctacattgtattggcatgtaaaaaataagcgggctttgctcgacgccttagccattgagatgttagataggcaccatactcacttttgccctttagaaggggaaagctggcaagattttttacgtaataacgctaaaagttttagatgtgctttactaagtcatcgcgatggagcaaaagtacatttaggtacacggcctacagaaaaacagtatgaaactctcgaaaatcaattagcctttttatgccaacaaggtttttcactagagaatgcattatatgcactcagcgctgtggggcattttactttaggttgcgtattggaagatcaagagcatcaagtcgctaaagaagaaagggaaacacctactactgatagtatgccgccattattacgacaagctatcgaattatttgatcaccaaggtgcagagccagccttcttattcggccttgaattgatcatatgcggattagaaaaacaacttaaatgtgaaagtgggtccgctgcaaacgacgaaaactacgctttagtagcttaataaaaagaaacgacaatgcgtaaaggagaagaacttttcactggagttgtcccaattcttgttgaattagatggtgatgttaatgggcacaaattttctgtcagtggagagggtgaaggtgatgcaacatacggaaaacttacccttaaatttatttgcactactggaaaactacctgttccatggccaacacttgtcactactttcggttatggtgttcaatgctttgcgagatacccagatcatatgaaacagcatgactttttcaagagtgccatgcccgaaggttatgtacaggaaagaactatatttttcaaagatgacgggaactacaagacacgtgctgaagtcaagtttgaaggtgatacccttgttaatagaatcgagttaaaaggtattgattttaaagaagatggaaacattcttggacacaaattggaatacaactataactcacacaatgtatacatcatggcagacaaacaaaagaatggaatcaaagttaacttcaaaattagacacaacattgaagatggaagcgttcaactagcagaccattatcaacaaaatactccaattggcgatggccctgtccttttaccagacaaccattacctgtccacacaatctgccctttcgaaagatcccaacgaaaagagagaccacatggtccttcttgagtttgtaacagctgctgggattacacatggcatggatgaactatacaaataataaaacgcatgagaaagcccccggaagatcaccttccgggggcttttttattgcgc</sbol:elements>
    <sbol:encoding rdf:resource="http://dx.doi.org/10.1021/bi00822a023"/>
  </sbol:Sequence>
  <sbol:Sequence rdf:about="http://www.async.ece.utah.edu/www_async_ece_utah_edu_seq_10_8_2013_13_10_29_767_iBioSim">
    <sbol:persistentIdentity rdf:resource="http://www.async.ece.utah.edu/www_async_ece_utah_edu_seq_10_8_2013_13_10_29_767_iBioSim"/>
    <sbol:displayId>www_async_ece_utah_edu_seq_10_8_2013_13_10_29_767_iBioSim</sbol:displayId>
    <prov:wasDerivedFrom rdf:resource="http://www.async.ece.utah.edu#seq_10_8_2013_13_10_29_767_iBioSim"/>
    <sbol:elements>ttgagaagagaaaagaaaaccgccgatcctgtccaccgcattactgcaaggtagtggacaagaccggcggtcttaagttttttggctgaattattaagctactaaagcgtagttttcgtcgtttgcagcctgcccgctttccagtcgggaaacctgtcgtgccagctgcattaatgaatcggccaacgcgcggggagaggcggtttgcgtattgggcgccagggtggtttttcttttcaccagtgagacgggcaacagctgattgcccttcaccgcctggccctgagagagttgcagcaagcggtccacgctggtttgccccagcaggcgaaaatcctgtttgatggtggttaacggcgggatataacatgagctgtcttcggtatcgtcgtatcccactaccgagatatccgcaccaacgcgcagcccggactcggtaatggcgcgcattgcgcccagcgccatctgatcgttggcaaccagcatcgcagtgggaacgatgccctcattcagcatttgcatggtttgttgaaaaccggacatggcactccagtcgccttcccgttccgctatcggctgaatttgattgcgagtgagatatttatgccagccagccagacgcagacgcgccgagacagaacttaatgggcccgctaacagcgcgatttgctggtgacccaatgcgaccagatgctccacgcccagtcgcgtaccgtcttcatgggagaaaataatactgttgatgggtgtctggtcagagacatcaagaaataacgccggaacattagtgcaggcagcttccacagcaatggcatcctggtcatccagcggatagttaatgatcagcccactgacgcgttgcgcgagaagattgtgcaccgccgctttacaggcttcgacgccgcttcgttctaccatcgacaccaccacgctggcacccagttgatcggcgcgagatttaatcgccgcgacaatttgcgacggcgcgtgcagggccagactggaggtggcaacgccaatcagcaacgactgtttgcccgccagttgttgtgccacgcggttgggaatgtaattcagctccgccatcgccgcttccactttttcccgcgttttcgcagaaacgtggctggcctggttcaccacgcgggaaacggtctgataagagacaccggcatactctgcgacatcgtataacgttactggtttcacattcaccatggtcctgtctttcctgctgatgtgctcattataaccgccagtggtatttatgtcaacaccgccagagataatttatcaccgcagatggttatctgtgcatgccaatacgcaaaccgcctctccccgcgcgttggccgattcattaatgcagctggcacgacaggtttcccgactggaaagcgggcagtgagcgcaacgcaattaatgtgagttagctcactcattaggcaccccaggctttacactttatgcttccggctcgtatgttgtgtggaattgtgagcggataacaatttcacacaaaagacgcgagaatgagcacaaaaaagaaaccattaacacaagagcagcttgaggacgcacgtcgccttaaagcaatttatgaaaaaaagaaaaatgaacttggcttatcccaggaatctgtcgcagacaagatggggatggggcagtcaggcgttggtgctttatttaatggcatcaatgcattaaatgcttataacgccgcattgcttgcaaaaattctcaaagttagcgttgaagaatttagcccttcaatcgccagagaaatctacgagatgtatgaagcggttagtatgcagccgtcacttagaagtgagtatgagtaccctgttttttctcatgttcaggcagggatgttctcacctgagcttagaacctttaccaaaggtgatgcggagagatgggtaagcacaaccaaaaaagccagtgattctgcattctggcttgaggttgaaggtaattccatgaccgcaccaacaggctccaagccaagctttcctgacggaatgttaattctcgttgaccctgagcaggctgttgagccaggtgatttctgcatagccagacttgggggtgatgagtttaccttcaagaaactgatcagggatagcggtcaggtgtttttacaaccactaaacccacagtacccaatgatcccatgcaatgagagttgttccgttgtggggaaagttatcgctagtcagtggcctgaagagacgtttggcgctgcaaacgacgaaaactacgctttagtagcttaataaaaagaaacgacaatgcgtaaaggagaagaacttttcactggagttgtcccaattcttgttgaattagatggtgatgttaatgggcacaaattttctgtcagtggagagggtgaaggtgatgcaacatacggaaaacttacccttaaatttatttgcactactggaaaactacctgttccatggccaacacttgtcactactttcggttatggtgttcaatgctttgcgagatacccagatcatatgaaacagcatgactttttcaagagtgccatgcccgaaggttatgtacaggaaagaactatatttttcaaagatgacgggaactacaagacacgtgctgaagtcaagtttgaaggtgatacccttgttaatagaatcgagttaaaaggtattgattttaaagaagatggaaacattcttggacacaaattggaatacaactataactcacacaatgtatacatcatggcagacaaacaaaagaatggaatcaaagttaacttcaaaattagacacaacattgaagatggaagcgttcaactagcagaccattatcaacaaaatactccaattggcgatggccctgtccttttaccagacaaccattacctgtccacacaatctgccctttcgaaagatcccaacgaaaagagagaccacatggtccttcttgagtttgtaacagctgctgggattacacatggcatggatgaactatacaaataataagcttgctgaggatcctaaagccccgaattttttataaattcggggctttttt</sbol:elements>
    <sbol:encoding rdf:resource="http://dx.doi.org/10.1021/bi00822a023"/>
  </sbol:Sequence>
  <sbol:Sequence rdf:about="http://www.async.ece.utah.edu/ECK120029600_sequence">
    <sbol:persistentIdentity rdf:resource="http://www.async.ece.utah.edu/ECK120029600_sequence"/>
    <sbol:displayId>ECK120029600_sequence</sbol:displayId>
    <prov:wasDerivedFrom rdf:resource="http://www.eugenecad.org/parts/ECK120029600_sequence"/>
    <sbol:elements>ttcagccaaaaaacttaagaccgccggtcttgtccactaccttgcagtaatgcggtggacaggatcggcggttttcttttctcttctcaa</sbol:elements>
    <sbol:encoding rdf:resource="http://dx.doi.org/10.1021/bi00822a023"/>
  </sbol:Sequence>
  <sbol:Sequence rdf:about="http://www.async.ece.utah.edu/BBa_J61053_sequence">
    <sbol:persistentIdentity rdf:resource="http://www.async.ece.utah.edu/BBa_J61053_sequence"/>
    <sbol:displayId>BBa_J61053_sequence</sbol:displayId>
    <prov:wasDerivedFrom rdf:resource="http://partsregistry.org/part/BBa_J61053_sequence"/>
    <sbol:elements>gcttgctgaggatcctaaagccccgaattttttataaattcggggctttttt</sbol:elements>
    <sbol:encoding rdf:resource="http://dx.doi.org/10.1021/bi00822a023"/>
  </sbol:Sequence>
  <sbol:Sequence rdf:about="http://www.async.ece.utah.edu/pTAKLeftCassette_1_sequence">
    <sbol:persistentIdentity rdf:resource="http://www.async.ece.utah.edu/pTAKLeftCassette_1_sequence"/>
    <sbol:displayId>pTAKLeftCassette_1_sequence</sbol:displayId>
    <prov:wasDerivedFrom rdf:resource="http://www.eugenecad.org/pTAKLeftCassette_1_sequence"/>
    <sbol:elements>gcatgcacagataaccatctgcggtgataaattatctctggcggtgttgacataaataccactggcggttataatgagcacatcagcaggaaagacaggaccatggtgaatgtgaaaccagtaacgttatacgatgtcgcagagtatgccggtgtctcttatcagaccgtttcccgcgtggtgaaccaggccagccacgtttctgcgaaaacgcgggaaaaagtggaagcggcgatggcggagctgaattacattcccaaccgcgtggcacaacaactggcgggcaaacagtcgttgctgattggcgttgccacctccagtctggccctgcacgcgccgtcgcaaattgtcgcggcgattaaatctcgcgccgatcaactgggtgccagcgtggtggtgtcgatggtagaacgaagcggcgtcgaagcctgtaaagcggcggtgcacaatcttctcgcgcaacgcgtcagtgggctgatcattaactatccgctggatgaccaggatgccattgctgtggaagctgcctgcactaatgttccggcgttatttcttgatgtctctgaccagacacccatcaacagtattattttctcccatgaagacggtacgcgactgggcgtggagcatctggtcgcattgggtcaccagcaaatcgcgctgttagcgggcccattaagttctgtctcggcgcgtctgcgtctggctggctggcataaatatctcactcgcaatcaaattcagccgatagcggaacgggaaggcgactggagtgccatgtccggttttcaacaaaccatgcaaatgctgaatgagggcatcgttcccactgcgatgctggttgccaacgatcagatggcgctgggcgcaatgcgcgccattaccgagtccgggctgcgcgttggtgcggatatctcggtagtgggatacgacgataccgaagacagctcatgttatatcccgccgttaaccaccatcaaacaggattttcgcctgctggggcaaaccagcgtggaccgcttgctgcaactctctcagggccaggcggtgaagggcaatcagctgttgcccgtctcactggtgaaaagaaaaaccaccctggcgcccaatacgcaaaccgcctctccccgcgcgttggccgattcattaatgcagctggcacgacaggtttcccgactggaaagcgggcaggctgcaaacgacgaaaactacgctttagtagcttaataattcagccaaaaaacttaagaccgccggtcttgtccactaccttgcagtaatgcggtggacaggatcggcggttttcttttctcttctcaa</sbol:elements>
    <sbol:encoding rdf:resource="http://dx.doi.org/10.1021/bi00822a023"/>
  </sbol:Sequence>
  <sbol:Sequence rdf:about="http://www.async.ece.utah.edu/www_async_ece_utah_edu_seq_10_8_2013_13_0_26_313_iBioSim">
    <sbol:persistentIdentity rdf:resource="http://www.async.ece.utah.edu/www_async_ece_utah_edu_seq_10_8_2013_13_0_26_313_iBioSim"/>
    <sbol:displayId>www_async_ece_utah_edu_seq_10_8_2013_13_0_26_313_iBioSim</sbol:displayId>
    <prov:wasDerivedFrom rdf:resource="http://www.async.ece.utah.edu#seq_10_8_2013_13_0_26_313_iBioSim"/>
    <sbol:elements>cctttggtcgaaaaaaaaagcccgcactgtcaggtgcgggcttttttctgtgtttccttattaagctactaaagcgtagttttcgtcgtttgcagcctgcccgctttccagtcgggaaacctgtcgtgccagctgcattaatgaatcggccaacgcgcggggagaggcggtttgcgtattgggcgccagggtggtttttcttttcaccagtgagacgggcaacagctgattgcccttcaccgcctggccctgagagagttgcagcaagcggtccacgctggtttgccccagcaggcgaaaatcctgtttgatggtggttaacggcgggatataacatgagctgtcttcggtatcgtcgtatcccactaccgagatatccgcaccaacgcgcagcccggactcggtaatggcgcgcattgcgcccagcgccatctgatcgttggcaaccagcatcgcagtgggaacgatgccctcattcagcatttgcatggtttgttgaaaaccggacatggcactccagtcgccttcccgttccgctatcggctgaatttgattgcgagtgagatatttatgccagccagccagacgcagacgcgccgagacagaacttaatgggcccgctaacagcgcgatttgctggtgacccaatgcgaccagatgctccacgcccagtcgcgtaccgtcttcatgggagaaaataatactgttgatgggtgtctggtcagagacatcaagaaataacgccggaacattagtgcaggcagcttccacagcaatggcatcctggtcatccagcggatagttaatgatcagcccactgacgcgttgcgcgagaagattgtgcaccgccgctttacaggcttcgacgccgcttcgttctaccatcgacaccaccacgctggcacccagttgatcggcgcgagatttaatcgccgcgacaatttgcgacggcgcgtgcagggccagactggaggtggcaacgccaatcagcaacgactgtttgcccgccagttgttgtgccacgcggttgggaatgtaattcagctccgccatcgccgcttccactttttcccgcgttttcgcagaaacgtggctggcctggttcaccacgcgggaaacggtctgataagagacaccggcatactctgcgacatcgtataacgttactggtttcacattcaccattgtcccttctttgtgctcagtatctctatcactgatagggatgtcaatctctatcactgatagggacaatacgcaaaccgcctctccccgcgcgttggccgattcattaatgcagctggcacgacaggtttcccgactggaaagcgggcagtgagcgcaacgcaattaatgtgagttagctcactcattaggcaccccaggctttacactttatgcttccggctcgtatgttgtgtggaattgtgagcggataacaatttcacacaaaagaaacgacaatgtccagattagataaaagtaaagtgattaacagcgcattagagctgcttaatgaggtcggaatcgaaggtttaacaacccgtaaactcgcccagaagctaggtgtagagcagcctacattgtattggcatgtaaaaaataagcgggctttgctcgacgccttagccattgagatgttagataggcaccatactcacttttgccctttagaaggggaaagctggcaagattttttacgtaataacgctaaaagttttagatgtgctttactaagtcatcgcgatggagcaaaagtacatttaggtacacggcctacagaaaaacagtatgaaactctcgaaaatcaattagcctttttatgccaacaaggtttttcactagagaatgcattatatgcactcagcgctgtggggcattttactttaggttgcgtattggaagatcaagagcatcaagtcgctaaagaagaaagggaaacacctactactgatagtatgccgccattattacgacaagctatcgaattatttgatcaccaaggtgcagagccagccttcttattcggccttgaattgatcatatgcggattagaaaaacaacttaaatgtgaaagtgggtccgctgcaaacgacgaaaactacgctttagtagcttaataaaaagacgcgagaatgcgtaaaggagaagaacttttcactggagttgtcccaattcttgttgaattagatggtgatgttaatgggcacaaattttctgtcagtggagagggtgaaggtgatgcaacatacggaaaacttacccttaaatttatttgcactactggaaaactacctgttccatggccaacacttgtcactactttcggttatggtgttcaatgctttgcgagatacccagatcatatgaaacagcatgactttttcaagagtgccatgcccgaaggttatgtacaggaaagaactatatttttcaaagatgacgggaactacaagacacgtgctgaagtcaagtttgaaggtgatacccttgttaatagaatcgagttaaaaggtattgattttaaagaagatggaaacattcttggacacaaattggaatacaactataactcacacaatgtatacatcatggcagacaaacaaaagaatggaatcaaagttaacttcaaaattagacacaacattgaagatggaagcgttcaactagcagaccattatcaacaaaatactccaattggcgatggccctgtccttttaccagacaaccattacctgtccacacaatctgccctttcgaaagatcccaacgaaaagagagaccacatggtccttcttgagtttgtaacagctgctgggattacacatggcatggatgaactatacaaataataaaacgcatgagaaagcccccggaagatcaccttccgggggcttttttattgcgc</sbol:elements>
    <sbol:encoding rdf:resource="http://dx.doi.org/10.1021/bi00822a023"/>
  </sbol:Sequence>
  <sbol:Sequence rdf:about="http://www.async.ece.utah.edu/www_async_ece_utah_edu_seq_10_8_2013_13_14_44_804_iBioSim">
    <sbol:persistentIdentity rdf:resource="http://www.async.ece.utah.edu/www_async_ece_utah_edu_seq_10_8_2013_13_14_44_804_iBioSim"/>
    <sbol:displayId>www_async_ece_utah_edu_seq_10_8_2013_13_14_44_804_iBioSim</sbol:displayId>
    <prov:wasDerivedFrom rdf:resource="http://www.async.ece.utah.edu#seq_10_8_2013_13_14_44_804_iBioSim"/>
    <sbol:elements>cctttggtcgaaaaaaaaagcccgcactgtcaggtgcgggcttttttctgtgtttccttattaagctactaaagcgtagttttcgtcgtttgcagcctgcccgctttccagtcgggaaacctgtcgtgccagctgcattaatgaatcggccaacgcgcggggagaggcggtttgcgtattgggcgccagggtggtttttcttttcaccagtgagacgggcaacagctgattgcccttcaccgcctggccctgagagagttgcagcaagcggtccacgctggtttgccccagcaggcgaaaatcctgtttgatggtggttaacggcgggatataacatgagctgtcttcggtatcgtcgtatcccactaccgagatatccgcaccaacgcgcagcccggactcggtaatggcgcgcattgcgcccagcgccatctgatcgttggcaaccagcatcgcagtgggaacgatgccctcattcagcatttgcatggtttgttgaaaaccggacatggcactccagtcgccttcccgttccgctatcggctgaatttgattgcgagtgagatatttatgccagccagccagacgcagacgcgccgagacagaacttaatgggcccgctaacagcgcgatttgctggtgacccaatgcgaccagatgctccacgcccagtcgcgtaccgtcttcatgggagaaaataatactgttgatgggtgtctggtcagagacatcaagaaataacgccggaacattagtgcaggcagcttccacagcaatggcatcctggtcatccagcggatagttaatgatcagcccactgacgcgttgcgcgagaagattgtgcaccgccgctttacaggcttcgacgccgcttcgttctaccatcgacaccaccacgctggcacccagttgatcggcgcgagatttaatcgccgcgacaatttgcgacggcgcgtgcagggccagactggaggtggcaacgccaatcagcaacgactgtttgcccgccagttgttgtgccacgcggttgggaatgtaattcagctccgccatcgccgcttccactttttcccgcgttttcgcagaaacgtggctggcctggttcaccacgcgggaaacggtctgataagagacaccggcatactctgcgacatcgtataacgttactggtttcacattcaccattgtcccttctttcctgctgatgtgctcattataaccgccagtggtatttatgtcaacaccgccagagataatttatcaccgcagatggttatctgtgcatgccaatacgcaaaccgcctctccccgcgcgttggccgattcattaatgcagctggcacgacaggtttcccgactggaaagcgggcagtgagcgcaacgcaattaatgtgagttagctcactcattaggcaccccaggctttacactttatgcttccggctcgtatgttgtgtggaattgtgagcggataacaatttcacacaaaagaaacgacaatgagcacaaaaaagaaaccattaacacaagagcagcttgaggacgcacgtcgccttaaagcaatttatgaaaaaaagaaaaatgaacttggcttatcccaggaatctgtcgcagacaagatggggatggggcagtcaggcgttggtgctttatttaatggcatcaatgcattaaatgcttataacgccgcattgcttgcaaaaattctcaaagttagcgttgaagaatttagcccttcaatcgccagagaaatctacgagatgtatgaagcggttagtatgcagccgtcacttagaagtgagtatgagtaccctgttttttctcatgttcaggcagggatgttctcacctgagcttagaacctttaccaaaggtgatgcggagagatgggtaagcacaaccaaaaaagccagtgattctgcattctggcttgaggttgaaggtaattccatgaccgcaccaacaggctccaagccaagctttcctgacggaatgttaattctcgttgaccctgagcaggctgttgagccaggtgatttctgcatagccagacttgggggtgatgagtttaccttcaagaaactgatcagggatagcggtcaggtgtttttacaaccactaaacccacagtacccaatgatcccatgcaatgagagttgttccgttgtggggaaagttatcgctagtcagtggcctgaagagacgtttggcgctgcaaacgacgaaaactacgctttagtagcttaataaaaagacgcgagaatgcgtaaaggagaagaacttttcactggagttgtcccaattcttgttgaattagatggtgatgttaatgggcacaaattttctgtcagtggagagggtgaaggtgatgcaacatacggaaaacttacccttaaatttatttgcactactggaaaactacctgttccatggccaacacttgtcactactttcggttatggtgttcaatgctttgcgagatacccagatcatatgaaacagcatgactttttcaagagtgccatgcccgaaggttatgtacaggaaagaactatatttttcaaagatgacgggaactacaagacacgtgctgaagtcaagtttgaaggtgatacccttgttaatagaatcgagttaaaaggtattgattttaaagaagatggaaacattcttggacacaaattggaatacaactataactcacacaatgtatacatcatggcagacaaacaaaagaatggaatcaaagttaacttcaaaattagacacaacattgaagatggaagcgttcaactagcagaccattatcaacaaaatactccaattggcgatggccctgtccttttaccagacaaccattacctgtccacacaatctgccctttcgaaagatcccaacgaaaagagagaccacatggtccttcttgagtttgtaacagctgctgggattacacatggcatggatgaactatacaaataataaaacgcatgagaaagcccccggaagatcaccttccgggggcttttttattgcgc</sbol:elements>
    <sbol:encoding rdf:resource="http://dx.doi.org/10.1021/bi00822a023"/>
  </sbol:Sequence>
  <sbol:Sequence rdf:about="http://www.async.ece.utah.edu/www_async_ece_utah_edu_seq_10_8_2013_12_52_53_177_iBioSim">
    <sbol:persistentIdentity rdf:resource="http://www.async.ece.utah.edu/www_async_ece_utah_edu_seq_10_8_2013_12_52_53_177_iBioSim"/>
    <sbol:displayId>www_async_ece_utah_edu_seq_10_8_2013_12_52_53_177_iBioSim</sbol:displayId>
    <prov:wasDerivedFrom rdf:resource="http://www.async.ece.utah.edu#seq_10_8_2013_12_52_53_177_iBioSim"/>
    <sbol:elements>ttgagaagagaaaagaaaaccgccgatcctgtccaccgcattactgcaaggtagtggacaagaccggcggtcttaagttttttggctgaattattaagctactaaagcgtagttttcgtcgtttgcagcctgcccgctttccagtcgggaaacctgtcgtgccagctgcattaatgaatcggccaacgcgcggggagaggcggtttgcgtattgggcgccagggtggtttttcttttcaccagtgagacgggcaacagctgattgcccttcaccgcctggccctgagagagttgcagcaagcggtccacgctggtttgccccagcaggcgaaaatcctgtttgatggtggttaacggcgggatataacatgagctgtcttcggtatcgtcgtatcccactaccgagatatccgcaccaacgcgcagcccggactcggtaatggcgcgcattgcgcccagcgccatctgatcgttggcaaccagcatcgcagtgggaacgatgccctcattcagcatttgcatggtttgttgaaaaccggacatggcactccagtcgccttcccgttccgctatcggctgaatttgattgcgagtgagatatttatgccagccagccagacgcagacgcgccgagacagaacttaatgggcccgctaacagcgcgatttgctggtgacccaatgcgaccagatgctccacgcccagtcgcgtaccgtcttcatgggagaaaataatactgttgatgggtgtctggtcagagacatcaagaaataacgccggaacattagtgcaggcagcttccacagcaatggcatcctggtcatccagcggatagttaatgatcagcccactgacgcgttgcgcgagaagattgtgcaccgccgctttacaggcttcgacgccgcttcgttctaccatcgacaccaccacgctggcacccagttgatcggcgcgagatttaatcgccgcgacaatttgcgacggcgcgtgcagggccagactggaggtggcaacgccaatcagcaacgactgtttgcccgccagttgttgtgccacgcggttgggaatgtaattcagctccgccatcgccgcttccactttttcccgcgttttcgcagaaacgtggctggcctggttcaccacgcgggaaacggtctgataagagacaccggcatactctgcgacatcgtataacgttactggtttcacattcaccatggtcctgtctttgtgctcagtatctctatcactgatagggatgtcaatctctatcactgatagggacaatacgcaaaccgcctctccccgcgcgttggccgattcattaatgcagctggcacgacaggtttcccgactggaaagcgggcagtgagcgcaacgcaattaatgtgagttagctcactcattaggcaccccaggctttacactttatgcttccggctcgtatgttgtgtggaattgtgagcggataacaatttcacacaaaagaaacgacaatgtccagattagataaaagtaaagtgattaacagcgcattagagctgcttaatgaggtcggaatcgaaggtttaacaacccgtaaactcgcccagaagctaggtgtagagcagcctacattgtattggcatgtaaaaaataagcgggctttgctcgacgccttagccattgagatgttagataggcaccatactcacttttgccctttagaaggggaaagctggcaagattttttacgtaataacgctaaaagttttagatgtgctttactaagtcatcgcgatggagcaaaagtacatttaggtacacggcctacagaaaaacagtatgaaactctcgaaaatcaattagcctttttatgccaacaaggtttttcactagagaatgcattatatgcactcagcgctgtggggcattttactttaggttgcgtattggaagatcaagagcatcaagtcgctaaagaagaaagggaaacacctactactgatagtatgccgccattattacgacaagctatcgaattatttgatcaccaaggtgcagagccagccttcttattcggccttgaattgatcatatgcggattagaaaaacaacttaaatgtgaaagtgggtccgctgcaaacgacgaaaactacgctttagtagcttaataaaaagacgcgagaatgcgtaaaggagaagaacttttcactggagttgtcccaattcttgttgaattagatggtgatgttaatgggcacaaattttctgtcagtggagagggtgaaggtgatgcaacatacggaaaacttacccttaaatttatttgcactactggaaaactacctgttccatggccaacacttgtcactactttcggttatggtgttcaatgctttgcgagatacccagatcatatgaaacagcatgactttttcaagagtgccatgcccgaaggttatgtacaggaaagaactatatttttcaaagatgacgggaactacaagacacgtgctgaagtcaagtttgaaggtgatacccttgttaatagaatcgagttaaaaggtattgattttaaagaagatggaaacattcttggacacaaattggaatacaactataactcacacaatgtatacatcatggcagacaaacaaaagaatggaatcaaagttaacttcaaaattagacacaacattgaagatggaagcgttcaactagcagaccattatcaacaaaatactccaattggcgatggccctgtccttttaccagacaaccattacctgtccacacaatctgccctttcgaaagatcccaacgaaaagagagaccacatggtccttcttgagtttgtaacagctgctgggattacacatggcatggatgaactatacaaataataaaacgcatgagaaagcccccggaagatcaccttccgggggcttttttattgcgc</sbol:elements>
    <sbol:encoding rdf:resource="http://dx.doi.org/10.1021/bi00822a023"/>
  </sbol:Sequence>
  <sbol:Sequence rdf:about="http://www.async.ece.utah.edu/www_async_ece_utah_edu_seq_10_8_2013_13_15_16_347_iBioSim">
    <sbol:persistentIdentity rdf:resource="http://www.async.ece.utah.edu/www_async_ece_utah_edu_seq_10_8_2013_13_15_16_347_iBioSim"/>
    <sbol:displayId>www_async_ece_utah_edu_seq_10_8_2013_13_15_16_347_iBioSim</sbol:displayId>
    <prov:wasDerivedFrom rdf:resource="http://www.async.ece.utah.edu#seq_10_8_2013_13_15_16_347_iBioSim"/>
    <sbol:elements>cctttggtcgaaaaaaaaagcccgcactgtcaggtgcgggcttttttctgtgtttccttattaagctactaaagcgtagttttcgtcgtttgcagcctgcccgctttccagtcgggaaacctgtcgtgccagctgcattaatgaatcggccaacgcgcggggagaggcggtttgcgtattgggcgccagggtggtttttcttttcaccagtgagacgggcaacagctgattgcccttcaccgcctggccctgagagagttgcagcaagcggtccacgctggtttgccccagcaggcgaaaatcctgtttgatggtggttaacggcgggatataacatgagctgtcttcggtatcgtcgtatcccactaccgagatatccgcaccaacgcgcagcccggactcggtaatggcgcgcattgcgcccagcgccatctgatcgttggcaaccagcatcgcagtgggaacgatgccctcattcagcatttgcatggtttgttgaaaaccggacatggcactccagtcgccttcccgttccgctatcggctgaatttgattgcgagtgagatatttatgccagccagccagacgcagacgcgccgagacagaacttaatgggcccgctaacagcgcgatttgctggtgacccaatgcgaccagatgctccacgcccagtcgcgtaccgtcttcatgggagaaaataatactgttgatgggtgtctggtcagagacatcaagaaataacgccggaacattagtgcaggcagcttccacagcaatggcatcctggtcatccagcggatagttaatgatcagcccactgacgcgttgcgcgagaagattgtgcaccgccgctttacaggcttcgacgccgcttcgttctaccatcgacaccaccacgctggcacccagttgatcggcgcgagatttaatcgccgcgacaatttgcgacggcgcgtgcagggccagactggaggtggcaacgccaatcagcaacgactgtttgcccgccagttgttgtgccacgcggttgggaatgtaattcagctccgccatcgccgcttccactttttcccgcgttttcgcagaaacgtggctggcctggttcaccacgcgggaaacggtctgataagagacaccggcatactctgcgacatcgtataacgttactggtttcacattcaccattgtcccttctttcctgctgatgtgctcattataaccgccagtggtatttatgtcaacaccgccagagataatttatcaccgcagatggttatctgtgcatgccaatacgcaaaccgcctctccccgcgcgttggccgattcattaatgcagctggcacgacaggtttcccgactggaaagcgggcagtgagcgcaacgcaattaatgtgagttagctcactcattaggcaccccaggctttacactttatgcttccggctcgtatgttgtgtggaattgtgagcggataacaatttcacacaaaagaaacgacaatgagcacaaaaaagaaaccattaacacaagagcagcttgaggacgcacgtcgccttaaagcaatttatgaaaaaaagaaaaatgaacttggcttatcccaggaatctgtcgcagacaagatggggatggggcagtcaggcgttggtgctttatttaatggcatcaatgcattaaatgcttataacgccgcattgcttgcaaaaattctcaaagttagcgttgaagaatttagcccttcaatcgccagagaaatctacgagatgtatgaagcggttagtatgcagccgtcacttagaagtgagtatgagtaccctgttttttctcatgttcaggcagggatgttctcacctgagcttagaacctttaccaaaggtgatgcggagagatgggtaagcacaaccaaaaaagccagtgattctgcattctggcttgaggttgaaggtaattccatgaccgcaccaacaggctccaagccaagctttcctgacggaatgttaattctcgttgaccctgagcaggctgttgagccaggtgatttctgcatagccagacttgggggtgatgagtttaccttcaagaaactgatcagggatagcggtcaggtgtttttacaaccactaaacccacagtacccaatgatcccatgcaatgagagttgttccgttgtggggaaagttatcgctagtcagtggcctgaagagacgtttggcgctgcaaacgacgaaaactacgctttagtagcttaataaaaagacgcgagaatgcgtaaaggagaagaacttttcactggagttgtcccaattcttgttgaattagatggtgatgttaatgggcacaaattttctgtcagtggagagggtgaaggtgatgcaacatacggaaaacttacccttaaatttatttgcactactggaaaactacctgttccatggccaacacttgtcactactttcggttatggtgttcaatgctttgcgagatacccagatcatatgaaacagcatgactttttcaagagtgccatgcccgaaggttatgtacaggaaagaactatatttttcaaagatgacgggaactacaagacacgtgctgaagtcaagtttgaaggtgatacccttgttaatagaatcgagttaaaaggtattgattttaaagaagatggaaacattcttggacacaaattggaatacaactataactcacacaatgtatacatcatggcagacaaacaaaagaatggaatcaaagttaacttcaaaattagacacaacattgaagatggaagcgttcaactagcagaccattatcaacaaaatactccaattggcgatggccctgtccttttaccagacaaccattacctgtccacacaatctgccctttcgaaagatcccaacgaaaagagagaccacatggtccttcttgagtttgtaacagctgctgggattacacatggcatggatgaactatacaaataataagcttgctgaggatcctaaagccccgaattttttataaattcggggctttttt</sbol:elements>
    <sbol:encoding rdf:resource="http://dx.doi.org/10.1021/bi00822a023"/>
  </sbol:Sequence>
  <sbol:Sequence rdf:about="http://www.async.ece.utah.edu/pTAKRightCassette_1_sequence">
    <sbol:persistentIdentity rdf:resource="http://www.async.ece.utah.edu/pTAKRightCassette_1_sequence"/>
    <sbol:displayId>pTAKRightCassette_1_sequence</sbol:displayId>
    <prov:wasDerivedFrom rdf:resource="http://www.eugenecad.org/pTAKRightCassette_1_sequence"/>
    <sbol:elements>caatacgcaaaccgcctctccccgcgcgttggccgattcattaatgcagctggcacgacaggtttcccgactggaaagcgggcagtgagcgcaacgcaattaatgtgagttagctcactcattaggcaccccaggctttacactttatgcttccggctcgtatgttgtgtggaattgtgagcggataacaatttcacacaaaagacgcgagaatgagcacaaaaaagaaaccattaacacaagagcagcttgaggacgcacgtcgccttaaagcaatttatgaaaaaaagaaaaatgaacttggcttatcccaggaatctgtcgcagacaagatggggatggggcagtcaggcgttggtgctttatttaatggcatcaatgcattaaatgcttataacgccgcattgcttgcaaaaattctcaaagttagcgttgaagaatttagcccttcaatcgccagagaaatctacgagatgtatgaagcggttagtatgcagccgtcacttagaagtgagtatgagtaccctgttttttctcatgttcaggcagggatgttctcacctgagcttagaacctttaccaaaggtgatgcggagagatgggtaagcacaaccaaaaaagccagtgattctgcattctggcttgaggttgaaggtaattccatgaccgcaccaacaggctccaagccaagctttcctgacggaatgttaattctcgttgaccctgagcaggctgttgagccaggtgatttctgcatagccagacttgggggtgatgagtttaccttcaagaaactgatcagggatagcggtcaggtgtttttacaaccactaaacccacagtacccaatgatcccatgcaatgagagttgttccgttgtggggaaagttatcgctagtcagtggcctgaagagacgtttggcgctgcaaacgacgaaaactacgctttagtagcttaataaaaagaaacgacaatgcgtaaaggagaagaacttttcactggagttgtcccaattcttgttgaattagatggtgatgttaatgggcacaaattttctgtcagtggagagggtgaaggtgatgcaacatacggaaaacttacccttaaatttatttgcactactggaaaactacctgttccatggccaacacttgtcactactttcggttatggtgttcaatgctttgcgagatacccagatcatatgaaacagcatgactttttcaagagtgccatgcccgaaggttatgtacaggaaagaactatatttttcaaagatgacgggaactacaagacacgtgctgaagtcaagtttgaaggtgatacccttgttaatagaatcgagttaaaaggtattgattttaaagaagatggaaacattcttggacacaaattggaatacaactataactcacacaatgtatacatcatggcagacaaacaaaagaatggaatcaaagttaacttcaaaattagacacaacattgaagatggaagcgttcaactagcagaccattatcaacaaaatactccaattggcgatggccctgtccttttaccagacaaccattacctgtccacacaatctgccctttcgaaagatcccaacgaaaagagagaccacatggtccttcttgagtttgtaacagctgctgggattacacatggcatggatgaactatacaaataataaaacgcatgagaaagcccccggaagatcaccttccgggggcttttttattgcgc</sbol:elements>
    <sbol:encoding rdf:resource="http://dx.doi.org/10.1021/bi00822a023"/>
  </sbol:Sequence>
  <sbol:Sequence rdf:about="http://www.async.ece.utah.edu/pTAKLeftCassette_4_sequence">
    <sbol:persistentIdentity rdf:resource="http://www.async.ece.utah.edu/pTAKLeftCassette_4_sequence"/>
    <sbol:displayId>pTAKLeftCassette_4_sequence</sbol:displayId>
    <prov:wasDerivedFrom rdf:resource="http://www.eugenecad.org/pTAKLeftCassette_4_sequence"/>
    <sbol:elements>gcatgcacagataaccatctgcggtgataaattatctctggcggtgttgacataaataccactggcggttataatgagcacatcagcaggaaagaagggataatggtgaatgtgaaaccagtaacgttatacgatgtcgcagagtatgccggtgtctcttatcagaccgtttcccgcgtggtgaaccaggccagccacgtttctgcgaaaacgcgggaaaaagtggaagcggcgatggcggagctgaattacattcccaaccgcgtggcacaacaactggcgggcaaacagtcgttgctgattggcgttgccacctccagtctggccctgcacgcgccgtcgcaaattgtcgcggcgattaaatctcgcgccgatcaactgggtgccagcgtggtggtgtcgatggtagaacgaagcggcgtcgaagcctgtaaagcggcggtgcacaatcttctcgcgcaacgcgtcagtgggctgatcattaactatccgctggatgaccaggatgccattgctgtggaagctgcctgcactaatgttccggcgttatttcttgatgtctctgaccagacacccatcaacagtattattttctcccatgaagacggtacgcgactgggcgtggagcatctggtcgcattgggtcaccagcaaatcgcgctgttagcgggcccattaagttctgtctcggcgcgtctgcgtctggctggctggcataaatatctcactcgcaatcaaattcagccgatagcggaacgggaaggcgactggagtgccatgtccggttttcaacaaaccatgcaaatgctgaatgagggcatcgttcccactgcgatgctggttgccaacgatcagatggcgctgggcgcaatgcgcgccattaccgagtccgggctgcgcgttggtgcggatatctcggtagtgggatacgacgataccgaagacagctcatgttatatcccgccgttaaccaccatcaaacaggattttcgcctgctggggcaaaccagcgtggaccgcttgctgcaactctctcagggccaggcggtgaagggcaatcagctgttgcccgtctcactggtgaaaagaaaaaccaccctggcgcccaatacgcaaaccgcctctccccgcgcgttggccgattcattaatgcagctggcacgacaggtttcccgactggaaagcgggcaggctgcaaacgacgaaaactacgctttagtagcttaataactcggtaccaaattccagaaaagagacgctgaaaagcgtcttttttcgttttggtcc</sbol:elements>
    <sbol:encoding rdf:resource="http://dx.doi.org/10.1021/bi00822a023"/>
  </sbol:Sequence>
  <sbol:Sequence rdf:about="http://www.async.ece.utah.edu/www_async_ece_utah_edu_seq_10_8_2013_12_48_31_175_iBioSim">
    <sbol:persistentIdentity rdf:resource="http://www.async.ece.utah.edu/www_async_ece_utah_edu_seq_10_8_2013_12_48_31_175_iBioSim"/>
    <sbol:displayId>www_async_ece_utah_edu_seq_10_8_2013_12_48_31_175_iBioSim</sbol:displayId>
    <prov:wasDerivedFrom rdf:resource="http://www.async.ece.utah.edu#seq_10_8_2013_12_48_31_175_iBioSim"/>
    <sbol:elements>ggaccaaaacgaaaaaagacgcttttcagcgtctcttttctggaatttggtaccgagttattaagctactaaagcgtagttttcgtcgtttgcagcctgcccgctttccagtcgggaaacctgtcgtgccagctgcattaatgaatcggccaacgcgcggggagaggcggtttgcgtattgggcgccagggtggtttttcttttcaccagtgagacgggcaacagctgattgcccttcaccgcctggccctgagagagttgcagcaagcggtccacgctggtttgccccagcaggcgaaaatcctgtttgatggtggttaacggcgggatataacatgagctgtcttcggtatcgtcgtatcccactaccgagatatccgcaccaacgcgcagcccggactcggtaatggcgcgcattgcgcccagcgccatctgatcgttggcaaccagcatcgcagtgggaacgatgccctcattcagcatttgcatggtttgttgaaaaccggacatggcactccagtcgccttcccgttccgctatcggctgaatttgattgcgagtgagatatttatgccagccagccagacgcagacgcgccgagacagaacttaatgggcccgctaacagcgcgatttgctggtgacccaatgcgaccagatgctccacgcccagtcgcgtaccgtcttcatgggagaaaataatactgttgatgggtgtctggtcagagacatcaagaaataacgccggaacattagtgcaggcagcttccacagcaatggcatcctggtcatccagcggatagttaatgatcagcccactgacgcgttgcgcgagaagattgtgcaccgccgctttacaggcttcgacgccgcttcgttctaccatcgacaccaccacgctggcacccagttgatcggcgcgagatttaatcgccgcgacaatttgcgacggcgcgtgcagggccagactggaggtggcaacgccaatcagcaacgactgtttgcccgccagttgttgtgccacgcggttgggaatgtaattcagctccgccatcgccgcttccactttttcccgcgttttcgcagaaacgtggctggcctggttcaccacgcgggaaacggtctgataagagacaccggcatactctgcgacatcgtataacgttactggtttcacattcaccattatcccttctttgtgctcagtatctctatcactgatagggatgtcaatctctatcactgatagggacaatacgcaaaccgcctctccccgcgcgttggccgattcattaatgcagctggcacgacaggtttcccgactggaaagcgggcagtgagcgcaacgcaattaatgtgagttagctcactcattaggcaccccaggctttacactttatgcttccggctcgtatgttgtgtggaattgtgagcggataacaatttcacacaaaagacgcgagaatgtccagattagataaaagtaaagtgattaacagcgcattagagctgcttaatgaggtcggaatcgaaggtttaacaacccgtaaactcgcccagaagctaggtgtagagcagcctacattgtattggcatgtaaaaaataagcgggctttgctcgacgccttagccattgagatgttagataggcaccatactcacttttgccctttagaaggggaaagctggcaagattttttacgtaataacgctaaaagttttagatgtgctttactaagtcatcgcgatggagcaaaagtacatttaggtacacggcctacagaaaaacagtatgaaactctcgaaaatcaattagcctttttatgccaacaaggtttttcactagagaatgcattatatgcactcagcgctgtggggcattttactttaggttgcgtattggaagatcaagagcatcaagtcgctaaagaagaaagggaaacacctactactgatagtatgccgccattattacgacaagctatcgaattatttgatcaccaaggtgcagagccagccttcttattcggccttgaattgatcatatgcggattagaaaaacaacttaaatgtgaaagtgggtccgctgcaaacgacgaaaactacgctttagtagcttaataaaaagaaacgacaatgcgtaaaggagaagaacttttcactggagttgtcccaattcttgttgaattagatggtgatgttaatgggcacaaattttctgtcagtggagagggtgaaggtgatgcaacatacggaaaacttacccttaaatttatttgcactactggaaaactacctgttccatggccaacacttgtcactactttcggttatggtgttcaatgctttgcgagatacccagatcatatgaaacagcatgactttttcaagagtgccatgcccgaaggttatgtacaggaaagaactatatttttcaaagatgacgggaactacaagacacgtgctgaagtcaagtttgaaggtgatacccttgttaatagaatcgagttaaaaggtattgattttaaagaagatggaaacattcttggacacaaattggaatacaactataactcacacaatgtatacatcatggcagacaaacaaaagaatggaatcaaagttaacttcaaaattagacacaacattgaagatggaagcgttcaactagcagaccattatcaacaaaatactccaattggcgatggccctgtccttttaccagacaaccattacctgtccacacaatctgccctttcgaaagatcccaacgaaaagagagaccacatggtccttcttgagtttgtaacagctgctgggattacacatggcatggatgaactatacaaataataaaacgcatgagaaagcccccggaagatcaccttccgggggcttttttattgcgc</sbol:elements>
    <sbol:encoding rdf:resource="http://dx.doi.org/10.1021/bi00822a023"/>
  </sbol:Sequence>
  <sbol:Sequence rdf:about="http://www.async.ece.utah.edu/www_async_ece_utah_edu_seq_10_8_2013_13_11_52_182_iBioSim">
    <sbol:persistentIdentity rdf:resource="http://www.async.ece.utah.edu/www_async_ece_utah_edu_seq_10_8_2013_13_11_52_182_iBioSim"/>
    <sbol:displayId>www_async_ece_utah_edu_seq_10_8_2013_13_11_52_182_iBioSim</sbol:displayId>
    <prov:wasDerivedFrom rdf:resource="http://www.async.ece.utah.edu#seq_10_8_2013_13_11_52_182_iBioSim"/>
    <sbol:elements>ttgagaagagaaaagaaaaccgccgatcctgtccaccgcattactgcaaggtagtggacaagaccggcggtcttaagttttttggctgaattattaagctactaaagcgtagttttcgtcgtttgcagcctgcccgctttccagtcgggaaacctgtcgtgccagctgcattaatgaatcggccaacgcgcggggagaggcggtttgcgtattgggcgccagggtggtttttcttttcaccagtgagacgggcaacagctgattgcccttcaccgcctggccctgagagagttgcagcaagcggtccacgctggtttgccccagcaggcgaaaatcctgtttgatggtggttaacggcgggatataacatgagctgtcttcggtatcgtcgtatcccactaccgagatatccgcaccaacgcgcagcccggactcggtaatggcgcgcattgcgcccagcgccatctgatcgttggcaaccagcatcgcagtgggaacgatgccctcattcagcatttgcatggtttgttgaaaaccggacatggcactccagtcgccttcccgttccgctatcggctgaatttgattgcgagtgagatatttatgccagccagccagacgcagacgcgccgagacagaacttaatgggcccgctaacagcgcgatttgctggtgacccaatgcgaccagatgctccacgcccagtcgcgtaccgtcttcatgggagaaaataatactgttgatgggtgtctggtcagagacatcaagaaataacgccggaacattagtgcaggcagcttccacagcaatggcatcctggtcatccagcggatagttaatgatcagcccactgacgcgttgcgcgagaagattgtgcaccgccgctttacaggcttcgacgccgcttcgttctaccatcgacaccaccacgctggcacccagttgatcggcgcgagatttaatcgccgcgacaatttgcgacggcgcgtgcagggccagactggaggtggcaacgccaatcagcaacgactgtttgcccgccagttgttgtgccacgcggttgggaatgtaattcagctccgccatcgccgcttccactttttcccgcgttttcgcagaaacgtggctggcctggttcaccacgcgggaaacggtctgataagagacaccggcatactctgcgacatcgtataacgttactggtttcacattcaccatggtcctgtctttcctgctgatgtgctcattataaccgccagtggtatttatgtcaacaccgccagagataatttatcaccgcagatggttatctgtgcatgccaatacgcaaaccgcctctccccgcgcgttggccgattcattaatgcagctggcacgacaggtttcccgactggaaagcgggcagtgagcgcaacgcaattaatgtgagttagctcactcattaggcaccccaggctttacactttatgcttccggctcgtatgttgtgtggaattgtgagcggataacaatttcacacaaaagaaacgacaatgagcacaaaaaagaaaccattaacacaagagcagcttgaggacgcacgtcgccttaaagcaatttatgaaaaaaagaaaaatgaacttggcttatcccaggaatctgtcgcagacaagatggggatggggcagtcaggcgttggtgctttatttaatggcatcaatgcattaaatgcttataacgccgcattgcttgcaaaaattctcaaagttagcgttgaagaatttagcccttcaatcgccagagaaatctacgagatgtatgaagcggttagtatgcagccgtcacttagaagtgagtatgagtaccctgttttttctcatgttcaggcagggatgttctcacctgagcttagaacctttaccaaaggtgatgcggagagatgggtaagcacaaccaaaaaagccagtgattctgcattctggcttgaggttgaaggtaattccatgaccgcaccaacaggctccaagccaagctttcctgacggaatgttaattctcgttgaccctgagcaggctgttgagccaggtgatttctgcatagccagacttgggggtgatgagtttaccttcaagaaactgatcagggatagcggtcaggtgtttttacaaccactaaacccacagtacccaatgatcccatgcaatgagagttgttccgttgtggggaaagttatcgctagtcagtggcctgaagagacgtttggcgctgcaaacgacgaaaactacgctttagtagcttaataaaaagacgcgagaatgcgtaaaggagaagaacttttcactggagttgtcccaattcttgttgaattagatggtgatgttaatgggcacaaattttctgtcagtggagagggtgaaggtgatgcaacatacggaaaacttacccttaaatttatttgcactactggaaaactacctgttccatggccaacacttgtcactactttcggttatggtgttcaatgctttgcgagatacccagatcatatgaaacagcatgactttttcaagagtgccatgcccgaaggttatgtacaggaaagaactatatttttcaaagatgacgggaactacaagacacgtgctgaagtcaagtttgaaggtgatacccttgttaatagaatcgagttaaaaggtattgattttaaagaagatggaaacattcttggacacaaattggaatacaactataactcacacaatgtatacatcatggcagacaaacaaaagaatggaatcaaagttaacttcaaaattagacacaacattgaagatggaagcgttcaactagcagaccattatcaacaaaatactccaattggcgatggccctgtccttttaccagacaaccattacctgtccacacaatctgccctttcgaaagatcccaacgaaaagagagaccacatggtccttcttgagtttgtaacagctgctgggattacacatggcatggatgaactatacaaataataagcttgctgaggatcctaaagccccgaattttttataaattcggggctttttt</sbol:elements>
    <sbol:encoding rdf:resource="http://dx.doi.org/10.1021/bi00822a023"/>
  </sbol:Sequence>
  <sbol:Sequence rdf:about="http://www.async.ece.utah.edu/www_async_ece_utah_edu_seq_10_8_2013_12_46_16_674_iBioSim">
    <sbol:persistentIdentity rdf:resource="http://www.async.ece.utah.edu/www_async_ece_utah_edu_seq_10_8_2013_12_46_16_674_iBioSim"/>
    <sbol:displayId>www_async_ece_utah_edu_seq_10_8_2013_12_46_16_674_iBioSim</sbol:displayId>
    <prov:wasDerivedFrom rdf:resource="http://www.async.ece.utah.edu#seq_10_8_2013_12_46_16_674_iBioSim"/>
    <sbol:elements>ttttgttatcaataaaaaaggccccccgatttgggaggccttattgttcgtcttattaagctactaaagcgtagttttcgtcgtttgcagcctgcccgctttccagtcgggaaacctgtcgtgccagctgcattaatgaatcggccaacgcgcggggagaggcggtttgcgtattgggcgccagggtggtttttcttttcaccagtgagacgggcaacagctgattgcccttcaccgcctggccctgagagagttgcagcaagcggtccacgctggtttgccccagcaggcgaaaatcctgtttgatggtggttaacggcgggatataacatgagctgtcttcggtatcgtcgtatcccactaccgagatatccgcaccaacgcgcagcccggactcggtaatggcgcgcattgcgcccagcgccatctgatcgttggcaaccagcatcgcagtgggaacgatgccctcattcagcatttgcatggtttgttgaaaaccggacatggcactccagtcgccttcccgttccgctatcggctgaatttgattgcgagtgagatatttatgccagccagccagacgcagacgcgccgagacagaacttaatgggcccgctaacagcgcgatttgctggtgacccaatgcgaccagatgctccacgcccagtcgcgtaccgtcttcatgggagaaaataatactgttgatgggtgtctggtcagagacatcaagaaataacgccggaacattagtgcaggcagcttccacagcaatggcatcctggtcatccagcggatagttaatgatcagcccactgacgcgttgcgcgagaagattgtgcaccgccgctttacaggcttcgacgccgcttcgttctaccatcgacaccaccacgctggcacccagttgatcggcgcgagatttaatcgccgcgacaatttgcgacggcgcgtgcagggccagactggaggtggcaacgccaatcagcaacgactgtttgcccgccagttgttgtgccacgcggttgggaatgtaattcagctccgccatcgccgcttccactttttcccgcgttttcgcagaaacgtggctggcctggttcaccacgcgggaaacggtctgataagagacaccggcatactctgcgacatcgtataacgttactggtttcacattcaccatagtctcttctttgtgctcagtatctctatcactgatagggatgtcaatctctatcactgatagggacaatacgcaaaccgcctctccccgcgcgttggccgattcattaatgcagctggcacgacaggtttcccgactggaaagcgggcagtgagcgcaacgcaattaatgtgagttagctcactcattaggcaccccaggctttacactttatgcttccggctcgtatgttgtgtggaattgtgagcggataacaatttcacacaaaagaaacgacaatgtccagattagataaaagtaaagtgattaacagcgcattagagctgcttaatgaggtcggaatcgaaggtttaacaacccgtaaactcgcccagaagctaggtgtagagcagcctacattgtattggcatgtaaaaaataagcgggctttgctcgacgccttagccattgagatgttagataggcaccatactcacttttgccctttagaaggggaaagctggcaagattttttacgtaataacgctaaaagttttagatgtgctttactaagtcatcgcgatggagcaaaagtacatttaggtacacggcctacagaaaaacagtatgaaactctcgaaaatcaattagcctttttatgccaacaaggtttttcactagagaatgcattatatgcactcagcgctgtggggcattttactttaggttgcgtattggaagatcaagagcatcaagtcgctaaagaagaaagggaaacacctactactgatagtatgccgccattattacgacaagctatcgaattatttgatcaccaaggtgcagagccagccttcttattcggccttgaattgatcatatgcggattagaaaaacaacttaaatgtgaaagtgggtccgctgcaaacgacgaaaactacgctttagtagcttaataaaaagacgcgagaatgcgtaaaggagaagaacttttcactggagttgtcccaattcttgttgaattagatggtgatgttaatgggcacaaattttctgtcagtggagagggtgaaggtgatgcaacatacggaaaacttacccttaaatttatttgcactactggaaaactacctgttccatggccaacacttgtcactactttcggttatggtgttcaatgctttgcgagatacccagatcatatgaaacagcatgactttttcaagagtgccatgcccgaaggttatgtacaggaaagaactatatttttcaaagatgacgggaactacaagacacgtgctgaagtcaagtttgaaggtgatacccttgttaatagaatcgagttaaaaggtattgattttaaagaagatggaaacattcttggacacaaattggaatacaactataactcacacaatgtatacatcatggcagacaaacaaaagaatggaatcaaagttaacttcaaaattagacacaacattgaagatggaagcgttcaactagcagaccattatcaacaaaatactccaattggcgatggccctgtccttttaccagacaaccattacctgtccacacaatctgccctttcgaaagatcccaacgaaaagagagaccacatggtccttcttgagtttgtaacagctgctgggattacacatggcatggatgaactatacaaataataaaacgcatgagaaagcccccggaagatcaccttccgggggcttttttattgcgc</sbol:elements>
    <sbol:encoding rdf:resource="http://dx.doi.org/10.1021/bi00822a023"/>
  </sbol:Sequence>
  <sbol:Sequence rdf:about="http://www.async.ece.utah.edu/BBa_J61115_sequence">
    <sbol:persistentIdentity rdf:resource="http://www.async.ece.utah.edu/BBa_J61115_sequence"/>
    <sbol:displayId>BBa_J61115_sequence</sbol:displayId>
    <prov:wasDerivedFrom rdf:resource="http://partsregistry.org/part/BBa_J61115_sequence"/>
    <sbol:elements>aaagaagggata</sbol:elements>
    <sbol:encoding rdf:resource="http://dx.doi.org/10.1021/bi00822a023"/>
  </sbol:Sequence>
  <sbol:Sequence rdf:about="http://www.async.ece.utah.edu/pTAKRightCassette_2_sequence">
    <sbol:persistentIdentity rdf:resource="http://www.async.ece.utah.edu/pTAKRightCassette_2_sequence"/>
    <sbol:displayId>pTAKRightCassette_2_sequence</sbol:displayId>
    <prov:wasDerivedFrom rdf:resource="http://www.eugenecad.org/pTAKRightCassette_2_sequence"/>
    <sbol:elements>caatacgcaaaccgcctctccccgcgcgttggccgattcattaatgcagctggcacgacaggtttcccgactggaaagcgggcagtgagcgcaacgcaattaatgtgagttagctcactcattaggcaccccaggctttacactttatgcttccggctcgtatgttgtgtggaattgtgagcggataacaatttcacacaaaagacgcgagaatgagcacaaaaaagaaaccattaacacaagagcagcttgaggacgcacgtcgccttaaagcaatttatgaaaaaaagaaaaatgaacttggcttatcccaggaatctgtcgcagacaagatggggatggggcagtcaggcgttggtgctttatttaatggcatcaatgcattaaatgcttataacgccgcattgcttgcaaaaattctcaaagttagcgttgaagaatttagcccttcaatcgccagagaaatctacgagatgtatgaagcggttagtatgcagccgtcacttagaagtgagtatgagtaccctgttttttctcatgttcaggcagggatgttctcacctgagcttagaacctttaccaaaggtgatgcggagagatgggtaagcacaaccaaaaaagccagtgattctgcattctggcttgaggttgaaggtaattccatgaccgcaccaacaggctccaagccaagctttcctgacggaatgttaattctcgttgaccctgagcaggctgttgagccaggtgatttctgcatagccagacttgggggtgatgagtttaccttcaagaaactgatcagggatagcggtcaggtgtttttacaaccactaaacccacagtacccaatgatcccatgcaatgagagttgttccgttgtggggaaagttatcgctagtcagtggcctgaagagacgtttggcgctgcaaacgacgaaaactacgctttagtagcttaataaaaagaaacgacaatgcgtaaaggagaagaacttttcactggagttgtcccaattcttgttgaattagatggtgatgttaatgggcacaaattttctgtcagtggagagggtgaaggtgatgcaacatacggaaaacttacccttaaatttatttgcactactggaaaactacctgttccatggccaacacttgtcactactttcggttatggtgttcaatgctttgcgagatacccagatcatatgaaacagcatgactttttcaagagtgccatgcccgaaggttatgtacaggaaagaactatatttttcaaagatgacgggaactacaagacacgtgctgaagtcaagtttgaaggtgatacccttgttaatagaatcgagttaaaaggtattgattttaaagaagatggaaacattcttggacacaaattggaatacaactataactcacacaatgtatacatcatggcagacaaacaaaagaatggaatcaaagttaacttcaaaattagacacaacattgaagatggaagcgttcaactagcagaccattatcaacaaaatactccaattggcgatggccctgtccttttaccagacaaccattacctgtccacacaatctgccctttcgaaagatcccaacgaaaagagagaccacatggtccttcttgagtttgtaacagctgctgggattacacatggcatggatgaactatacaaataataagcttgctgaggatcctaaagccccgaattttttataaattcggggctttttt</sbol:elements>
    <sbol:encoding rdf:resource="http://dx.doi.org/10.1021/bi00822a023"/>
  </sbol:Sequence>
  <sbol:Sequence rdf:about="http://www.async.ece.utah.edu/www_async_ece_utah_edu_seq_10_8_2013_12_57_38_712_iBioSim">
    <sbol:persistentIdentity rdf:resource="http://www.async.ece.utah.edu/www_async_ece_utah_edu_seq_10_8_2013_12_57_38_712_iBioSim"/>
    <sbol:displayId>www_async_ece_utah_edu_seq_10_8_2013_12_57_38_712_iBioSim</sbol:displayId>
    <prov:wasDerivedFrom rdf:resource="http://www.async.ece.utah.edu#seq_10_8_2013_12_57_38_712_iBioSim"/>
    <sbol:elements>ttgagaagagaaaagaaaaccgccgatcctgtccaccgcattactgcaaggtagtggacaagaccggcggtcttaagttttttggctgaattattaagctactaaagcgtagttttcgtcgtttgcagcctgcccgctttccagtcgggaaacctgtcgtgccagctgcattaatgaatcggccaacgcgcggggagaggcggtttgcgtattgggcgccagggtggtttttcttttcaccagtgagacgggcaacagctgattgcccttcaccgcctggccctgagagagttgcagcaagcggtccacgctggtttgccccagcaggcgaaaatcctgtttgatggtggttaacggcgggatataacatgagctgtcttcggtatcgtcgtatcccactaccgagatatccgcaccaacgcgcagcccggactcggtaatggcgcgcattgcgcccagcgccatctgatcgttggcaaccagcatcgcagtgggaacgatgccctcattcagcatttgcatggtttgttgaaaaccggacatggcactccagtcgccttcccgttccgctatcggctgaatttgattgcgagtgagatatttatgccagccagccagacgcagacgcgccgagacagaacttaatgggcccgctaacagcgcgatttgctggtgacccaatgcgaccagatgctccacgcccagtcgcgtaccgtcttcatgggagaaaataatactgttgatgggtgtctggtcagagacatcaagaaataacgccggaacattagtgcaggcagcttccacagcaatggcatcctggtcatccagcggatagttaatgatcagcccactgacgcgttgcgcgagaagattgtgcaccgccgctttacaggcttcgacgccgcttcgttctaccatcgacaccaccacgctggcacccagttgatcggcgcgagatttaatcgccgcgacaatttgcgacggcgcgtgcagggccagactggaggtggcaacgccaatcagcaacgactgtttgcccgccagttgttgtgccacgcggttgggaatgtaattcagctccgccatcgccgcttccactttttcccgcgttttcgcagaaacgtggctggcctggttcaccacgcgggaaacggtctgataagagacaccggcatactctgcgacatcgtataacgttactggtttcacattcaccatggtcctgtctttgtgctcagtatctctatcactgatagggatgtcaatctctatcactgatagggacaatacgcaaaccgcctctccccgcgcgttggccgattcattaatgcagctggcacgacaggtttcccgactggaaagcgggcagtgagcgcaacgcaattaatgtgagttagctcactcattaggcaccccaggctttacactttatgcttccggctcgtatgttgtgtggaattgtgagcggataacaatttcacacaaaagaaacgacaatgtccagattagataaaagtaaagtgattaacagcgcattagagctgcttaatgaggtcggaatcgaaggtttaacaacccgtaaactcgcccagaagctaggtgtagagcagcctacattgtattggcatgtaaaaaataagcgggctttgctcgacgccttagccattgagatgttagataggcaccatactcacttttgccctttagaaggggaaagctggcaagattttttacgtaataacgctaaaagttttagatgtgctttactaagtcatcgcgatggagcaaaagtacatttaggtacacggcctacagaaaaacagtatgaaactctcgaaaatcaattagcctttttatgccaacaaggtttttcactagagaatgcattatatgcactcagcgctgtggggcattttactttaggttgcgtattggaagatcaagagcatcaagtcgctaaagaagaaagggaaacacctactactgatagtatgccgccattattacgacaagctatcgaattatttgatcaccaaggtgcagagccagccttcttattcggccttgaattgatcatatgcggattagaaaaacaacttaaatgtgaaagtgggtccgctgcaaacgacgaaaactacgctttagtagcttaataaaaagacgcgagaatgcgtaaaggagaagaacttttcactggagttgtcccaattcttgttgaattagatggtgatgttaatgggcacaaattttctgtcagtggagagggtgaaggtgatgcaacatacggaaaacttacccttaaatttatttgcactactggaaaactacctgttccatggccaacacttgtcactactttcggttatggtgttcaatgctttgcgagatacccagatcatatgaaacagcatgactttttcaagagtgccatgcccgaaggttatgtacaggaaagaactatatttttcaaagatgacgggaactacaagacacgtgctgaagtcaagtttgaaggtgatacccttgttaatagaatcgagttaaaaggtattgattttaaagaagatggaaacattcttggacacaaattggaatacaactataactcacacaatgtatacatcatggcagacaaacaaaagaatggaatcaaagttaacttcaaaattagacacaacattgaagatggaagcgttcaactagcagaccattatcaacaaaatactccaattggcgatggccctgtccttttaccagacaaccattacctgtccacacaatctgccctttcgaaagatcccaacgaaaagagagaccacatggtccttcttgagtttgtaacagctgctgggattacacatggcatggatgaactatacaaataataagcttgctgaggatcctaaagccccgaattttttataaattcggggctttttt</sbol:elements>
    <sbol:encoding rdf:resource="http://dx.doi.org/10.1021/bi00822a023"/>
  </sbol:Sequence>
  <sbol:Sequence rdf:about="http://www.async.ece.utah.edu/BBa_J61120_BBa_C0040_sequence">
    <sbol:persistentIdentity rdf:resource="http://www.async.ece.utah.edu/BBa_J61120_BBa_C0040_sequence"/>
    <sbol:displayId>BBa_J61120_BBa_C0040_sequence</sbol:displayId>
    <prov:wasDerivedFrom rdf:resource="http://www.eugenecad.org/device/BBa_J61120_BBa_C0040_sequence"/>
    <sbol:elements>aaagacgcgagaatgtccagattagataaaagtaaagtgattaacagcgcattagagctgcttaatgaggtcggaatcgaaggtttaacaacccgtaaactcgcccagaagctaggtgtagagcagcctacattgtattggcatgtaaaaaataagcgggctttgctcgacgccttagccattgagatgttagataggcaccatactcacttttgccctttagaaggggaaagctggcaagattttttacgtaataacgctaaaagttttagatgtgctttactaagtcatcgcgatggagcaaaagtacatttaggtacacggcctacagaaaaacagtatgaaactctcgaaaatcaattagcctttttatgccaacaaggtttttcactagagaatgcattatatgcactcagcgctgtggggcattttactttaggttgcgtattggaagatcaagagcatcaagtcgctaaagaagaaagggaaacacctactactgatagtatgccgccattattacgacaagctatcgaattatttgatcaccaaggtgcagagccagccttcttattcggccttgaattgatcatatgcggattagaaaaacaacttaaatgtgaaagtgggtccgctgcaaacgacgaaaactacgctttagtagcttaataa</sbol:elements>
    <sbol:encoding rdf:resource="http://dx.doi.org/10.1021/bi00822a023"/>
  </sbol:Sequence>
  <sbol:Sequence rdf:about="http://www.async.ece.utah.edu/www_async_ece_utah_edu_seq_10_8_2013_12_50_54_947_iBioSim">
    <sbol:persistentIdentity rdf:resource="http://www.async.ece.utah.edu/www_async_ece_utah_edu_seq_10_8_2013_12_50_54_947_iBioSim"/>
    <sbol:displayId>www_async_ece_utah_edu_seq_10_8_2013_12_50_54_947_iBioSim</sbol:displayId>
    <prov:wasDerivedFrom rdf:resource="http://www.async.ece.utah.edu#seq_10_8_2013_12_50_54_947_iBioSim"/>
    <sbol:elements>ggaccaaaacgaaaaaagacgcttttcagcgtctcttttctggaatttggtaccgagttattaagctactaaagcgtagttttcgtcgtttgcagcctgcccgctttccagtcgggaaacctgtcgtgccagctgcattaatgaatcggccaacgcgcggggagaggcggtttgcgtattgggcgccagggtggtttttcttttcaccagtgagacgggcaacagctgattgcccttcaccgcctggccctgagagagttgcagcaagcggtccacgctggtttgccccagcaggcgaaaatcctgtttgatggtggttaacggcgggatataacatgagctgtcttcggtatcgtcgtatcccactaccgagatatccgcaccaacgcgcagcccggactcggtaatggcgcgcattgcgcccagcgccatctgatcgttggcaaccagcatcgcagtgggaacgatgccctcattcagcatttgcatggtttgttgaaaaccggacatggcactccagtcgccttcccgttccgctatcggctgaatttgattgcgagtgagatatttatgccagccagccagacgcagacgcgccgagacagaacttaatgggcccgctaacagcgcgatttgctggtgacccaatgcgaccagatgctccacgcccagtcgcgtaccgtcttcatgggagaaaataatactgttgatgggtgtctggtcagagacatcaagaaataacgccggaacattagtgcaggcagcttccacagcaatggcatcctggtcatccagcggatagttaatgatcagcccactgacgcgttgcgcgagaagattgtgcaccgccgctttacaggcttcgacgccgcttcgttctaccatcgacaccaccacgctggcacccagttgatcggcgcgagatttaatcgccgcgacaatttgcgacggcgcgtgcagggccagactggaggtggcaacgccaatcagcaacgactgtttgcccgccagttgttgtgccacgcggttgggaatgtaattcagctccgccatcgccgcttccactttttcccgcgttttcgcagaaacgtggctggcctggttcaccacgcgggaaacggtctgataagagacaccggcatactctgcgacatcgtataacgttactggtttcacattcaccattatcccttctttgtgctcagtatctctatcactgatagggatgtcaatctctatcactgatagggacaatacgcaaaccgcctctccccgcgcgttggccgattcattaatgcagctggcacgacaggtttcccgactggaaagcgggcagtgagcgcaacgcaattaatgtgagttagctcactcattaggcaccccaggctttacactttatgcttccggctcgtatgttgtgtggaattgtgagcggataacaatttcacacaaaagacgcgagaatgtccagattagataaaagtaaagtgattaacagcgcattagagctgcttaatgaggtcggaatcgaaggtttaacaacccgtaaactcgcccagaagctaggtgtagagcagcctacattgtattggcatgtaaaaaataagcgggctttgctcgacgccttagccattgagatgttagataggcaccatactcacttttgccctttagaaggggaaagctggcaagattttttacgtaataacgctaaaagttttagatgtgctttactaagtcatcgcgatggagcaaaagtacatttaggtacacggcctacagaaaaacagtatgaaactctcgaaaatcaattagcctttttatgccaacaaggtttttcactagagaatgcattatatgcactcagcgctgtggggcattttactttaggttgcgtattggaagatcaagagcatcaagtcgctaaagaagaaagggaaacacctactactgatagtatgccgccattattacgacaagctatcgaattatttgatcaccaaggtgcagagccagccttcttattcggccttgaattgatcatatgcggattagaaaaacaacttaaatgtgaaagtgggtccgctgcaaacgacgaaaactacgctttagtagcttaataaaaagaaacgacaatgcgtaaaggagaagaacttttcactggagttgtcccaattcttgttgaattagatggtgatgttaatgggcacaaattttctgtcagtggagagggtgaaggtgatgcaacatacggaaaacttacccttaaatttatttgcactactggaaaactacctgttccatggccaacacttgtcactactttcggttatggtgttcaatgctttgcgagatacccagatcatatgaaacagcatgactttttcaagagtgccatgcccgaaggttatgtacaggaaagaactatatttttcaaagatgacgggaactacaagacacgtgctgaagtcaagtttgaaggtgatacccttgttaatagaatcgagttaaaaggtattgattttaaagaagatggaaacattcttggacacaaattggaatacaactataactcacacaatgtatacatcatggcagacaaacaaaagaatggaatcaaagttaacttcaaaattagacacaacattgaagatggaagcgttcaactagcagaccattatcaacaaaatactccaattggcgatggccctgtccttttaccagacaaccattacctgtccacacaatctgccctttcgaaagatcccaacgaaaagagagaccacatggtccttcttgagtttgtaacagctgctgggattacacatggcatggatgaactatacaaataataagcttgctgaggatcctaaagccccgaattttttataaattcggggctttttt</sbol:elements>
    <sbol:encoding rdf:resource="http://dx.doi.org/10.1021/bi00822a023"/>
  </sbol:Sequence>
  <sbol:Sequence rdf:about="http://www.async.ece.utah.edu/BBa_J61120_sequence">
    <sbol:persistentIdentity rdf:resource="http://www.async.ece.utah.edu/BBa_J61120_sequence"/>
    <sbol:displayId>BBa_J61120_sequence</sbol:displayId>
    <prov:wasDerivedFrom rdf:resource="http://partsregistry.org/part/BBa_J61120_sequence"/>
    <sbol:elements>aaagacgcgaga</sbol:elements>
    <sbol:encoding rdf:resource="http://dx.doi.org/10.1021/bi00822a023"/>
  </sbol:Sequence>
</rdf:RDF><|MERGE_RESOLUTION|>--- conflicted
+++ resolved
@@ -1,9 +1,5 @@
 <?xml version="1.0" ?>
-<<<<<<< HEAD
-<rdf:RDF xmlns:rdf="http://www.w3.org/1999/02/22-rdf-syntax-ns#" xmlns:ns2="http://www.w3.org/1999/02/22-rdf-syntax-ns#" xmlns:dcterms="http://purl.org/dc/terms/" xmlns:prov="http://www.w3.org/ns/prov#" xmlns:sbol="http://sbols.org/v2#">
-=======
 <rdf:RDF xmlns:ns2="http://www.w3.org/1999/02/22-rdf-syntax-ns#" xmlns:prov="http://www.w3.org/ns/prov#" xmlns:rdf="http://www.w3.org/1999/02/22-rdf-syntax-ns#" xmlns:sbol="http://sbols.org/v2#" xmlns:dcterms="http://purl.org/dc/terms/">
->>>>>>> d81c6eac
   <sbol:ComponentDefinition rdf:about="http://www.async.ece.utah.edu/BBa_J61115">
     <sbol:persistentIdentity rdf:resource="http://www.async.ece.utah.edu/BBa_J61115"/>
     <sbol:displayId>BBa_J61115</sbol:displayId>
@@ -14,24 +10,2166 @@
     <sbol:role rdf:resource="http://identifiers.org/so/SO:0000139"/>
     <sbol:sequence rdf:resource="http://www.async.ece.utah.edu/BBa_J61115_sequence"/>
   </sbol:ComponentDefinition>
-<<<<<<< HEAD
+  <sbol:ComponentDefinition rdf:about="http://www.async.ece.utah.edu/pTAKLeftCassette_3">
+    <sbol:persistentIdentity rdf:resource="http://www.async.ece.utah.edu/pTAKLeftCassette_3"/>
+    <sbol:displayId>pTAKLeftCassette_3</sbol:displayId>
+    <prov:wasDerivedFrom rdf:resource="http://www.eugenecad.org/pTAKLeftCassette_3"/>
+    <dcterms:description>pTAKLeftCassette_3</dcterms:description>
+    <sbol:type rdf:resource="http://www.biopax.org/release/biopax-level3.owl#DnaRegion"/>
+    <sbol:role rdf:resource="http://identifiers.org/so/SO:0000805"/>
+    <sbol:component>
+      <sbol:Component rdf:about="http://www.async.ece.utah.edu/pTAKLeftCassette_3/component0">
+        <sbol:persistentIdentity rdf:resource="http://www.async.ece.utah.edu/pTAKLeftCassette_3/component0"/>
+        <sbol:displayId>component0</sbol:displayId>
+        <sbol:access rdf:resource="http://sbols.org/v2#public"/>
+        <sbol:definition rdf:resource="http://www.async.ece.utah.edu/BBa_K121014"/>
+      </sbol:Component>
+    </sbol:component>
+    <sbol:component>
+      <sbol:Component rdf:about="http://www.async.ece.utah.edu/pTAKLeftCassette_3/component2">
+        <sbol:persistentIdentity rdf:resource="http://www.async.ece.utah.edu/pTAKLeftCassette_3/component2"/>
+        <sbol:displayId>component2</sbol:displayId>
+        <sbol:access rdf:resource="http://sbols.org/v2#public"/>
+        <sbol:definition rdf:resource="http://www.async.ece.utah.edu/pheA1"/>
+      </sbol:Component>
+    </sbol:component>
+    <sbol:component>
+      <sbol:Component rdf:about="http://www.async.ece.utah.edu/pTAKLeftCassette_3/component1">
+        <sbol:persistentIdentity rdf:resource="http://www.async.ece.utah.edu/pTAKLeftCassette_3/component1"/>
+        <sbol:displayId>component1</sbol:displayId>
+        <sbol:access rdf:resource="http://sbols.org/v2#public"/>
+        <sbol:definition rdf:resource="http://www.async.ece.utah.edu/BBa_J61107_BBa_C0012"/>
+      </sbol:Component>
+    </sbol:component>
+    <sbol:sequenceAnnotation>
+      <sbol:SequenceAnnotation rdf:about="http://www.async.ece.utah.edu/pTAKLeftCassette_3/annotation2">
+        <sbol:persistentIdentity rdf:resource="http://www.async.ece.utah.edu/pTAKLeftCassette_3/annotation2"/>
+        <sbol:displayId>annotation2</sbol:displayId>
+        <prov:wasDerivedFrom rdf:resource="http://www.eugenecad.org/pTAKLeftCassette_3/annotation_2"/>
+        <sbol:location>
+          <sbol:Range rdf:about="http://www.async.ece.utah.edu/pTAKLeftCassette_3/annotation2/range">
+            <sbol:persistentIdentity rdf:resource="http://www.async.ece.utah.edu/pTAKLeftCassette_3/annotation2/range"/>
+            <sbol:displayId>range</sbol:displayId>
+            <sbol:start>91</sbol:start>
+            <sbol:end>1230</sbol:end>
+            <sbol:orientation rdf:resource="http://sbols.org/v2#inline"/>
+          </sbol:Range>
+        </sbol:location>
+        <sbol:component rdf:resource="http://www.async.ece.utah.edu/pTAKLeftCassette_3/component1"/>
+      </sbol:SequenceAnnotation>
+    </sbol:sequenceAnnotation>
+    <sbol:sequenceAnnotation>
+      <sbol:SequenceAnnotation rdf:about="http://www.async.ece.utah.edu/pTAKLeftCassette_3/annotation1">
+        <sbol:persistentIdentity rdf:resource="http://www.async.ece.utah.edu/pTAKLeftCassette_3/annotation1"/>
+        <sbol:displayId>annotation1</sbol:displayId>
+        <prov:wasDerivedFrom rdf:resource="http://www.eugenecad.org/pTAKLeftCassette_3/annotation_1"/>
+        <sbol:location>
+          <sbol:Range rdf:about="http://www.async.ece.utah.edu/pTAKLeftCassette_3/annotation1/range">
+            <sbol:persistentIdentity rdf:resource="http://www.async.ece.utah.edu/pTAKLeftCassette_3/annotation1/range"/>
+            <sbol:displayId>range</sbol:displayId>
+            <sbol:start>1</sbol:start>
+            <sbol:end>90</sbol:end>
+            <sbol:orientation rdf:resource="http://sbols.org/v2#inline"/>
+          </sbol:Range>
+        </sbol:location>
+        <sbol:component rdf:resource="http://www.async.ece.utah.edu/pTAKLeftCassette_3/component0"/>
+      </sbol:SequenceAnnotation>
+    </sbol:sequenceAnnotation>
+    <sbol:sequenceAnnotation>
+      <sbol:SequenceAnnotation rdf:about="http://www.async.ece.utah.edu/pTAKLeftCassette_3/annotation3">
+        <sbol:persistentIdentity rdf:resource="http://www.async.ece.utah.edu/pTAKLeftCassette_3/annotation3"/>
+        <sbol:displayId>annotation3</sbol:displayId>
+        <prov:wasDerivedFrom rdf:resource="http://www.eugenecad.org/pTAKLeftCassette_3/annotation_3"/>
+        <sbol:location>
+          <sbol:Range rdf:about="http://www.async.ece.utah.edu/pTAKLeftCassette_3/annotation3/range">
+            <sbol:persistentIdentity rdf:resource="http://www.async.ece.utah.edu/pTAKLeftCassette_3/annotation3/range"/>
+            <sbol:displayId>range</sbol:displayId>
+            <sbol:start>1231</sbol:start>
+            <sbol:end>1282</sbol:end>
+            <sbol:orientation rdf:resource="http://sbols.org/v2#inline"/>
+          </sbol:Range>
+        </sbol:location>
+        <sbol:component rdf:resource="http://www.async.ece.utah.edu/pTAKLeftCassette_3/component2"/>
+      </sbol:SequenceAnnotation>
+    </sbol:sequenceAnnotation>
+    <sbol:sequence rdf:resource="http://www.async.ece.utah.edu/pTAKLeftCassette_3_sequence"/>
+  </sbol:ComponentDefinition>
+  <sbol:ComponentDefinition rdf:about="http://www.async.ece.utah.edu/BBa_R0010">
+    <sbol:persistentIdentity rdf:resource="http://www.async.ece.utah.edu/BBa_R0010"/>
+    <sbol:displayId>BBa_R0010</sbol:displayId>
+    <prov:wasDerivedFrom rdf:resource="http://partsregistry.org/part/BBa_R0010"/>
+    <dcterms:title>BBa_R0010</dcterms:title>
+    <dcterms:description>promoter (lacI regulated)</dcterms:description>
+    <sbol:type rdf:resource="http://www.biopax.org/release/biopax-level3.owl#DnaRegion"/>
+    <sbol:role rdf:resource="http://identifiers.org/so/SO:0000167"/>
+    <sbol:sequence rdf:resource="http://www.async.ece.utah.edu/BBa_R0010_sequence"/>
+  </sbol:ComponentDefinition>
+  <sbol:ComponentDefinition rdf:about="http://www.async.ece.utah.edu/pIKELeftCassette_3">
+    <sbol:persistentIdentity rdf:resource="http://www.async.ece.utah.edu/pIKELeftCassette_3"/>
+    <sbol:displayId>pIKELeftCassette_3</sbol:displayId>
+    <prov:wasDerivedFrom rdf:resource="http://www.eugenecad.org/pIKELeftCassette_3"/>
+    <dcterms:description>pIKELeftCassette_3</dcterms:description>
+    <sbol:type rdf:resource="http://www.biopax.org/release/biopax-level3.owl#DnaRegion"/>
+    <sbol:role rdf:resource="http://identifiers.org/so/SO:0000805"/>
+    <sbol:component>
+      <sbol:Component rdf:about="http://www.async.ece.utah.edu/pTAKRightCassette_3/component1">
+        <sbol:persistentIdentity rdf:resource="http://www.async.ece.utah.edu/pTAKRightCassette_3/component1"/>
+        <sbol:displayId>component1</sbol:displayId>
+        <sbol:access rdf:resource="http://sbols.org/v2#public"/>
+        <sbol:definition rdf:resource="http://www.async.ece.utah.edu/BBa_J61130_BBa_C0051"/>
+      </sbol:Component>
+    </sbol:component>
+    <sbol:component>
+      <sbol:Component rdf:about="http://www.async.ece.utah.edu/pIKELeftCassette_3/component1">
+        <sbol:persistentIdentity rdf:resource="http://www.async.ece.utah.edu/pIKELeftCassette_3/component1"/>
+        <sbol:displayId>component1</sbol:displayId>
+        <sbol:access rdf:resource="http://sbols.org/v2#public"/>
+        <sbol:definition rdf:resource="http://www.async.ece.utah.edu/BBa_J61107_BBa_C0012"/>
+      </sbol:Component>
+    </sbol:component>
+    <sbol:component>
+      <sbol:Component rdf:about="http://www.async.ece.utah.edu/pIKELeftCassette_3/component2">
+        <sbol:persistentIdentity rdf:resource="http://www.async.ece.utah.edu/pIKELeftCassette_3/component2"/>
+        <sbol:displayId>component2</sbol:displayId>
+        <sbol:access rdf:resource="http://sbols.org/v2#public"/>
+        <sbol:definition rdf:resource="http://www.async.ece.utah.edu/pheA1"/>
+      </sbol:Component>
+    </sbol:component>
+    <sbol:sequenceAnnotation>
+      <sbol:SequenceAnnotation rdf:about="http://www.async.ece.utah.edu/pIKELeftCassette_3/annotation1">
+        <sbol:persistentIdentity rdf:resource="http://www.async.ece.utah.edu/pIKELeftCassette_3/annotation1"/>
+        <sbol:displayId>annotation1</sbol:displayId>
+        <prov:wasDerivedFrom rdf:resource="http://www.eugenecad.org/pIKELeftCassette_3/annotation_1"/>
+        <sbol:location>
+          <sbol:Range rdf:about="http://www.async.ece.utah.edu/pIKELeftCassette_3/annotation1/range">
+            <sbol:persistentIdentity rdf:resource="http://www.async.ece.utah.edu/pIKELeftCassette_3/annotation1/range"/>
+            <sbol:displayId>range</sbol:displayId>
+            <sbol:start>1</sbol:start>
+            <sbol:end>54</sbol:end>
+            <sbol:orientation rdf:resource="http://sbols.org/v2#inline"/>
+          </sbol:Range>
+        </sbol:location>
+        <sbol:component rdf:resource="http://www.async.ece.utah.edu/pIKELeftCassette_3/component0"/>
+      </sbol:SequenceAnnotation>
+    </sbol:sequenceAnnotation>
+    <sbol:sequenceAnnotation>
+      <sbol:SequenceAnnotation rdf:about="http://www.async.ece.utah.edu/pIKELeftCassette_3/annotation2">
+        <sbol:persistentIdentity rdf:resource="http://www.async.ece.utah.edu/pIKELeftCassette_3/annotation2"/>
+        <sbol:displayId>annotation2</sbol:displayId>
+        <prov:wasDerivedFrom rdf:resource="http://www.eugenecad.org/pIKELeftCassette_3/annotation_2"/>
+        <sbol:location>
+          <sbol:Range rdf:about="http://www.async.ece.utah.edu/pIKELeftCassette_3/annotation2/range">
+            <sbol:persistentIdentity rdf:resource="http://www.async.ece.utah.edu/pIKELeftCassette_3/annotation2/range"/>
+            <sbol:displayId>range</sbol:displayId>
+            <sbol:start>55</sbol:start>
+            <sbol:end>1194</sbol:end>
+            <sbol:orientation rdf:resource="http://sbols.org/v2#inline"/>
+          </sbol:Range>
+        </sbol:location>
+        <sbol:component rdf:resource="http://www.async.ece.utah.edu/pIKELeftCassette_3/component1"/>
+      </sbol:SequenceAnnotation>
+    </sbol:sequenceAnnotation>
+    <sbol:sequenceAnnotation>
+      <sbol:SequenceAnnotation rdf:about="http://www.async.ece.utah.edu/pIKELeftCassette_3/annotation3">
+        <sbol:persistentIdentity rdf:resource="http://www.async.ece.utah.edu/pIKELeftCassette_3/annotation3"/>
+        <sbol:displayId>annotation3</sbol:displayId>
+        <prov:wasDerivedFrom rdf:resource="http://www.eugenecad.org/pIKELeftCassette_3/annotation_3"/>
+        <sbol:location>
+          <sbol:Range rdf:about="http://www.async.ece.utah.edu/pIKELeftCassette_3/annotation3/range">
+            <sbol:persistentIdentity rdf:resource="http://www.async.ece.utah.edu/pIKELeftCassette_3/annotation3/range"/>
+            <sbol:displayId>range</sbol:displayId>
+            <sbol:start>1195</sbol:start>
+            <sbol:end>1246</sbol:end>
+            <sbol:orientation rdf:resource="http://sbols.org/v2#inline"/>
+          </sbol:Range>
+        </sbol:location>
+        <sbol:component rdf:resource="http://www.async.ece.utah.edu/pIKELeftCassette_3/component2"/>
+      </sbol:SequenceAnnotation>
+    </sbol:sequenceAnnotation>
+    <sbol:sequence rdf:resource="http://www.async.ece.utah.edu/pIKELeftCassette_3_sequence"/>
+  </sbol:ComponentDefinition>
+  <sbol:ComponentDefinition rdf:about="http://www.async.ece.utah.edu/pIKE_Toggle_12">
+    <sbol:persistentIdentity rdf:resource="http://www.async.ece.utah.edu/pIKE_Toggle_12"/>
+    <sbol:displayId>pIKE_Toggle_12</sbol:displayId>
+    <prov:wasDerivedFrom rdf:resource="http://www.async.ece.utah.edu#comp_10_8_2013_12_47_8_361_iBioSim"/>
+    <dcterms:title>pIKE Toggle Switch 12</dcterms:title>
+    <dcterms:description>This is a pIKE class toggle switch similar to those constructed by Gardner et al.</dcterms:description>
+    <sbol:type rdf:resource="http://www.biopax.org/release/biopax-level3.owl#DnaRegion"/>
+    <sbol:role rdf:resource="http://identifiers.org/so/SO:0000804"/>
+    <sbol:component>
+      <sbol:Component rdf:about="http://www.async.ece.utah.edu/pIKE_Toggle_12/component0">
+        <sbol:persistentIdentity rdf:resource="http://www.async.ece.utah.edu/pIKE_Toggle_12/component0"/>
+        <sbol:displayId>component0</sbol:displayId>
+        <sbol:access rdf:resource="http://sbols.org/v2#public"/>
+        <sbol:definition rdf:resource="http://www.async.ece.utah.edu/pIKELeftCassette_3"/>
+      </sbol:Component>
+    </sbol:component>
+    <sbol:component>
+      <sbol:Component rdf:about="http://www.async.ece.utah.edu/pIKE_Toggle_12/component1">
+        <sbol:persistentIdentity rdf:resource="http://www.async.ece.utah.edu/pIKE_Toggle_12/component1"/>
+        <sbol:displayId>component1</sbol:displayId>
+        <sbol:access rdf:resource="http://sbols.org/v2#public"/>
+        <sbol:definition rdf:resource="http://www.async.ece.utah.edu/pIKERightCassette_4"/>
+      </sbol:Component>
+    </sbol:component>
+    <sbol:sequenceAnnotation>
+      <sbol:SequenceAnnotation rdf:about="http://www.async.ece.utah.edu/pIKE_Toggle_12/annotation1">
+        <sbol:persistentIdentity rdf:resource="http://www.async.ece.utah.edu/pIKE_Toggle_12/annotation1"/>
+        <sbol:displayId>annotation1</sbol:displayId>
+        <prov:wasDerivedFrom rdf:resource="http://www.async.ece.utah.edu#anno0_10_8_2013_12_47_8_361_iBioSim"/>
+        <sbol:location>
+          <sbol:Range rdf:about="http://www.async.ece.utah.edu/pIKE_Toggle_12/annotation1/range">
+            <sbol:persistentIdentity rdf:resource="http://www.async.ece.utah.edu/pIKE_Toggle_12/annotation1/range"/>
+            <sbol:displayId>range</sbol:displayId>
+            <sbol:start>1</sbol:start>
+            <sbol:end>1246</sbol:end>
+            <sbol:orientation rdf:resource="http://sbols.org/v2#reverseComplement"/>
+          </sbol:Range>
+        </sbol:location>
+        <sbol:component rdf:resource="http://www.async.ece.utah.edu/pIKE_Toggle_12/component0"/>
+      </sbol:SequenceAnnotation>
+    </sbol:sequenceAnnotation>
+    <sbol:sequenceAnnotation>
+      <sbol:SequenceAnnotation rdf:about="http://www.async.ece.utah.edu/pIKE_Toggle_12/annotation2">
+        <sbol:persistentIdentity rdf:resource="http://www.async.ece.utah.edu/pIKE_Toggle_12/annotation2"/>
+        <sbol:displayId>annotation2</sbol:displayId>
+        <prov:wasDerivedFrom rdf:resource="http://www.async.ece.utah.edu#anno1_10_8_2013_12_47_8_361_iBioSim"/>
+        <sbol:location>
+          <sbol:Range rdf:about="http://www.async.ece.utah.edu/pIKE_Toggle_12/annotation2/range">
+            <sbol:persistentIdentity rdf:resource="http://www.async.ece.utah.edu/pIKE_Toggle_12/annotation2/range"/>
+            <sbol:displayId>range</sbol:displayId>
+            <sbol:start>1247</sbol:start>
+            <sbol:end>2902</sbol:end>
+            <sbol:orientation rdf:resource="http://sbols.org/v2#inline"/>
+          </sbol:Range>
+        </sbol:location>
+        <sbol:component rdf:resource="http://www.async.ece.utah.edu/pIKE_Toggle_12/component1"/>
+      </sbol:SequenceAnnotation>
+    </sbol:sequenceAnnotation>
+    <sbol:sequence rdf:resource="http://www.async.ece.utah.edu/www_async_ece_utah_edu_seq_10_8_2013_12_47_8_361_iBioSim"/>
+  </sbol:ComponentDefinition>
+  <sbol:ComponentDefinition rdf:about="http://www.async.ece.utah.edu/pTAK_Toggle_11">
+    <sbol:persistentIdentity rdf:resource="http://www.async.ece.utah.edu/pTAK_Toggle_11"/>
+    <sbol:displayId>pTAK_Toggle_11</sbol:displayId>
+    <prov:wasDerivedFrom rdf:resource="http://www.async.ece.utah.edu#comp_10_8_2013_13_5_43_889_iBioSim"/>
+    <dcterms:title>pTAK Toggle Switch 11</dcterms:title>
+    <dcterms:description>This is a pTAK class toggle switch similar to those constructed by Gardner et al.</dcterms:description>
+    <sbol:type rdf:resource="http://www.biopax.org/release/biopax-level3.owl#DnaRegion"/>
+    <sbol:role rdf:resource="http://identifiers.org/so/SO:0000804"/>
+    <sbol:component>
+      <sbol:Component rdf:about="http://www.async.ece.utah.edu/pTAK_Toggle_11/component0">
+        <sbol:persistentIdentity rdf:resource="http://www.async.ece.utah.edu/pTAK_Toggle_11/component0"/>
+        <sbol:displayId>component0</sbol:displayId>
+        <sbol:access rdf:resource="http://sbols.org/v2#public"/>
+        <sbol:definition rdf:resource="http://www.async.ece.utah.edu/pTAKLeftCassette_3"/>
+      </sbol:Component>
+    </sbol:component>
+    <sbol:component>
+      <sbol:Component rdf:about="http://www.async.ece.utah.edu/pTAK_Toggle_11/component1">
+        <sbol:persistentIdentity rdf:resource="http://www.async.ece.utah.edu/pTAK_Toggle_11/component1"/>
+        <sbol:displayId>component1</sbol:displayId>
+        <sbol:access rdf:resource="http://sbols.org/v2#public"/>
+        <sbol:definition rdf:resource="http://www.async.ece.utah.edu/pTAKRightCassette_3"/>
+      </sbol:Component>
+    </sbol:component>
+    <sbol:sequenceAnnotation>
+      <sbol:SequenceAnnotation rdf:about="http://www.async.ece.utah.edu/pTAK_Toggle_11/annotation2">
+        <sbol:persistentIdentity rdf:resource="http://www.async.ece.utah.edu/pTAK_Toggle_11/annotation2"/>
+        <sbol:displayId>annotation2</sbol:displayId>
+        <prov:wasDerivedFrom rdf:resource="http://www.async.ece.utah.edu#anno1_10_8_2013_13_5_43_889_iBioSim"/>
+        <sbol:location>
+          <sbol:Range rdf:about="http://www.async.ece.utah.edu/pTAK_Toggle_11/annotation2/range">
+            <sbol:persistentIdentity rdf:resource="http://www.async.ece.utah.edu/pTAK_Toggle_11/annotation2/range"/>
+            <sbol:displayId>range</sbol:displayId>
+            <sbol:start>1283</sbol:start>
+            <sbol:end>3029</sbol:end>
+            <sbol:orientation rdf:resource="http://sbols.org/v2#inline"/>
+          </sbol:Range>
+        </sbol:location>
+        <sbol:component rdf:resource="http://www.async.ece.utah.edu/pTAK_Toggle_11/component1"/>
+      </sbol:SequenceAnnotation>
+    </sbol:sequenceAnnotation>
+    <sbol:sequenceAnnotation>
+      <sbol:SequenceAnnotation rdf:about="http://www.async.ece.utah.edu/pTAK_Toggle_11/annotation1">
+        <sbol:persistentIdentity rdf:resource="http://www.async.ece.utah.edu/pTAK_Toggle_11/annotation1"/>
+        <sbol:displayId>annotation1</sbol:displayId>
+        <prov:wasDerivedFrom rdf:resource="http://www.async.ece.utah.edu#anno0_10_8_2013_13_5_43_889_iBioSim"/>
+        <sbol:location>
+          <sbol:Range rdf:about="http://www.async.ece.utah.edu/pTAK_Toggle_11/annotation1/range">
+            <sbol:persistentIdentity rdf:resource="http://www.async.ece.utah.edu/pTAK_Toggle_11/annotation1/range"/>
+            <sbol:displayId>range</sbol:displayId>
+            <sbol:start>1</sbol:start>
+            <sbol:end>1282</sbol:end>
+            <sbol:orientation rdf:resource="http://sbols.org/v2#reverseComplement"/>
+          </sbol:Range>
+        </sbol:location>
+        <sbol:component rdf:resource="http://www.async.ece.utah.edu/pTAK_Toggle_11/component0"/>
+      </sbol:SequenceAnnotation>
+    </sbol:sequenceAnnotation>
+    <sbol:sequence rdf:resource="http://www.async.ece.utah.edu/www_async_ece_utah_edu_seq_10_8_2013_13_5_43_889_iBioSim"/>
+  </sbol:ComponentDefinition>
+  <sbol:ComponentDefinition rdf:about="http://www.async.ece.utah.edu/ECK120033736">
+    <sbol:persistentIdentity rdf:resource="http://www.async.ece.utah.edu/ECK120033736"/>
+    <sbol:displayId>ECK120033736</sbol:displayId>
+    <prov:wasDerivedFrom rdf:resource="http://www.eugenecad.org/parts/ECK120033736"/>
+    <dcterms:title>ECK120033736</dcterms:title>
+    <dcterms:description>Terminator</dcterms:description>
+    <sbol:type rdf:resource="http://www.biopax.org/release/biopax-level3.owl#DnaRegion"/>
+    <sbol:role rdf:resource="http://identifiers.org/so/SO:0000141"/>
+    <sbol:sequence rdf:resource="http://www.async.ece.utah.edu/ECK120033736_sequence"/>
+  </sbol:ComponentDefinition>
+  <sbol:ComponentDefinition rdf:about="http://www.async.ece.utah.edu/pIKERightCassette_3">
+    <sbol:persistentIdentity rdf:resource="http://www.async.ece.utah.edu/pIKERightCassette_3"/>
+    <sbol:displayId>pIKERightCassette_3</sbol:displayId>
+    <prov:wasDerivedFrom rdf:resource="http://www.eugenecad.org/pIKERightCassette_3"/>
+    <dcterms:description>pIKERightCassette_3</dcterms:description>
+    <sbol:type rdf:resource="http://www.biopax.org/release/biopax-level3.owl#DnaRegion"/>
+    <sbol:role rdf:resource="http://identifiers.org/so/SO:0000805"/>
+    <sbol:component>
+      <sbol:Component rdf:about="http://www.async.ece.utah.edu/pIKERightCassette_3/component2">
+        <sbol:persistentIdentity rdf:resource="http://www.async.ece.utah.edu/pIKERightCassette_3/component2"/>
+        <sbol:displayId>component2</sbol:displayId>
+        <sbol:access rdf:resource="http://sbols.org/v2#public"/>
+        <sbol:definition rdf:resource="http://www.async.ece.utah.edu/BBa_J61120_BBa_E0040"/>
+      </sbol:Component>
+    </sbol:component>
+    <sbol:component>
+      <sbol:Component rdf:about="http://www.async.ece.utah.edu/pIKERightCassette_3/component1">
+        <sbol:persistentIdentity rdf:resource="http://www.async.ece.utah.edu/pIKERightCassette_3/component1"/>
+        <sbol:displayId>component1</sbol:displayId>
+        <sbol:access rdf:resource="http://sbols.org/v2#public"/>
+        <sbol:definition rdf:resource="http://www.async.ece.utah.edu/BBa_J61130_BBa_C0040"/>
+      </sbol:Component>
+    </sbol:component>
+    <sbol:component>
+      <sbol:Component rdf:about="http://www.async.ece.utah.edu/pIKERightCassette_3/component3">
+        <sbol:persistentIdentity rdf:resource="http://www.async.ece.utah.edu/pIKERightCassette_3/component3"/>
+        <sbol:displayId>component3</sbol:displayId>
+        <sbol:access rdf:resource="http://sbols.org/v2#public"/>
+        <sbol:definition rdf:resource="http://www.async.ece.utah.edu/ECK120033736"/>
+      </sbol:Component>
+    </sbol:component>
+    <sbol:component>
+      <sbol:Component rdf:about="http://www.async.ece.utah.edu/pTAKRightCassette_3/component0">
+        <sbol:persistentIdentity rdf:resource="http://www.async.ece.utah.edu/pTAKRightCassette_3/component0"/>
+        <sbol:displayId>component0</sbol:displayId>
+        <sbol:access rdf:resource="http://sbols.org/v2#public"/>
+        <sbol:definition rdf:resource="http://www.async.ece.utah.edu/BBa_R0010"/>
+      </sbol:Component>
+    </sbol:component>
+    <sbol:component>
+      <sbol:Component rdf:about="http://www.async.ece.utah.edu/pTAKRightCassette_3/component2">
+        <sbol:persistentIdentity rdf:resource="http://www.async.ece.utah.edu/pTAKRightCassette_3/component2"/>
+        <sbol:displayId>component2</sbol:displayId>
+        <sbol:access rdf:resource="http://sbols.org/v2#public"/>
+        <sbol:definition rdf:resource="http://www.async.ece.utah.edu/BBa_J61120_BBa_E0040"/>
+      </sbol:Component>
+    </sbol:component>
+    <sbol:sequenceAnnotation>
+      <sbol:SequenceAnnotation rdf:about="http://www.async.ece.utah.edu/pIKE_Toggle_2/annotation2">
+        <sbol:persistentIdentity rdf:resource="http://www.async.ece.utah.edu/pIKE_Toggle_2/annotation2"/>
+        <sbol:displayId>annotation2</sbol:displayId>
+        <prov:wasDerivedFrom rdf:resource="http://www.async.ece.utah.edu#anno1_10_8_2013_12_52_26_531_iBioSim"/>
+        <sbol:location>
+          <sbol:Range rdf:about="http://www.async.ece.utah.edu/pIKE_Toggle_2/annotation2/range">
+            <sbol:persistentIdentity rdf:resource="http://www.async.ece.utah.edu/pIKE_Toggle_2/annotation2/range"/>
+            <sbol:displayId>range</sbol:displayId>
+            <sbol:start>1285</sbol:start>
+            <sbol:end>2940</sbol:end>
+            <sbol:orientation rdf:resource="http://sbols.org/v2#inline"/>
+          </sbol:Range>
+        </sbol:location>
+        <sbol:component rdf:resource="http://www.async.ece.utah.edu/pIKE_Toggle_2/component1"/>
+      </sbol:SequenceAnnotation>
+    </sbol:sequenceAnnotation>
+    <sbol:sequenceAnnotation>
+      <sbol:SequenceAnnotation rdf:about="http://www.async.ece.utah.edu/pIKE_Toggle_2/annotation1">
+        <sbol:persistentIdentity rdf:resource="http://www.async.ece.utah.edu/pIKE_Toggle_2/annotation1"/>
+        <sbol:displayId>annotation1</sbol:displayId>
+        <prov:wasDerivedFrom rdf:resource="http://www.async.ece.utah.edu#anno0_10_8_2013_12_52_26_531_iBioSim"/>
+        <sbol:location>
+          <sbol:Range rdf:about="http://www.async.ece.utah.edu/pIKE_Toggle_2/annotation1/range">
+            <sbol:persistentIdentity rdf:resource="http://www.async.ece.utah.edu/pIKE_Toggle_2/annotation1/range"/>
+            <sbol:displayId>range</sbol:displayId>
+            <sbol:start>1</sbol:start>
+            <sbol:end>1284</sbol:end>
+            <sbol:orientation rdf:resource="http://sbols.org/v2#reverseComplement"/>
+          </sbol:Range>
+        </sbol:location>
+        <sbol:component rdf:resource="http://www.async.ece.utah.edu/pIKE_Toggle_2/component0"/>
+      </sbol:SequenceAnnotation>
+    </sbol:sequenceAnnotation>
+    <sbol:sequenceAnnotation>
+      <sbol:SequenceAnnotation rdf:about="http://www.async.ece.utah.edu/pTAKRightCassette_3/annotation4">
+        <sbol:persistentIdentity rdf:resource="http://www.async.ece.utah.edu/pTAKRightCassette_3/annotation4"/>
+        <sbol:displayId>annotation4</sbol:displayId>
+        <prov:wasDerivedFrom rdf:resource="http://www.eugenecad.org/pTAKRightCassette_3/annotation_4"/>
+        <sbol:location>
+          <sbol:Range rdf:about="http://www.async.ece.utah.edu/pTAKRightCassette_3/annotation4/range">
+            <sbol:persistentIdentity rdf:resource="http://www.async.ece.utah.edu/pTAKRightCassette_3/annotation4/range"/>
+            <sbol:displayId>range</sbol:displayId>
+            <sbol:start>1695</sbol:start>
+            <sbol:end>1747</sbol:end>
+            <sbol:orientation rdf:resource="http://sbols.org/v2#inline"/>
+          </sbol:Range>
+        </sbol:location>
+        <sbol:component rdf:resource="http://www.async.ece.utah.edu/pTAKRightCassette_3/component3"/>
+      </sbol:SequenceAnnotation>
+    </sbol:sequenceAnnotation>
+    <sbol:sequenceAnnotation>
+      <sbol:SequenceAnnotation rdf:about="http://www.async.ece.utah.edu/pTAKRightCassette_3/annotation1">
+        <sbol:persistentIdentity rdf:resource="http://www.async.ece.utah.edu/pTAKRightCassette_3/annotation1"/>
+        <sbol:displayId>annotation1</sbol:displayId>
+        <prov:wasDerivedFrom rdf:resource="http://www.eugenecad.org/pTAKRightCassette_3/annotation_1"/>
+        <sbol:location>
+          <sbol:Range rdf:about="http://www.async.ece.utah.edu/pTAKRightCassette_3/annotation1/range">
+            <sbol:persistentIdentity rdf:resource="http://www.async.ece.utah.edu/pTAKRightCassette_3/annotation1/range"/>
+            <sbol:displayId>range</sbol:displayId>
+            <sbol:start>1</sbol:start>
+            <sbol:end>200</sbol:end>
+            <sbol:orientation rdf:resource="http://sbols.org/v2#inline"/>
+          </sbol:Range>
+        </sbol:location>
+        <sbol:component rdf:resource="http://www.async.ece.utah.edu/pTAKRightCassette_3/component0"/>
+      </sbol:SequenceAnnotation>
+    </sbol:sequenceAnnotation>
+    <sbol:sequence rdf:resource="http://www.async.ece.utah.edu/pTAKRightCassette_3_sequence"/>
+  </sbol:ComponentDefinition>
+  <sbol:ComponentDefinition rdf:about="http://www.async.ece.utah.edu/pTAKLeftCassette_1">
+    <sbol:persistentIdentity rdf:resource="http://www.async.ece.utah.edu/pTAKLeftCassette_1"/>
+    <sbol:displayId>pTAKLeftCassette_1</sbol:displayId>
+    <prov:wasDerivedFrom rdf:resource="http://www.eugenecad.org/pTAKLeftCassette_1"/>
+    <dcterms:description>pTAKLeftCassette_1</dcterms:description>
+    <sbol:type rdf:resource="http://www.biopax.org/release/biopax-level3.owl#DnaRegion"/>
+    <sbol:role rdf:resource="http://identifiers.org/so/SO:0000805"/>
+    <sbol:component>
+      <sbol:Component rdf:about="http://www.async.ece.utah.edu/pTAKLeftCassette_1/component2">
+        <sbol:persistentIdentity rdf:resource="http://www.async.ece.utah.edu/pTAKLeftCassette_1/component2"/>
+        <sbol:displayId>component2</sbol:displayId>
+        <sbol:access rdf:resource="http://sbols.org/v2#public"/>
+        <sbol:definition rdf:resource="http://www.async.ece.utah.edu/ECK120029600"/>
+      </sbol:Component>
+    </sbol:component>
+    <sbol:component>
+      <sbol:Component rdf:about="http://www.async.ece.utah.edu/pTAKLeftCassette_1/component1">
+        <sbol:persistentIdentity rdf:resource="http://www.async.ece.utah.edu/pTAKLeftCassette_1/component1"/>
+        <sbol:displayId>component1</sbol:displayId>
+        <sbol:access rdf:resource="http://sbols.org/v2#public"/>
+        <sbol:definition rdf:resource="http://www.async.ece.utah.edu/BBa_J61101_BBa_C0012"/>
+      </sbol:Component>
+    </sbol:component>
+    <sbol:component>
+      <sbol:Component rdf:about="http://www.async.ece.utah.edu/pTAKLeftCassette_1/component0">
+        <sbol:persistentIdentity rdf:resource="http://www.async.ece.utah.edu/pTAKLeftCassette_1/component0"/>
+        <sbol:displayId>component0</sbol:displayId>
+        <sbol:access rdf:resource="http://sbols.org/v2#public"/>
+        <sbol:definition rdf:resource="http://www.async.ece.utah.edu/BBa_K121014"/>
+      </sbol:Component>
+    </sbol:component>
+    <sbol:sequenceAnnotation>
+      <sbol:SequenceAnnotation rdf:about="http://www.async.ece.utah.edu/pTAKLeftCassette_1/annotation3">
+        <sbol:persistentIdentity rdf:resource="http://www.async.ece.utah.edu/pTAKLeftCassette_1/annotation3"/>
+        <sbol:displayId>annotation3</sbol:displayId>
+        <prov:wasDerivedFrom rdf:resource="http://www.eugenecad.org/pTAKLeftCassette_1/annotation_3"/>
+        <sbol:location>
+          <sbol:Range rdf:about="http://www.async.ece.utah.edu/pTAKLeftCassette_1/annotation3/range">
+            <sbol:persistentIdentity rdf:resource="http://www.async.ece.utah.edu/pTAKLeftCassette_1/annotation3/range"/>
+            <sbol:displayId>range</sbol:displayId>
+            <sbol:start>1231</sbol:start>
+            <sbol:end>1320</sbol:end>
+            <sbol:orientation rdf:resource="http://sbols.org/v2#inline"/>
+          </sbol:Range>
+        </sbol:location>
+        <sbol:component rdf:resource="http://www.async.ece.utah.edu/pTAKLeftCassette_1/component2"/>
+      </sbol:SequenceAnnotation>
+    </sbol:sequenceAnnotation>
+    <sbol:sequenceAnnotation>
+      <sbol:SequenceAnnotation rdf:about="http://www.async.ece.utah.edu/pTAKLeftCassette_1/annotation2">
+        <sbol:persistentIdentity rdf:resource="http://www.async.ece.utah.edu/pTAKLeftCassette_1/annotation2"/>
+        <sbol:displayId>annotation2</sbol:displayId>
+        <prov:wasDerivedFrom rdf:resource="http://www.eugenecad.org/pTAKLeftCassette_1/annotation_2"/>
+        <sbol:location>
+          <sbol:Range rdf:about="http://www.async.ece.utah.edu/pTAKLeftCassette_1/annotation2/range">
+            <sbol:persistentIdentity rdf:resource="http://www.async.ece.utah.edu/pTAKLeftCassette_1/annotation2/range"/>
+            <sbol:displayId>range</sbol:displayId>
+            <sbol:start>91</sbol:start>
+            <sbol:end>1230</sbol:end>
+            <sbol:orientation rdf:resource="http://sbols.org/v2#inline"/>
+          </sbol:Range>
+        </sbol:location>
+        <sbol:component rdf:resource="http://www.async.ece.utah.edu/pTAKLeftCassette_1/component1"/>
+      </sbol:SequenceAnnotation>
+    </sbol:sequenceAnnotation>
+    <sbol:sequenceAnnotation>
+      <sbol:SequenceAnnotation rdf:about="http://www.async.ece.utah.edu/pTAKLeftCassette_1/annotation1">
+        <sbol:persistentIdentity rdf:resource="http://www.async.ece.utah.edu/pTAKLeftCassette_1/annotation1"/>
+        <sbol:displayId>annotation1</sbol:displayId>
+        <prov:wasDerivedFrom rdf:resource="http://www.eugenecad.org/pTAKLeftCassette_1/annotation_1"/>
+        <sbol:location>
+          <sbol:Range rdf:about="http://www.async.ece.utah.edu/pTAKLeftCassette_1/annotation1/range">
+            <sbol:persistentIdentity rdf:resource="http://www.async.ece.utah.edu/pTAKLeftCassette_1/annotation1/range"/>
+            <sbol:displayId>range</sbol:displayId>
+            <sbol:start>1</sbol:start>
+            <sbol:end>90</sbol:end>
+            <sbol:orientation rdf:resource="http://sbols.org/v2#inline"/>
+          </sbol:Range>
+        </sbol:location>
+        <sbol:component rdf:resource="http://www.async.ece.utah.edu/pTAKLeftCassette_1/component0"/>
+      </sbol:SequenceAnnotation>
+    </sbol:sequenceAnnotation>
+    <sbol:sequence rdf:resource="http://www.async.ece.utah.edu/pTAKLeftCassette_1_sequence"/>
+  </sbol:ComponentDefinition>
+  <sbol:ComponentDefinition rdf:about="http://www.async.ece.utah.edu/BBa_J61120_BBa_E0040">
+    <sbol:persistentIdentity rdf:resource="http://www.async.ece.utah.edu/BBa_J61120_BBa_E0040"/>
+    <sbol:displayId>BBa_J61120_BBa_E0040</sbol:displayId>
+    <prov:wasDerivedFrom rdf:resource="http://www.eugenecad.org/device/BBa_J61120_BBa_E0040"/>
+    <dcterms:description>Reporter</dcterms:description>
+    <sbol:type rdf:resource="http://www.biopax.org/release/biopax-level3.owl#DnaRegion"/>
+    <sbol:role rdf:resource="http://identifiers.org/so/SO:0000805"/>
+    <sbol:component>
+      <sbol:Component rdf:about="http://www.async.ece.utah.edu/BBa_J61120_BBa_E0040/component1">
+        <sbol:persistentIdentity rdf:resource="http://www.async.ece.utah.edu/BBa_J61120_BBa_E0040/component1"/>
+        <sbol:displayId>component1</sbol:displayId>
+        <sbol:access rdf:resource="http://sbols.org/v2#public"/>
+        <sbol:definition rdf:resource="http://www.async.ece.utah.edu/BBa_E0040"/>
+      </sbol:Component>
+    </sbol:component>
+    <sbol:component>
+      <sbol:Component rdf:about="http://www.async.ece.utah.edu/BBa_J61120_BBa_E0040/component0">
+        <sbol:persistentIdentity rdf:resource="http://www.async.ece.utah.edu/BBa_J61120_BBa_E0040/component0"/>
+        <sbol:displayId>component0</sbol:displayId>
+        <sbol:access rdf:resource="http://sbols.org/v2#public"/>
+        <sbol:definition rdf:resource="http://www.async.ece.utah.edu/BBa_J61120"/>
+      </sbol:Component>
+    </sbol:component>
+    <sbol:sequenceAnnotation>
+      <sbol:SequenceAnnotation rdf:about="http://www.async.ece.utah.edu/BBa_J61120_BBa_E0040/annotation2">
+        <sbol:persistentIdentity rdf:resource="http://www.async.ece.utah.edu/BBa_J61120_BBa_E0040/annotation2"/>
+        <sbol:displayId>annotation2</sbol:displayId>
+        <prov:wasDerivedFrom rdf:resource="http://www.eugenecad.org/pIKERightCassette_3/Reporter/annotation_2"/>
+        <sbol:location>
+          <sbol:Range rdf:about="http://www.async.ece.utah.edu/BBa_J61120_BBa_E0040/annotation2/range">
+            <sbol:persistentIdentity rdf:resource="http://www.async.ece.utah.edu/BBa_J61120_BBa_E0040/annotation2/range"/>
+            <sbol:displayId>range</sbol:displayId>
+            <sbol:start>13</sbol:start>
+            <sbol:end>732</sbol:end>
+            <sbol:orientation rdf:resource="http://sbols.org/v2#inline"/>
+          </sbol:Range>
+        </sbol:location>
+        <sbol:component rdf:resource="http://www.async.ece.utah.edu/BBa_J61120_BBa_E0040/component1"/>
+      </sbol:SequenceAnnotation>
+    </sbol:sequenceAnnotation>
+    <sbol:sequenceAnnotation>
+      <sbol:SequenceAnnotation rdf:about="http://www.async.ece.utah.edu/BBa_J61120_BBa_E0040/annotation1">
+        <sbol:persistentIdentity rdf:resource="http://www.async.ece.utah.edu/BBa_J61120_BBa_E0040/annotation1"/>
+        <sbol:displayId>annotation1</sbol:displayId>
+        <prov:wasDerivedFrom rdf:resource="http://www.eugenecad.org/pIKERightCassette_3/Reporter/annotation_1"/>
+        <sbol:location>
+          <sbol:Range rdf:about="http://www.async.ece.utah.edu/BBa_J61120_BBa_E0040/annotation1/range">
+            <sbol:persistentIdentity rdf:resource="http://www.async.ece.utah.edu/BBa_J61120_BBa_E0040/annotation1/range"/>
+            <sbol:displayId>range</sbol:displayId>
+            <sbol:start>1</sbol:start>
+            <sbol:end>12</sbol:end>
+            <sbol:orientation rdf:resource="http://sbols.org/v2#inline"/>
+          </sbol:Range>
+        </sbol:location>
+        <sbol:component rdf:resource="http://www.async.ece.utah.edu/BBa_J61120_BBa_E0040/component0"/>
+      </sbol:SequenceAnnotation>
+    </sbol:sequenceAnnotation>
+    <sbol:sequence rdf:resource="http://www.async.ece.utah.edu/BBa_J61120_BBa_E0040_sequence"/>
+  </sbol:ComponentDefinition>
+  <sbol:ComponentDefinition rdf:about="http://www.async.ece.utah.edu/pTAK_Toggle_2">
+    <sbol:persistentIdentity rdf:resource="http://www.async.ece.utah.edu/pTAK_Toggle_2"/>
+    <sbol:displayId>pTAK_Toggle_2</sbol:displayId>
+    <prov:wasDerivedFrom rdf:resource="http://www.async.ece.utah.edu#comp_10_8_2013_13_10_29_767_iBioSim"/>
+    <dcterms:title>pTAK Toggle Switch 2</dcterms:title>
+    <dcterms:description>This is a pTAK class toggle switch similar to those constructed by Gardner et al.</dcterms:description>
+    <sbol:type rdf:resource="http://www.biopax.org/release/biopax-level3.owl#DnaRegion"/>
+    <sbol:role rdf:resource="http://identifiers.org/so/SO:0000804"/>
+    <sbol:component>
+      <sbol:Component rdf:about="http://www.async.ece.utah.edu/pTAK_Toggle_2/component1">
+        <sbol:persistentIdentity rdf:resource="http://www.async.ece.utah.edu/pTAK_Toggle_2/component1"/>
+        <sbol:displayId>component1</sbol:displayId>
+        <sbol:access rdf:resource="http://sbols.org/v2#public"/>
+        <sbol:definition rdf:resource="http://www.async.ece.utah.edu/pTAKRightCassette_2"/>
+      </sbol:Component>
+    </sbol:component>
+    <sbol:component>
+      <sbol:Component rdf:about="http://www.async.ece.utah.edu/pTAK_Toggle_2/component0">
+        <sbol:persistentIdentity rdf:resource="http://www.async.ece.utah.edu/pTAK_Toggle_2/component0"/>
+        <sbol:displayId>component0</sbol:displayId>
+        <sbol:access rdf:resource="http://sbols.org/v2#public"/>
+        <sbol:definition rdf:resource="http://www.async.ece.utah.edu/pTAKLeftCassette_1"/>
+      </sbol:Component>
+    </sbol:component>
+    <sbol:sequenceAnnotation>
+      <sbol:SequenceAnnotation rdf:about="http://www.async.ece.utah.edu/pTAK_Toggle_2/annotation1">
+        <sbol:persistentIdentity rdf:resource="http://www.async.ece.utah.edu/pTAK_Toggle_2/annotation1"/>
+        <sbol:displayId>annotation1</sbol:displayId>
+        <prov:wasDerivedFrom rdf:resource="http://www.async.ece.utah.edu#anno0_10_8_2013_13_10_29_767_iBioSim"/>
+        <sbol:location>
+          <sbol:Range rdf:about="http://www.async.ece.utah.edu/pTAK_Toggle_2/annotation1/range">
+            <sbol:persistentIdentity rdf:resource="http://www.async.ece.utah.edu/pTAK_Toggle_2/annotation1/range"/>
+            <sbol:displayId>range</sbol:displayId>
+            <sbol:start>1</sbol:start>
+            <sbol:end>1320</sbol:end>
+            <sbol:orientation rdf:resource="http://sbols.org/v2#reverseComplement"/>
+          </sbol:Range>
+        </sbol:location>
+        <sbol:component rdf:resource="http://www.async.ece.utah.edu/pTAK_Toggle_2/component0"/>
+      </sbol:SequenceAnnotation>
+    </sbol:sequenceAnnotation>
+    <sbol:sequenceAnnotation>
+      <sbol:SequenceAnnotation rdf:about="http://www.async.ece.utah.edu/pTAK_Toggle_2/annotation2">
+        <sbol:persistentIdentity rdf:resource="http://www.async.ece.utah.edu/pTAK_Toggle_2/annotation2"/>
+        <sbol:displayId>annotation2</sbol:displayId>
+        <prov:wasDerivedFrom rdf:resource="http://www.async.ece.utah.edu#anno1_10_8_2013_13_10_29_767_iBioSim"/>
+        <sbol:location>
+          <sbol:Range rdf:about="http://www.async.ece.utah.edu/pTAK_Toggle_2/annotation2/range">
+            <sbol:persistentIdentity rdf:resource="http://www.async.ece.utah.edu/pTAK_Toggle_2/annotation2/range"/>
+            <sbol:displayId>range</sbol:displayId>
+            <sbol:start>1321</sbol:start>
+            <sbol:end>3066</sbol:end>
+            <sbol:orientation rdf:resource="http://sbols.org/v2#inline"/>
+          </sbol:Range>
+        </sbol:location>
+        <sbol:component rdf:resource="http://www.async.ece.utah.edu/pTAK_Toggle_2/component1"/>
+      </sbol:SequenceAnnotation>
+    </sbol:sequenceAnnotation>
+    <sbol:sequence rdf:resource="http://www.async.ece.utah.edu/www_async_ece_utah_edu_seq_10_8_2013_13_10_29_767_iBioSim"/>
+  </sbol:ComponentDefinition>
+  <sbol:ComponentDefinition rdf:about="http://www.async.ece.utah.edu/BBa_J61130">
+    <sbol:persistentIdentity rdf:resource="http://www.async.ece.utah.edu/BBa_J61130"/>
+    <sbol:displayId>BBa_J61130</sbol:displayId>
+    <prov:wasDerivedFrom rdf:resource="http://partsregistry.org/part/BBa_J61130"/>
+    <dcterms:title>BBa_J61130</dcterms:title>
+    <dcterms:description>Ribosome Binding Site Family Member</dcterms:description>
+    <sbol:type rdf:resource="http://www.biopax.org/release/biopax-level3.owl#DnaRegion"/>
+    <sbol:role rdf:resource="http://identifiers.org/so/SO:0000139"/>
+    <sbol:sequence rdf:resource="http://www.async.ece.utah.edu/BBa_J61130_sequence"/>
+  </sbol:ComponentDefinition>
+  <sbol:ComponentDefinition rdf:about="http://www.async.ece.utah.edu/pTAK_Toggle_1">
+    <sbol:persistentIdentity rdf:resource="http://www.async.ece.utah.edu/pTAK_Toggle_1"/>
+    <sbol:displayId>pTAK_Toggle_1</sbol:displayId>
+    <prov:wasDerivedFrom rdf:resource="http://www.async.ece.utah.edu#comp_10_8_2013_13_4_4_409_iBioSim"/>
+    <dcterms:title>pTAK Toggle Switch 1</dcterms:title>
+    <dcterms:description>This is a pTAK class toggle switch similar to those constructed by Gardner et al.</dcterms:description>
+    <sbol:type rdf:resource="http://www.biopax.org/release/biopax-level3.owl#DnaRegion"/>
+    <sbol:role rdf:resource="http://identifiers.org/so/SO:0000804"/>
+    <sbol:component>
+      <sbol:Component rdf:about="http://www.async.ece.utah.edu/pTAK_Toggle_1/component1">
+        <sbol:persistentIdentity rdf:resource="http://www.async.ece.utah.edu/pTAK_Toggle_1/component1"/>
+        <sbol:displayId>component1</sbol:displayId>
+        <sbol:access rdf:resource="http://sbols.org/v2#public"/>
+        <sbol:definition rdf:resource="http://www.async.ece.utah.edu/pTAKRightCassette_1"/>
+      </sbol:Component>
+    </sbol:component>
+    <sbol:component>
+      <sbol:Component rdf:about="http://www.async.ece.utah.edu/pTAK_Toggle_1/component0">
+        <sbol:persistentIdentity rdf:resource="http://www.async.ece.utah.edu/pTAK_Toggle_1/component0"/>
+        <sbol:displayId>component0</sbol:displayId>
+        <sbol:access rdf:resource="http://sbols.org/v2#public"/>
+        <sbol:definition rdf:resource="http://www.async.ece.utah.edu/pTAKLeftCassette_1"/>
+      </sbol:Component>
+    </sbol:component>
+    <sbol:sequenceAnnotation>
+      <sbol:SequenceAnnotation rdf:about="http://www.async.ece.utah.edu/pTAK_Toggle_1/annotation1">
+        <sbol:persistentIdentity rdf:resource="http://www.async.ece.utah.edu/pTAK_Toggle_1/annotation1"/>
+        <sbol:displayId>annotation1</sbol:displayId>
+        <prov:wasDerivedFrom rdf:resource="http://www.async.ece.utah.edu#anno0_10_8_2013_13_4_4_409_iBioSim"/>
+        <sbol:location>
+          <sbol:Range rdf:about="http://www.async.ece.utah.edu/pTAK_Toggle_1/annotation1/range">
+            <sbol:persistentIdentity rdf:resource="http://www.async.ece.utah.edu/pTAK_Toggle_1/annotation1/range"/>
+            <sbol:displayId>range</sbol:displayId>
+            <sbol:start>1</sbol:start>
+            <sbol:end>1320</sbol:end>
+            <sbol:orientation rdf:resource="http://sbols.org/v2#reverseComplement"/>
+          </sbol:Range>
+        </sbol:location>
+        <sbol:component rdf:resource="http://www.async.ece.utah.edu/pTAK_Toggle_1/component0"/>
+      </sbol:SequenceAnnotation>
+    </sbol:sequenceAnnotation>
+    <sbol:sequenceAnnotation>
+      <sbol:SequenceAnnotation rdf:about="http://www.async.ece.utah.edu/pTAK_Toggle_1/annotation2">
+        <sbol:persistentIdentity rdf:resource="http://www.async.ece.utah.edu/pTAK_Toggle_1/annotation2"/>
+        <sbol:displayId>annotation2</sbol:displayId>
+        <prov:wasDerivedFrom rdf:resource="http://www.async.ece.utah.edu#anno1_10_8_2013_13_4_4_409_iBioSim"/>
+        <sbol:location>
+          <sbol:Range rdf:about="http://www.async.ece.utah.edu/pTAK_Toggle_1/annotation2/range">
+            <sbol:persistentIdentity rdf:resource="http://www.async.ece.utah.edu/pTAK_Toggle_1/annotation2/range"/>
+            <sbol:displayId>range</sbol:displayId>
+            <sbol:start>1321</sbol:start>
+            <sbol:end>3067</sbol:end>
+            <sbol:orientation rdf:resource="http://sbols.org/v2#inline"/>
+          </sbol:Range>
+        </sbol:location>
+        <sbol:component rdf:resource="http://www.async.ece.utah.edu/pTAK_Toggle_1/component1"/>
+      </sbol:SequenceAnnotation>
+    </sbol:sequenceAnnotation>
+    <sbol:sequence rdf:resource="http://www.async.ece.utah.edu/www_async_ece_utah_edu_seq_10_8_2013_13_4_4_409_iBioSim"/>
+  </sbol:ComponentDefinition>
+  <sbol:ComponentDefinition rdf:about="http://www.async.ece.utah.edu/pheA1">
+    <sbol:persistentIdentity rdf:resource="http://www.async.ece.utah.edu/pheA1"/>
+    <sbol:displayId>pheA1</sbol:displayId>
+    <prov:wasDerivedFrom rdf:resource="http://www.eugenecad.org/parts/pheA-1"/>
+    <dcterms:title>pheA1</dcterms:title>
+    <dcterms:description>Terminator</dcterms:description>
+    <sbol:type rdf:resource="http://www.biopax.org/release/biopax-level3.owl#DnaRegion"/>
+    <sbol:role rdf:resource="http://identifiers.org/so/SO:0000141"/>
+    <sbol:sequence rdf:resource="http://www.async.ece.utah.edu/pheA_1_sequence"/>
+  </sbol:ComponentDefinition>
+  <sbol:ComponentDefinition rdf:about="http://www.async.ece.utah.edu/pIKE_Toggle_16">
+    <sbol:persistentIdentity rdf:resource="http://www.async.ece.utah.edu/pIKE_Toggle_16"/>
+    <sbol:displayId>pIKE_Toggle_16</sbol:displayId>
+    <prov:wasDerivedFrom rdf:resource="http://www.async.ece.utah.edu#comp_10_8_2013_12_51_21_118_iBioSim"/>
+    <dcterms:title>pIKE Toggle Switch 16</dcterms:title>
+    <dcterms:description>This is a pIKE class toggle switch similar to those constructed by Gardner et al.</dcterms:description>
+    <sbol:type rdf:resource="http://www.biopax.org/release/biopax-level3.owl#DnaRegion"/>
+    <sbol:role rdf:resource="http://identifiers.org/so/SO:0000804"/>
+    <sbol:component>
+      <sbol:Component rdf:about="http://www.async.ece.utah.edu/pIKE_Toggle_16/component0">
+        <sbol:persistentIdentity rdf:resource="http://www.async.ece.utah.edu/pIKE_Toggle_16/component0"/>
+        <sbol:displayId>component0</sbol:displayId>
+        <sbol:access rdf:resource="http://sbols.org/v2#public"/>
+        <sbol:definition rdf:resource="http://www.async.ece.utah.edu/pIKELeftCassette_4"/>
+      </sbol:Component>
+    </sbol:component>
+    <sbol:component>
+      <sbol:Component rdf:about="http://www.async.ece.utah.edu/pIKE_Toggle_16/component1">
+        <sbol:persistentIdentity rdf:resource="http://www.async.ece.utah.edu/pIKE_Toggle_16/component1"/>
+        <sbol:displayId>component1</sbol:displayId>
+        <sbol:access rdf:resource="http://sbols.org/v2#public"/>
+        <sbol:definition rdf:resource="http://www.async.ece.utah.edu/pIKERightCassette_4"/>
+      </sbol:Component>
+    </sbol:component>
+    <sbol:sequenceAnnotation>
+      <sbol:SequenceAnnotation rdf:about="http://www.async.ece.utah.edu/pIKE_Toggle_16/annotation1">
+        <sbol:persistentIdentity rdf:resource="http://www.async.ece.utah.edu/pIKE_Toggle_16/annotation1"/>
+        <sbol:displayId>annotation1</sbol:displayId>
+        <prov:wasDerivedFrom rdf:resource="http://www.async.ece.utah.edu#anno0_10_8_2013_12_51_21_118_iBioSim"/>
+        <sbol:location>
+          <sbol:Range rdf:about="http://www.async.ece.utah.edu/pIKE_Toggle_16/annotation1/range">
+            <sbol:persistentIdentity rdf:resource="http://www.async.ece.utah.edu/pIKE_Toggle_16/annotation1/range"/>
+            <sbol:displayId>range</sbol:displayId>
+            <sbol:start>1</sbol:start>
+            <sbol:end>1251</sbol:end>
+            <sbol:orientation rdf:resource="http://sbols.org/v2#reverseComplement"/>
+          </sbol:Range>
+        </sbol:location>
+        <sbol:component rdf:resource="http://www.async.ece.utah.edu/pIKE_Toggle_16/component0"/>
+      </sbol:SequenceAnnotation>
+    </sbol:sequenceAnnotation>
+    <sbol:sequenceAnnotation>
+      <sbol:SequenceAnnotation rdf:about="http://www.async.ece.utah.edu/pIKE_Toggle_16/annotation2">
+        <sbol:persistentIdentity rdf:resource="http://www.async.ece.utah.edu/pIKE_Toggle_16/annotation2"/>
+        <sbol:displayId>annotation2</sbol:displayId>
+        <prov:wasDerivedFrom rdf:resource="http://www.async.ece.utah.edu#anno1_10_8_2013_12_51_21_118_iBioSim"/>
+        <sbol:location>
+          <sbol:Range rdf:about="http://www.async.ece.utah.edu/pIKE_Toggle_16/annotation2/range">
+            <sbol:persistentIdentity rdf:resource="http://www.async.ece.utah.edu/pIKE_Toggle_16/annotation2/range"/>
+            <sbol:displayId>range</sbol:displayId>
+            <sbol:start>1252</sbol:start>
+            <sbol:end>2907</sbol:end>
+            <sbol:orientation rdf:resource="http://sbols.org/v2#inline"/>
+          </sbol:Range>
+        </sbol:location>
+        <sbol:component rdf:resource="http://www.async.ece.utah.edu/pIKE_Toggle_16/component1"/>
+      </sbol:SequenceAnnotation>
+    </sbol:sequenceAnnotation>
+    <sbol:sequence rdf:resource="http://www.async.ece.utah.edu/www_async_ece_utah_edu_seq_10_8_2013_12_51_21_118_iBioSim"/>
+  </sbol:ComponentDefinition>
+  <sbol:ComponentDefinition rdf:about="http://www.async.ece.utah.edu/pIKE_Toggle_15">
+    <sbol:persistentIdentity rdf:resource="http://www.async.ece.utah.edu/pIKE_Toggle_15"/>
+    <sbol:displayId>pIKE_Toggle_15</sbol:displayId>
+    <prov:wasDerivedFrom rdf:resource="http://www.async.ece.utah.edu#comp_10_8_2013_12_50_43_911_iBioSim"/>
+    <dcterms:title>pIKE Toggle Switch 15</dcterms:title>
+    <dcterms:description>This is a pIKE class toggle switch similar to those constructed by Gardner et al.</dcterms:description>
+    <sbol:type rdf:resource="http://www.biopax.org/release/biopax-level3.owl#DnaRegion"/>
+    <sbol:role rdf:resource="http://identifiers.org/so/SO:0000804"/>
+    <sbol:component>
+      <sbol:Component rdf:about="http://www.async.ece.utah.edu/pIKE_Toggle_15/component0">
+        <sbol:persistentIdentity rdf:resource="http://www.async.ece.utah.edu/pIKE_Toggle_15/component0"/>
+        <sbol:displayId>component0</sbol:displayId>
+        <sbol:access rdf:resource="http://sbols.org/v2#public"/>
+        <sbol:definition rdf:resource="http://www.async.ece.utah.edu/pIKELeftCassette_4"/>
+      </sbol:Component>
+    </sbol:component>
+    <sbol:component>
+      <sbol:Component rdf:about="http://www.async.ece.utah.edu/pIKE_Toggle_15/component1">
+        <sbol:persistentIdentity rdf:resource="http://www.async.ece.utah.edu/pIKE_Toggle_15/component1"/>
+        <sbol:displayId>component1</sbol:displayId>
+        <sbol:access rdf:resource="http://sbols.org/v2#public"/>
+        <sbol:definition rdf:resource="http://www.async.ece.utah.edu/pIKERightCassette_3"/>
+      </sbol:Component>
+    </sbol:component>
+    <sbol:sequenceAnnotation>
+      <sbol:SequenceAnnotation rdf:about="http://www.async.ece.utah.edu/pIKE_Toggle_15/annotation2">
+        <sbol:persistentIdentity rdf:resource="http://www.async.ece.utah.edu/pIKE_Toggle_15/annotation2"/>
+        <sbol:displayId>annotation2</sbol:displayId>
+        <prov:wasDerivedFrom rdf:resource="http://www.async.ece.utah.edu#anno1_10_8_2013_12_50_43_911_iBioSim"/>
+        <sbol:location>
+          <sbol:Range rdf:about="http://www.async.ece.utah.edu/pIKE_Toggle_15/annotation2/range">
+            <sbol:persistentIdentity rdf:resource="http://www.async.ece.utah.edu/pIKE_Toggle_15/annotation2/range"/>
+            <sbol:displayId>range</sbol:displayId>
+            <sbol:start>1252</sbol:start>
+            <sbol:end>2908</sbol:end>
+            <sbol:orientation rdf:resource="http://sbols.org/v2#inline"/>
+          </sbol:Range>
+        </sbol:location>
+        <sbol:component rdf:resource="http://www.async.ece.utah.edu/pIKE_Toggle_15/component1"/>
+      </sbol:SequenceAnnotation>
+    </sbol:sequenceAnnotation>
+    <sbol:sequenceAnnotation>
+      <sbol:SequenceAnnotation rdf:about="http://www.async.ece.utah.edu/pIKE_Toggle_15/annotation1">
+        <sbol:persistentIdentity rdf:resource="http://www.async.ece.utah.edu/pIKE_Toggle_15/annotation1"/>
+        <sbol:displayId>annotation1</sbol:displayId>
+        <prov:wasDerivedFrom rdf:resource="http://www.async.ece.utah.edu#anno0_10_8_2013_12_50_43_911_iBioSim"/>
+        <sbol:location>
+          <sbol:Range rdf:about="http://www.async.ece.utah.edu/pIKE_Toggle_15/annotation1/range">
+            <sbol:persistentIdentity rdf:resource="http://www.async.ece.utah.edu/pIKE_Toggle_15/annotation1/range"/>
+            <sbol:displayId>range</sbol:displayId>
+            <sbol:start>1</sbol:start>
+            <sbol:end>1251</sbol:end>
+            <sbol:orientation rdf:resource="http://sbols.org/v2#reverseComplement"/>
+          </sbol:Range>
+        </sbol:location>
+        <sbol:component rdf:resource="http://www.async.ece.utah.edu/pIKE_Toggle_15/component0"/>
+      </sbol:SequenceAnnotation>
+    </sbol:sequenceAnnotation>
+    <sbol:sequence rdf:resource="http://www.async.ece.utah.edu/www_async_ece_utah_edu_seq_10_8_2013_12_50_43_911_iBioSim"/>
+  </sbol:ComponentDefinition>
+  <sbol:ComponentDefinition rdf:about="http://www.async.ece.utah.edu/pIKE_Toggle_5">
+    <sbol:persistentIdentity rdf:resource="http://www.async.ece.utah.edu/pIKE_Toggle_5"/>
+    <sbol:displayId>pIKE_Toggle_5</sbol:displayId>
+    <prov:wasDerivedFrom rdf:resource="http://www.async.ece.utah.edu#comp_10_8_2013_12_58_50_979_iBioSim"/>
+    <dcterms:title>pIKE Toggle Switch 5</dcterms:title>
+    <dcterms:description>This is a pIKE class toggle switch similar to those constructed by Gardner et al.</dcterms:description>
+    <sbol:type rdf:resource="http://www.biopax.org/release/biopax-level3.owl#DnaRegion"/>
+    <sbol:role rdf:resource="http://identifiers.org/so/SO:0000804"/>
+    <sbol:component>
+      <sbol:Component rdf:about="http://www.async.ece.utah.edu/pIKE_Toggle_5/component1">
+        <sbol:persistentIdentity rdf:resource="http://www.async.ece.utah.edu/pIKE_Toggle_5/component1"/>
+        <sbol:displayId>component1</sbol:displayId>
+        <sbol:access rdf:resource="http://sbols.org/v2#public"/>
+        <sbol:definition rdf:resource="http://www.async.ece.utah.edu/pIKERightCassette_1"/>
+      </sbol:Component>
+    </sbol:component>
+    <sbol:component>
+      <sbol:Component rdf:about="http://www.async.ece.utah.edu/pIKE_Toggle_5/component0">
+        <sbol:persistentIdentity rdf:resource="http://www.async.ece.utah.edu/pIKE_Toggle_5/component0"/>
+        <sbol:displayId>component0</sbol:displayId>
+        <sbol:access rdf:resource="http://sbols.org/v2#public"/>
+        <sbol:definition rdf:resource="http://www.async.ece.utah.edu/pIKELeftCassette_2"/>
+      </sbol:Component>
+    </sbol:component>
+    <sbol:sequenceAnnotation>
+      <sbol:SequenceAnnotation rdf:about="http://www.async.ece.utah.edu/pIKE_Toggle_5/annotation2">
+        <sbol:persistentIdentity rdf:resource="http://www.async.ece.utah.edu/pIKE_Toggle_5/annotation2"/>
+        <sbol:displayId>annotation2</sbol:displayId>
+        <prov:wasDerivedFrom rdf:resource="http://www.async.ece.utah.edu#anno1_10_8_2013_12_58_50_979_iBioSim"/>
+        <sbol:location>
+          <sbol:Range rdf:about="http://www.async.ece.utah.edu/pIKE_Toggle_5/annotation2/range">
+            <sbol:persistentIdentity rdf:resource="http://www.async.ece.utah.edu/pIKE_Toggle_5/annotation2/range"/>
+            <sbol:displayId>range</sbol:displayId>
+            <sbol:start>1252</sbol:start>
+            <sbol:end>2908</sbol:end>
+            <sbol:orientation rdf:resource="http://sbols.org/v2#inline"/>
+          </sbol:Range>
+        </sbol:location>
+        <sbol:component rdf:resource="http://www.async.ece.utah.edu/pIKE_Toggle_5/component1"/>
+      </sbol:SequenceAnnotation>
+    </sbol:sequenceAnnotation>
+    <sbol:sequenceAnnotation>
+      <sbol:SequenceAnnotation rdf:about="http://www.async.ece.utah.edu/pIKE_Toggle_5/annotation1">
+        <sbol:persistentIdentity rdf:resource="http://www.async.ece.utah.edu/pIKE_Toggle_5/annotation1"/>
+        <sbol:displayId>annotation1</sbol:displayId>
+        <prov:wasDerivedFrom rdf:resource="http://www.async.ece.utah.edu#anno0_10_8_2013_12_58_50_979_iBioSim"/>
+        <sbol:location>
+          <sbol:Range rdf:about="http://www.async.ece.utah.edu/pIKE_Toggle_5/annotation1/range">
+            <sbol:persistentIdentity rdf:resource="http://www.async.ece.utah.edu/pIKE_Toggle_5/annotation1/range"/>
+            <sbol:displayId>range</sbol:displayId>
+            <sbol:start>1</sbol:start>
+            <sbol:end>1251</sbol:end>
+            <sbol:orientation rdf:resource="http://sbols.org/v2#reverseComplement"/>
+          </sbol:Range>
+        </sbol:location>
+        <sbol:component rdf:resource="http://www.async.ece.utah.edu/pIKE_Toggle_5/component0"/>
+      </sbol:SequenceAnnotation>
+    </sbol:sequenceAnnotation>
+    <sbol:sequence rdf:resource="http://www.async.ece.utah.edu/www_async_ece_utah_edu_seq_10_8_2013_12_58_50_979_iBioSim"/>
+  </sbol:ComponentDefinition>
+  <sbol:ComponentDefinition rdf:about="http://www.async.ece.utah.edu/BBa_R0040">
+    <sbol:persistentIdentity rdf:resource="http://www.async.ece.utah.edu/BBa_R0040"/>
+    <sbol:displayId>BBa_R0040</sbol:displayId>
+    <prov:wasDerivedFrom rdf:resource="http://partsregistry.org/part/BBa_R0040"/>
+    <dcterms:title>BBa_R0040</dcterms:title>
+    <dcterms:description>TetR repressible promoter</dcterms:description>
+    <sbol:type rdf:resource="http://www.biopax.org/release/biopax-level3.owl#DnaRegion"/>
+    <sbol:role rdf:resource="http://identifiers.org/so/SO:0000167"/>
+    <sbol:sequence rdf:resource="http://www.async.ece.utah.edu/BBa_R0040_sequence"/>
+  </sbol:ComponentDefinition>
+  <sbol:ComponentDefinition rdf:about="http://www.async.ece.utah.edu/BBa_E0040">
+    <sbol:persistentIdentity rdf:resource="http://www.async.ece.utah.edu/BBa_E0040"/>
+    <sbol:displayId>BBa_E0040</sbol:displayId>
+    <prov:wasDerivedFrom rdf:resource="urn:0fb4a103-86c4-4d90-8e73-d35ca45b4cf7"/>
+    <dcterms:title>BBa_E0040</dcterms:title>
+    <dcterms:description>green fluorescent protein derived from jellyfish Aequeora victoria wild-type GFP (SwissProt: P42212</dcterms:description>
+    <sbol:type rdf:resource="http://www.biopax.org/release/biopax-level3.owl#DnaRegion"/>
+    <sbol:role rdf:resource="http://identifiers.org/so/SO:0000316"/>
+    <sbol:sequence rdf:resource="http://www.async.ece.utah.edu/_0fb4a103_86c4_4d90_8e73_d35ca45b4cf7_sequence"/>
+  </sbol:ComponentDefinition>
+  <sbol:ComponentDefinition rdf:about="http://www.async.ece.utah.edu/pTAKLeftCassette_4">
+    <sbol:persistentIdentity rdf:resource="http://www.async.ece.utah.edu/pTAKLeftCassette_4"/>
+    <sbol:displayId>pTAKLeftCassette_4</sbol:displayId>
+    <prov:wasDerivedFrom rdf:resource="http://www.eugenecad.org/pTAKLeftCassette_4"/>
+    <dcterms:description>pTAKLeftCassette_4</dcterms:description>
+    <sbol:type rdf:resource="http://www.biopax.org/release/biopax-level3.owl#DnaRegion"/>
+    <sbol:role rdf:resource="http://identifiers.org/so/SO:0000805"/>
+    <sbol:component>
+      <sbol:Component rdf:about="http://www.async.ece.utah.edu/pTAKLeftCassette_4/component2">
+        <sbol:persistentIdentity rdf:resource="http://www.async.ece.utah.edu/pTAKLeftCassette_4/component2"/>
+        <sbol:displayId>component2</sbol:displayId>
+        <sbol:access rdf:resource="http://sbols.org/v2#public"/>
+        <sbol:definition rdf:resource="http://www.async.ece.utah.edu/ECK120034435"/>
+      </sbol:Component>
+    </sbol:component>
+    <sbol:component>
+      <sbol:Component rdf:about="http://www.async.ece.utah.edu/pTAKLeftCassette_4/component0">
+        <sbol:persistentIdentity rdf:resource="http://www.async.ece.utah.edu/pTAKLeftCassette_4/component0"/>
+        <sbol:displayId>component0</sbol:displayId>
+        <sbol:access rdf:resource="http://sbols.org/v2#public"/>
+        <sbol:definition rdf:resource="http://www.async.ece.utah.edu/BBa_K121014"/>
+      </sbol:Component>
+    </sbol:component>
+    <sbol:component>
+      <sbol:Component rdf:about="http://www.async.ece.utah.edu/pTAKLeftCassette_4/component1">
+        <sbol:persistentIdentity rdf:resource="http://www.async.ece.utah.edu/pTAKLeftCassette_4/component1"/>
+        <sbol:displayId>component1</sbol:displayId>
+        <sbol:access rdf:resource="http://sbols.org/v2#public"/>
+        <sbol:definition rdf:resource="http://www.async.ece.utah.edu/BBa_J61115_BBa_C0012"/>
+      </sbol:Component>
+    </sbol:component>
+    <sbol:sequenceAnnotation>
+      <sbol:SequenceAnnotation rdf:about="http://www.async.ece.utah.edu/pTAKLeftCassette_4/annotation2">
+        <sbol:persistentIdentity rdf:resource="http://www.async.ece.utah.edu/pTAKLeftCassette_4/annotation2"/>
+        <sbol:displayId>annotation2</sbol:displayId>
+        <prov:wasDerivedFrom rdf:resource="http://www.eugenecad.org/pTAKLeftCassette_4/annotation_2"/>
+        <sbol:location>
+          <sbol:Range rdf:about="http://www.async.ece.utah.edu/pTAKLeftCassette_4/annotation2/range">
+            <sbol:persistentIdentity rdf:resource="http://www.async.ece.utah.edu/pTAKLeftCassette_4/annotation2/range"/>
+            <sbol:displayId>range</sbol:displayId>
+            <sbol:start>91</sbol:start>
+            <sbol:end>1230</sbol:end>
+            <sbol:orientation rdf:resource="http://sbols.org/v2#inline"/>
+          </sbol:Range>
+        </sbol:location>
+        <sbol:component rdf:resource="http://www.async.ece.utah.edu/pTAKLeftCassette_4/component1"/>
+      </sbol:SequenceAnnotation>
+    </sbol:sequenceAnnotation>
+    <sbol:sequenceAnnotation>
+      <sbol:SequenceAnnotation rdf:about="http://www.async.ece.utah.edu/pTAKLeftCassette_4/annotation1">
+        <sbol:persistentIdentity rdf:resource="http://www.async.ece.utah.edu/pTAKLeftCassette_4/annotation1"/>
+        <sbol:displayId>annotation1</sbol:displayId>
+        <prov:wasDerivedFrom rdf:resource="http://www.eugenecad.org/pTAKLeftCassette_4/annotation_1"/>
+        <sbol:location>
+          <sbol:Range rdf:about="http://www.async.ece.utah.edu/pTAKLeftCassette_4/annotation1/range">
+            <sbol:persistentIdentity rdf:resource="http://www.async.ece.utah.edu/pTAKLeftCassette_4/annotation1/range"/>
+            <sbol:displayId>range</sbol:displayId>
+            <sbol:start>1</sbol:start>
+            <sbol:end>90</sbol:end>
+            <sbol:orientation rdf:resource="http://sbols.org/v2#inline"/>
+          </sbol:Range>
+        </sbol:location>
+        <sbol:component rdf:resource="http://www.async.ece.utah.edu/pTAKLeftCassette_4/component0"/>
+      </sbol:SequenceAnnotation>
+    </sbol:sequenceAnnotation>
+    <sbol:sequenceAnnotation>
+      <sbol:SequenceAnnotation rdf:about="http://www.async.ece.utah.edu/pTAKLeftCassette_4/annotation3">
+        <sbol:persistentIdentity rdf:resource="http://www.async.ece.utah.edu/pTAKLeftCassette_4/annotation3"/>
+        <sbol:displayId>annotation3</sbol:displayId>
+        <prov:wasDerivedFrom rdf:resource="http://www.eugenecad.org/pTAKLeftCassette_4/annotation_3"/>
+        <sbol:location>
+          <sbol:Range rdf:about="http://www.async.ece.utah.edu/pTAKLeftCassette_4/annotation3/range">
+            <sbol:persistentIdentity rdf:resource="http://www.async.ece.utah.edu/pTAKLeftCassette_4/annotation3/range"/>
+            <sbol:displayId>range</sbol:displayId>
+            <sbol:start>1231</sbol:start>
+            <sbol:end>1287</sbol:end>
+            <sbol:orientation rdf:resource="http://sbols.org/v2#inline"/>
+          </sbol:Range>
+        </sbol:location>
+        <sbol:component rdf:resource="http://www.async.ece.utah.edu/pTAKLeftCassette_4/component2"/>
+      </sbol:SequenceAnnotation>
+    </sbol:sequenceAnnotation>
+    <sbol:sequence rdf:resource="http://www.async.ece.utah.edu/pTAKLeftCassette_4_sequence"/>
+  </sbol:ComponentDefinition>
+  <sbol:ComponentDefinition rdf:about="http://www.async.ece.utah.edu/BBa_J61104_BBa_C0012">
+    <sbol:persistentIdentity rdf:resource="http://www.async.ece.utah.edu/BBa_J61104_BBa_C0012"/>
+    <sbol:displayId>BBa_J61104_BBa_C0012</sbol:displayId>
+    <prov:wasDerivedFrom rdf:resource="http://www.eugenecad.org/device/BBa_J61104_BBa_C0012"/>
+    <dcterms:description>Repressor2</dcterms:description>
+    <sbol:type rdf:resource="http://www.biopax.org/release/biopax-level3.owl#DnaRegion"/>
+    <sbol:role rdf:resource="http://identifiers.org/so/SO:0000805"/>
+    <sbol:component>
+      <sbol:Component rdf:about="http://www.async.ece.utah.edu/BBa_J61104_BBa_C0012/component1">
+        <sbol:persistentIdentity rdf:resource="http://www.async.ece.utah.edu/BBa_J61104_BBa_C0012/component1"/>
+        <sbol:displayId>component1</sbol:displayId>
+        <sbol:access rdf:resource="http://sbols.org/v2#public"/>
+        <sbol:definition rdf:resource="http://www.async.ece.utah.edu/BBa_C0012"/>
+      </sbol:Component>
+    </sbol:component>
+    <sbol:component>
+      <sbol:Component rdf:about="http://www.async.ece.utah.edu/BBa_J61104_BBa_C0012/component0">
+        <sbol:persistentIdentity rdf:resource="http://www.async.ece.utah.edu/BBa_J61104_BBa_C0012/component0"/>
+        <sbol:displayId>component0</sbol:displayId>
+        <sbol:access rdf:resource="http://sbols.org/v2#public"/>
+        <sbol:definition rdf:resource="http://www.async.ece.utah.edu/BBa_J61104"/>
+      </sbol:Component>
+    </sbol:component>
+    <sbol:sequenceAnnotation>
+      <sbol:SequenceAnnotation rdf:about="http://www.async.ece.utah.edu/BBa_J61104_BBa_C0012/annotation1">
+        <sbol:persistentIdentity rdf:resource="http://www.async.ece.utah.edu/BBa_J61104_BBa_C0012/annotation1"/>
+        <sbol:displayId>annotation1</sbol:displayId>
+        <prov:wasDerivedFrom rdf:resource="http://www.eugenecad.org/pIKELeftCassette_2/Repressor2/annotation_1"/>
+        <sbol:location>
+          <sbol:Range rdf:about="http://www.async.ece.utah.edu/BBa_J61104_BBa_C0012/annotation1/range">
+            <sbol:persistentIdentity rdf:resource="http://www.async.ece.utah.edu/BBa_J61104_BBa_C0012/annotation1/range"/>
+            <sbol:displayId>range</sbol:displayId>
+            <sbol:start>1</sbol:start>
+            <sbol:end>12</sbol:end>
+            <sbol:orientation rdf:resource="http://sbols.org/v2#inline"/>
+          </sbol:Range>
+        </sbol:location>
+        <sbol:component rdf:resource="http://www.async.ece.utah.edu/BBa_J61104_BBa_C0012/component0"/>
+      </sbol:SequenceAnnotation>
+    </sbol:sequenceAnnotation>
+    <sbol:sequenceAnnotation>
+      <sbol:SequenceAnnotation rdf:about="http://www.async.ece.utah.edu/BBa_J61104_BBa_C0012/annotation2">
+        <sbol:persistentIdentity rdf:resource="http://www.async.ece.utah.edu/BBa_J61104_BBa_C0012/annotation2"/>
+        <sbol:displayId>annotation2</sbol:displayId>
+        <prov:wasDerivedFrom rdf:resource="http://www.eugenecad.org/pIKELeftCassette_2/Repressor2/annotation_2"/>
+        <sbol:location>
+          <sbol:Range rdf:about="http://www.async.ece.utah.edu/BBa_J61104_BBa_C0012/annotation2/range">
+            <sbol:persistentIdentity rdf:resource="http://www.async.ece.utah.edu/BBa_J61104_BBa_C0012/annotation2/range"/>
+            <sbol:displayId>range</sbol:displayId>
+            <sbol:start>13</sbol:start>
+            <sbol:end>1140</sbol:end>
+            <sbol:orientation rdf:resource="http://sbols.org/v2#inline"/>
+          </sbol:Range>
+        </sbol:location>
+        <sbol:component rdf:resource="http://www.async.ece.utah.edu/BBa_J61104_BBa_C0012/component1"/>
+      </sbol:SequenceAnnotation>
+    </sbol:sequenceAnnotation>
+    <sbol:sequence rdf:resource="http://www.async.ece.utah.edu/BBa_J61104_BBa_C0012_sequence"/>
+  </sbol:ComponentDefinition>
+  <sbol:ComponentDefinition rdf:about="http://www.async.ece.utah.edu/pIKELeftCassette_4">
+    <sbol:persistentIdentity rdf:resource="http://www.async.ece.utah.edu/pIKELeftCassette_4"/>
+    <sbol:displayId>pIKELeftCassette_4</sbol:displayId>
+    <prov:wasDerivedFrom rdf:resource="http://www.eugenecad.org/pIKELeftCassette_4"/>
+    <dcterms:description>pIKELeftCassette_4</dcterms:description>
+    <sbol:type rdf:resource="http://www.biopax.org/release/biopax-level3.owl#DnaRegion"/>
+    <sbol:role rdf:resource="http://identifiers.org/so/SO:0000805"/>
+    <sbol:component>
+      <sbol:Component rdf:about="http://www.async.ece.utah.edu/pIKELeftCassette_4/component1">
+        <sbol:persistentIdentity rdf:resource="http://www.async.ece.utah.edu/pIKELeftCassette_4/component1"/>
+        <sbol:displayId>component1</sbol:displayId>
+        <sbol:access rdf:resource="http://sbols.org/v2#public"/>
+        <sbol:definition rdf:resource="http://www.async.ece.utah.edu/BBa_J61115_BBa_C0012"/>
+      </sbol:Component>
+    </sbol:component>
+    <sbol:component>
+      <sbol:Component rdf:about="http://www.async.ece.utah.edu/pIKELeftCassette_4/component0">
+        <sbol:persistentIdentity rdf:resource="http://www.async.ece.utah.edu/pIKELeftCassette_4/component0"/>
+        <sbol:displayId>component0</sbol:displayId>
+        <sbol:access rdf:resource="http://sbols.org/v2#public"/>
+        <sbol:definition rdf:resource="http://www.async.ece.utah.edu/BBa_R0040"/>
+      </sbol:Component>
+    </sbol:component>
+    <sbol:component>
+      <sbol:Component rdf:about="http://www.async.ece.utah.edu/pIKELeftCassette_4/component2">
+        <sbol:persistentIdentity rdf:resource="http://www.async.ece.utah.edu/pIKELeftCassette_4/component2"/>
+        <sbol:displayId>component2</sbol:displayId>
+        <sbol:access rdf:resource="http://sbols.org/v2#public"/>
+        <sbol:definition rdf:resource="http://www.async.ece.utah.edu/ECK120034435"/>
+      </sbol:Component>
+    </sbol:component>
+    <sbol:sequenceAnnotation>
+      <sbol:SequenceAnnotation rdf:about="http://www.async.ece.utah.edu/pIKELeftCassette_4/annotation2">
+        <sbol:persistentIdentity rdf:resource="http://www.async.ece.utah.edu/pIKELeftCassette_4/annotation2"/>
+        <sbol:displayId>annotation2</sbol:displayId>
+        <prov:wasDerivedFrom rdf:resource="http://www.eugenecad.org/pIKELeftCassette_4/annotation_2"/>
+        <sbol:location>
+          <sbol:Range rdf:about="http://www.async.ece.utah.edu/pIKELeftCassette_4/annotation2/range">
+            <sbol:persistentIdentity rdf:resource="http://www.async.ece.utah.edu/pIKELeftCassette_4/annotation2/range"/>
+            <sbol:displayId>range</sbol:displayId>
+            <sbol:start>55</sbol:start>
+            <sbol:end>1194</sbol:end>
+            <sbol:orientation rdf:resource="http://sbols.org/v2#inline"/>
+          </sbol:Range>
+        </sbol:location>
+        <sbol:component rdf:resource="http://www.async.ece.utah.edu/pIKELeftCassette_4/component1"/>
+      </sbol:SequenceAnnotation>
+    </sbol:sequenceAnnotation>
+    <sbol:sequenceAnnotation>
+      <sbol:SequenceAnnotation rdf:about="http://www.async.ece.utah.edu/pIKELeftCassette_4/annotation3">
+        <sbol:persistentIdentity rdf:resource="http://www.async.ece.utah.edu/pIKELeftCassette_4/annotation3"/>
+        <sbol:displayId>annotation3</sbol:displayId>
+        <prov:wasDerivedFrom rdf:resource="http://www.eugenecad.org/pIKELeftCassette_4/annotation_3"/>
+        <sbol:location>
+          <sbol:Range rdf:about="http://www.async.ece.utah.edu/pIKELeftCassette_4/annotation3/range">
+            <sbol:persistentIdentity rdf:resource="http://www.async.ece.utah.edu/pIKELeftCassette_4/annotation3/range"/>
+            <sbol:displayId>range</sbol:displayId>
+            <sbol:start>1195</sbol:start>
+            <sbol:end>1251</sbol:end>
+            <sbol:orientation rdf:resource="http://sbols.org/v2#inline"/>
+          </sbol:Range>
+        </sbol:location>
+        <sbol:component rdf:resource="http://www.async.ece.utah.edu/pIKELeftCassette_4/component2"/>
+      </sbol:SequenceAnnotation>
+    </sbol:sequenceAnnotation>
+    <sbol:sequenceAnnotation>
+      <sbol:SequenceAnnotation rdf:about="http://www.async.ece.utah.edu/pIKELeftCassette_4/annotation1">
+        <sbol:persistentIdentity rdf:resource="http://www.async.ece.utah.edu/pIKELeftCassette_4/annotation1"/>
+        <sbol:displayId>annotation1</sbol:displayId>
+        <prov:wasDerivedFrom rdf:resource="http://www.eugenecad.org/pIKELeftCassette_4/annotation_1"/>
+        <sbol:location>
+          <sbol:Range rdf:about="http://www.async.ece.utah.edu/pIKELeftCassette_4/annotation1/range">
+            <sbol:persistentIdentity rdf:resource="http://www.async.ece.utah.edu/pIKELeftCassette_4/annotation1/range"/>
+            <sbol:displayId>range</sbol:displayId>
+            <sbol:start>1</sbol:start>
+            <sbol:end>54</sbol:end>
+            <sbol:orientation rdf:resource="http://sbols.org/v2#inline"/>
+          </sbol:Range>
+        </sbol:location>
+        <sbol:component rdf:resource="http://www.async.ece.utah.edu/pIKELeftCassette_4/component0"/>
+      </sbol:SequenceAnnotation>
+    </sbol:sequenceAnnotation>
+    <sbol:sequence rdf:resource="http://www.async.ece.utah.edu/pIKELeftCassette_4_sequence"/>
+  </sbol:ComponentDefinition>
+  <sbol:ComponentDefinition rdf:about="http://www.async.ece.utah.edu/pTAKRightCassette_4">
+    <sbol:persistentIdentity rdf:resource="http://www.async.ece.utah.edu/pTAKRightCassette_4"/>
+    <sbol:displayId>pTAKRightCassette_4</sbol:displayId>
+    <prov:wasDerivedFrom rdf:resource="http://www.eugenecad.org/pTAKRightCassette_4"/>
+    <dcterms:description>pTAKRightCassette_4</dcterms:description>
+    <sbol:type rdf:resource="http://www.biopax.org/release/biopax-level3.owl#DnaRegion"/>
+    <sbol:role rdf:resource="http://identifiers.org/so/SO:0000805"/>
+    <sbol:component>
+      <sbol:Component rdf:about="http://www.async.ece.utah.edu/pTAKRightCassette_4/component3">
+        <sbol:persistentIdentity rdf:resource="http://www.async.ece.utah.edu/pTAKRightCassette_4/component3"/>
+        <sbol:displayId>component3</sbol:displayId>
+        <sbol:access rdf:resource="http://sbols.org/v2#public"/>
+        <sbol:definition rdf:resource="http://www.async.ece.utah.edu/BBa_J61053"/>
+      </sbol:Component>
+    </sbol:component>
+    <sbol:component>
+      <sbol:Component rdf:about="http://www.async.ece.utah.edu/pTAKRightCassette_4/component2">
+        <sbol:persistentIdentity rdf:resource="http://www.async.ece.utah.edu/pTAKRightCassette_4/component2"/>
+        <sbol:displayId>component2</sbol:displayId>
+        <sbol:access rdf:resource="http://sbols.org/v2#public"/>
+        <sbol:definition rdf:resource="http://www.async.ece.utah.edu/BBa_J61120_BBa_E0040"/>
+      </sbol:Component>
+    </sbol:component>
+    <sbol:component>
+      <sbol:Component rdf:about="http://www.async.ece.utah.edu/pTAKRightCassette_4/component1">
+        <sbol:persistentIdentity rdf:resource="http://www.async.ece.utah.edu/pTAKRightCassette_4/component1"/>
+        <sbol:displayId>component1</sbol:displayId>
+        <sbol:access rdf:resource="http://sbols.org/v2#public"/>
+        <sbol:definition rdf:resource="http://www.async.ece.utah.edu/BBa_J61130_BBa_C0051"/>
+      </sbol:Component>
+    </sbol:component>
+    <sbol:component>
+      <sbol:Component rdf:about="http://www.async.ece.utah.edu/pTAKRightCassette_4/component0">
+        <sbol:persistentIdentity rdf:resource="http://www.async.ece.utah.edu/pTAKRightCassette_4/component0"/>
+        <sbol:displayId>component0</sbol:displayId>
+        <sbol:access rdf:resource="http://sbols.org/v2#public"/>
+        <sbol:definition rdf:resource="http://www.async.ece.utah.edu/BBa_R0010"/>
+      </sbol:Component>
+    </sbol:component>
+    <sbol:sequenceAnnotation>
+      <sbol:SequenceAnnotation rdf:about="http://www.async.ece.utah.edu/pTAKRightCassette_4/annotation1">
+        <sbol:persistentIdentity rdf:resource="http://www.async.ece.utah.edu/pTAKRightCassette_4/annotation1"/>
+        <sbol:displayId>annotation1</sbol:displayId>
+        <prov:wasDerivedFrom rdf:resource="http://www.eugenecad.org/pTAKRightCassette_4/annotation_1"/>
+        <sbol:location>
+          <sbol:Range rdf:about="http://www.async.ece.utah.edu/pTAKRightCassette_4/annotation1/range">
+            <sbol:persistentIdentity rdf:resource="http://www.async.ece.utah.edu/pTAKRightCassette_4/annotation1/range"/>
+            <sbol:displayId>range</sbol:displayId>
+            <sbol:start>1</sbol:start>
+            <sbol:end>200</sbol:end>
+            <sbol:orientation rdf:resource="http://sbols.org/v2#inline"/>
+          </sbol:Range>
+        </sbol:location>
+        <sbol:component rdf:resource="http://www.async.ece.utah.edu/pTAKRightCassette_4/component0"/>
+      </sbol:SequenceAnnotation>
+    </sbol:sequenceAnnotation>
+    <sbol:sequenceAnnotation>
+      <sbol:SequenceAnnotation rdf:about="http://www.async.ece.utah.edu/pTAKRightCassette_4/annotation4">
+        <sbol:persistentIdentity rdf:resource="http://www.async.ece.utah.edu/pTAKRightCassette_4/annotation4"/>
+        <sbol:displayId>annotation4</sbol:displayId>
+        <prov:wasDerivedFrom rdf:resource="http://www.eugenecad.org/pTAKRightCassette_4/annotation_4"/>
+        <sbol:location>
+          <sbol:Range rdf:about="http://www.async.ece.utah.edu/pTAKRightCassette_4/annotation4/range">
+            <sbol:persistentIdentity rdf:resource="http://www.async.ece.utah.edu/pTAKRightCassette_4/annotation4/range"/>
+            <sbol:displayId>range</sbol:displayId>
+            <sbol:start>1695</sbol:start>
+            <sbol:end>1746</sbol:end>
+            <sbol:orientation rdf:resource="http://sbols.org/v2#inline"/>
+          </sbol:Range>
+        </sbol:location>
+        <sbol:component rdf:resource="http://www.async.ece.utah.edu/pTAKRightCassette_4/component3"/>
+      </sbol:SequenceAnnotation>
+    </sbol:sequenceAnnotation>
+    <sbol:sequenceAnnotation>
+      <sbol:SequenceAnnotation rdf:about="http://www.async.ece.utah.edu/pTAKRightCassette_4/annotation3">
+        <sbol:persistentIdentity rdf:resource="http://www.async.ece.utah.edu/pTAKRightCassette_4/annotation3"/>
+        <sbol:displayId>annotation3</sbol:displayId>
+        <prov:wasDerivedFrom rdf:resource="http://www.eugenecad.org/pTAKRightCassette_4/annotation_3"/>
+        <sbol:location>
+          <sbol:Range rdf:about="http://www.async.ece.utah.edu/pTAKRightCassette_4/annotation3/range">
+            <sbol:persistentIdentity rdf:resource="http://www.async.ece.utah.edu/pTAKRightCassette_4/annotation3/range"/>
+            <sbol:displayId>range</sbol:displayId>
+            <sbol:start>963</sbol:start>
+            <sbol:end>1694</sbol:end>
+            <sbol:orientation rdf:resource="http://sbols.org/v2#inline"/>
+          </sbol:Range>
+        </sbol:location>
+        <sbol:component rdf:resource="http://www.async.ece.utah.edu/pTAKRightCassette_4/component2"/>
+      </sbol:SequenceAnnotation>
+    </sbol:sequenceAnnotation>
+    <sbol:sequenceAnnotation>
+      <sbol:SequenceAnnotation rdf:about="http://www.async.ece.utah.edu/pTAKRightCassette_4/annotation2">
+        <sbol:persistentIdentity rdf:resource="http://www.async.ece.utah.edu/pTAKRightCassette_4/annotation2"/>
+        <sbol:displayId>annotation2</sbol:displayId>
+        <prov:wasDerivedFrom rdf:resource="http://www.eugenecad.org/pTAKRightCassette_4/annotation_2"/>
+        <sbol:location>
+          <sbol:Range rdf:about="http://www.async.ece.utah.edu/pTAKRightCassette_4/annotation2/range">
+            <sbol:persistentIdentity rdf:resource="http://www.async.ece.utah.edu/pTAKRightCassette_4/annotation2/range"/>
+            <sbol:displayId>range</sbol:displayId>
+            <sbol:start>201</sbol:start>
+            <sbol:end>962</sbol:end>
+            <sbol:orientation rdf:resource="http://sbols.org/v2#inline"/>
+          </sbol:Range>
+        </sbol:location>
+        <sbol:component rdf:resource="http://www.async.ece.utah.edu/pTAKRightCassette_4/component1"/>
+      </sbol:SequenceAnnotation>
+    </sbol:sequenceAnnotation>
+    <sbol:sequence rdf:resource="http://www.async.ece.utah.edu/pTAKRightCassette_4_sequence"/>
+  </sbol:ComponentDefinition>
+  <sbol:ComponentDefinition rdf:about="http://www.async.ece.utah.edu/pTAKRightCassette_1">
+    <sbol:persistentIdentity rdf:resource="http://www.async.ece.utah.edu/pTAKRightCassette_1"/>
+    <sbol:displayId>pTAKRightCassette_1</sbol:displayId>
+    <prov:wasDerivedFrom rdf:resource="http://www.eugenecad.org/pTAKRightCassette_1"/>
+    <dcterms:description>pTAKRightCassette_1</dcterms:description>
+    <sbol:type rdf:resource="http://www.biopax.org/release/biopax-level3.owl#DnaRegion"/>
+    <sbol:role rdf:resource="http://identifiers.org/so/SO:0000805"/>
+    <sbol:component>
+      <sbol:Component rdf:about="http://www.async.ece.utah.edu/pTAKRightCassette_1/component1">
+        <sbol:persistentIdentity rdf:resource="http://www.async.ece.utah.edu/pTAKRightCassette_1/component1"/>
+        <sbol:displayId>component1</sbol:displayId>
+        <sbol:access rdf:resource="http://sbols.org/v2#public"/>
+        <sbol:definition rdf:resource="http://www.async.ece.utah.edu/BBa_J61120_BBa_C0051"/>
+      </sbol:Component>
+    </sbol:component>
+    <sbol:component>
+      <sbol:Component rdf:about="http://www.async.ece.utah.edu/pTAKRightCassette_1/component3">
+        <sbol:persistentIdentity rdf:resource="http://www.async.ece.utah.edu/pTAKRightCassette_1/component3"/>
+        <sbol:displayId>component3</sbol:displayId>
+        <sbol:access rdf:resource="http://sbols.org/v2#public"/>
+        <sbol:definition rdf:resource="http://www.async.ece.utah.edu/ECK120033736"/>
+      </sbol:Component>
+    </sbol:component>
+    <sbol:component>
+      <sbol:Component rdf:about="http://www.async.ece.utah.edu/pTAKRightCassette_1/component0">
+        <sbol:persistentIdentity rdf:resource="http://www.async.ece.utah.edu/pTAKRightCassette_1/component0"/>
+        <sbol:displayId>component0</sbol:displayId>
+        <sbol:access rdf:resource="http://sbols.org/v2#public"/>
+        <sbol:definition rdf:resource="http://www.async.ece.utah.edu/BBa_R0010"/>
+      </sbol:Component>
+    </sbol:component>
+    <sbol:component>
+      <sbol:Component rdf:about="http://www.async.ece.utah.edu/pTAKRightCassette_1/component2">
+        <sbol:persistentIdentity rdf:resource="http://www.async.ece.utah.edu/pTAKRightCassette_1/component2"/>
+        <sbol:displayId>component2</sbol:displayId>
+        <sbol:access rdf:resource="http://sbols.org/v2#public"/>
+        <sbol:definition rdf:resource="http://www.async.ece.utah.edu/BBa_J61130_BBa_E0040"/>
+      </sbol:Component>
+    </sbol:component>
+    <sbol:sequenceAnnotation>
+      <sbol:SequenceAnnotation rdf:about="http://www.async.ece.utah.edu/pTAKRightCassette_1/annotation3">
+        <sbol:persistentIdentity rdf:resource="http://www.async.ece.utah.edu/pTAKRightCassette_1/annotation3"/>
+        <sbol:displayId>annotation3</sbol:displayId>
+        <prov:wasDerivedFrom rdf:resource="http://www.eugenecad.org/pTAKRightCassette_1/annotation_3"/>
+        <sbol:location>
+          <sbol:Range rdf:about="http://www.async.ece.utah.edu/pTAKRightCassette_1/annotation3/range">
+            <sbol:persistentIdentity rdf:resource="http://www.async.ece.utah.edu/pTAKRightCassette_1/annotation3/range"/>
+            <sbol:displayId>range</sbol:displayId>
+            <sbol:start>963</sbol:start>
+            <sbol:end>1694</sbol:end>
+            <sbol:orientation rdf:resource="http://sbols.org/v2#inline"/>
+          </sbol:Range>
+        </sbol:location>
+        <sbol:component rdf:resource="http://www.async.ece.utah.edu/pTAKRightCassette_1/component2"/>
+      </sbol:SequenceAnnotation>
+    </sbol:sequenceAnnotation>
+    <sbol:sequenceAnnotation>
+      <sbol:SequenceAnnotation rdf:about="http://www.async.ece.utah.edu/pTAKRightCassette_1/annotation1">
+        <sbol:persistentIdentity rdf:resource="http://www.async.ece.utah.edu/pTAKRightCassette_1/annotation1"/>
+        <sbol:displayId>annotation1</sbol:displayId>
+        <prov:wasDerivedFrom rdf:resource="http://www.eugenecad.org/pTAKRightCassette_1/annotation_1"/>
+        <sbol:location>
+          <sbol:Range rdf:about="http://www.async.ece.utah.edu/pTAKRightCassette_1/annotation1/range">
+            <sbol:persistentIdentity rdf:resource="http://www.async.ece.utah.edu/pTAKRightCassette_1/annotation1/range"/>
+            <sbol:displayId>range</sbol:displayId>
+            <sbol:start>1</sbol:start>
+            <sbol:end>200</sbol:end>
+            <sbol:orientation rdf:resource="http://sbols.org/v2#inline"/>
+          </sbol:Range>
+        </sbol:location>
+        <sbol:component rdf:resource="http://www.async.ece.utah.edu/pTAKRightCassette_1/component0"/>
+      </sbol:SequenceAnnotation>
+    </sbol:sequenceAnnotation>
+    <sbol:sequenceAnnotation>
+      <sbol:SequenceAnnotation rdf:about="http://www.async.ece.utah.edu/pTAKRightCassette_1/annotation2">
+        <sbol:persistentIdentity rdf:resource="http://www.async.ece.utah.edu/pTAKRightCassette_1/annotation2"/>
+        <sbol:displayId>annotation2</sbol:displayId>
+        <prov:wasDerivedFrom rdf:resource="http://www.eugenecad.org/pTAKRightCassette_1/annotation_2"/>
+        <sbol:location>
+          <sbol:Range rdf:about="http://www.async.ece.utah.edu/pTAKRightCassette_1/annotation2/range">
+            <sbol:persistentIdentity rdf:resource="http://www.async.ece.utah.edu/pTAKRightCassette_1/annotation2/range"/>
+            <sbol:displayId>range</sbol:displayId>
+            <sbol:start>201</sbol:start>
+            <sbol:end>962</sbol:end>
+            <sbol:orientation rdf:resource="http://sbols.org/v2#inline"/>
+          </sbol:Range>
+        </sbol:location>
+        <sbol:component rdf:resource="http://www.async.ece.utah.edu/pTAKRightCassette_1/component1"/>
+      </sbol:SequenceAnnotation>
+    </sbol:sequenceAnnotation>
+    <sbol:sequenceAnnotation>
+      <sbol:SequenceAnnotation rdf:about="http://www.async.ece.utah.edu/pTAKRightCassette_1/annotation4">
+        <sbol:persistentIdentity rdf:resource="http://www.async.ece.utah.edu/pTAKRightCassette_1/annotation4"/>
+        <sbol:displayId>annotation4</sbol:displayId>
+        <prov:wasDerivedFrom rdf:resource="http://www.eugenecad.org/pTAKRightCassette_1/annotation_4"/>
+        <sbol:location>
+          <sbol:Range rdf:about="http://www.async.ece.utah.edu/pTAKRightCassette_1/annotation4/range">
+            <sbol:persistentIdentity rdf:resource="http://www.async.ece.utah.edu/pTAKRightCassette_1/annotation4/range"/>
+            <sbol:displayId>range</sbol:displayId>
+            <sbol:start>1695</sbol:start>
+            <sbol:end>1747</sbol:end>
+            <sbol:orientation rdf:resource="http://sbols.org/v2#inline"/>
+          </sbol:Range>
+        </sbol:location>
+        <sbol:component rdf:resource="http://www.async.ece.utah.edu/pTAKRightCassette_1/component3"/>
+      </sbol:SequenceAnnotation>
+    </sbol:sequenceAnnotation>
+    <sbol:sequence rdf:resource="http://www.async.ece.utah.edu/pTAKRightCassette_1_sequence"/>
+  </sbol:ComponentDefinition>
+  <sbol:ComponentDefinition rdf:about="http://www.async.ece.utah.edu/pIKE_Toggle_9">
+    <sbol:persistentIdentity rdf:resource="http://www.async.ece.utah.edu/pIKE_Toggle_9"/>
+    <sbol:displayId>pIKE_Toggle_9</sbol:displayId>
+    <prov:wasDerivedFrom rdf:resource="http://www.async.ece.utah.edu#comp_10_8_2013_13_2_10_371_iBioSim"/>
+    <dcterms:title>pIKE Toggle Switch 9</dcterms:title>
+    <dcterms:description>This is a pIKE class toggle switch similar to those constructed by Gardner et al.</dcterms:description>
+    <sbol:type rdf:resource="http://www.biopax.org/release/biopax-level3.owl#DnaRegion"/>
+    <sbol:role rdf:resource="http://identifiers.org/so/SO:0000804"/>
+    <sbol:component>
+      <sbol:Component rdf:about="http://www.async.ece.utah.edu/pIKE_Toggle_9/component0">
+        <sbol:persistentIdentity rdf:resource="http://www.async.ece.utah.edu/pIKE_Toggle_9/component0"/>
+        <sbol:displayId>component0</sbol:displayId>
+        <sbol:access rdf:resource="http://sbols.org/v2#public"/>
+        <sbol:definition rdf:resource="http://www.async.ece.utah.edu/pIKELeftCassette_3"/>
+      </sbol:Component>
+    </sbol:component>
+    <sbol:component>
+      <sbol:Component rdf:about="http://www.async.ece.utah.edu/pIKE_Toggle_9/component1">
+        <sbol:persistentIdentity rdf:resource="http://www.async.ece.utah.edu/pIKE_Toggle_9/component1"/>
+        <sbol:displayId>component1</sbol:displayId>
+        <sbol:access rdf:resource="http://sbols.org/v2#public"/>
+        <sbol:definition rdf:resource="http://www.async.ece.utah.edu/pIKERightCassette_1"/>
+      </sbol:Component>
+    </sbol:component>
+    <sbol:sequenceAnnotation>
+      <sbol:SequenceAnnotation rdf:about="http://www.async.ece.utah.edu/pIKE_Toggle_9/annotation1">
+        <sbol:persistentIdentity rdf:resource="http://www.async.ece.utah.edu/pIKE_Toggle_9/annotation1"/>
+        <sbol:displayId>annotation1</sbol:displayId>
+        <prov:wasDerivedFrom rdf:resource="http://www.async.ece.utah.edu#anno0_10_8_2013_13_2_10_371_iBioSim"/>
+        <sbol:location>
+          <sbol:Range rdf:about="http://www.async.ece.utah.edu/pIKE_Toggle_9/annotation1/range">
+            <sbol:persistentIdentity rdf:resource="http://www.async.ece.utah.edu/pIKE_Toggle_9/annotation1/range"/>
+            <sbol:displayId>range</sbol:displayId>
+            <sbol:start>1</sbol:start>
+            <sbol:end>1246</sbol:end>
+            <sbol:orientation rdf:resource="http://sbols.org/v2#reverseComplement"/>
+          </sbol:Range>
+        </sbol:location>
+        <sbol:component rdf:resource="http://www.async.ece.utah.edu/pIKE_Toggle_9/component0"/>
+      </sbol:SequenceAnnotation>
+    </sbol:sequenceAnnotation>
+    <sbol:sequenceAnnotation>
+      <sbol:SequenceAnnotation rdf:about="http://www.async.ece.utah.edu/pIKE_Toggle_9/annotation2">
+        <sbol:persistentIdentity rdf:resource="http://www.async.ece.utah.edu/pIKE_Toggle_9/annotation2"/>
+        <sbol:displayId>annotation2</sbol:displayId>
+        <prov:wasDerivedFrom rdf:resource="http://www.async.ece.utah.edu#anno1_10_8_2013_13_2_10_371_iBioSim"/>
+        <sbol:location>
+          <sbol:Range rdf:about="http://www.async.ece.utah.edu/pIKE_Toggle_9/annotation2/range">
+            <sbol:persistentIdentity rdf:resource="http://www.async.ece.utah.edu/pIKE_Toggle_9/annotation2/range"/>
+            <sbol:displayId>range</sbol:displayId>
+            <sbol:start>1247</sbol:start>
+            <sbol:end>2903</sbol:end>
+            <sbol:orientation rdf:resource="http://sbols.org/v2#inline"/>
+          </sbol:Range>
+        </sbol:location>
+        <sbol:component rdf:resource="http://www.async.ece.utah.edu/pIKE_Toggle_9/component1"/>
+      </sbol:SequenceAnnotation>
+    </sbol:sequenceAnnotation>
+    <sbol:sequence rdf:resource="http://www.async.ece.utah.edu/www_async_ece_utah_edu_seq_10_8_2013_13_2_10_371_iBioSim"/>
+  </sbol:ComponentDefinition>
+  <sbol:ComponentDefinition rdf:about="http://www.async.ece.utah.edu/pIKE_Toggle_14">
+    <sbol:persistentIdentity rdf:resource="http://www.async.ece.utah.edu/pIKE_Toggle_14"/>
+    <sbol:displayId>pIKE_Toggle_14</sbol:displayId>
+    <prov:wasDerivedFrom rdf:resource="http://www.async.ece.utah.edu#comp_10_8_2013_12_50_54_947_iBioSim"/>
+    <dcterms:title>pIKE Toggle Switch 14</dcterms:title>
+    <dcterms:description>This is a pIKE class toggle switch similar to those constructed by Gardner et al.</dcterms:description>
+    <sbol:type rdf:resource="http://www.biopax.org/release/biopax-level3.owl#DnaRegion"/>
+    <sbol:role rdf:resource="http://identifiers.org/so/SO:0000804"/>
+    <sbol:component>
+      <sbol:Component rdf:about="http://www.async.ece.utah.edu/pIKE_Toggle_14/component0">
+        <sbol:persistentIdentity rdf:resource="http://www.async.ece.utah.edu/pIKE_Toggle_14/component0"/>
+        <sbol:displayId>component0</sbol:displayId>
+        <sbol:access rdf:resource="http://sbols.org/v2#public"/>
+        <sbol:definition rdf:resource="http://www.async.ece.utah.edu/pIKELeftCassette_4"/>
+      </sbol:Component>
+    </sbol:component>
+    <sbol:component>
+      <sbol:Component rdf:about="http://www.async.ece.utah.edu/pIKE_Toggle_14/component1">
+        <sbol:persistentIdentity rdf:resource="http://www.async.ece.utah.edu/pIKE_Toggle_14/component1"/>
+        <sbol:displayId>component1</sbol:displayId>
+        <sbol:access rdf:resource="http://sbols.org/v2#public"/>
+        <sbol:definition rdf:resource="http://www.async.ece.utah.edu/pIKERightCassette_2"/>
+      </sbol:Component>
+    </sbol:component>
+    <sbol:sequenceAnnotation>
+      <sbol:SequenceAnnotation rdf:about="http://www.async.ece.utah.edu/pIKE_Toggle_14/annotation1">
+        <sbol:persistentIdentity rdf:resource="http://www.async.ece.utah.edu/pIKE_Toggle_14/annotation1"/>
+        <sbol:displayId>annotation1</sbol:displayId>
+        <prov:wasDerivedFrom rdf:resource="http://www.async.ece.utah.edu#anno0_10_8_2013_12_50_54_947_iBioSim"/>
+        <sbol:location>
+          <sbol:Range rdf:about="http://www.async.ece.utah.edu/pIKE_Toggle_14/annotation1/range">
+            <sbol:persistentIdentity rdf:resource="http://www.async.ece.utah.edu/pIKE_Toggle_14/annotation1/range"/>
+            <sbol:displayId>range</sbol:displayId>
+            <sbol:start>1</sbol:start>
+            <sbol:end>1251</sbol:end>
+            <sbol:orientation rdf:resource="http://sbols.org/v2#reverseComplement"/>
+          </sbol:Range>
+        </sbol:location>
+        <sbol:component rdf:resource="http://www.async.ece.utah.edu/pIKE_Toggle_14/component0"/>
+      </sbol:SequenceAnnotation>
+    </sbol:sequenceAnnotation>
+    <sbol:sequenceAnnotation>
+      <sbol:SequenceAnnotation rdf:about="http://www.async.ece.utah.edu/pIKE_Toggle_14/annotation2">
+        <sbol:persistentIdentity rdf:resource="http://www.async.ece.utah.edu/pIKE_Toggle_14/annotation2"/>
+        <sbol:displayId>annotation2</sbol:displayId>
+        <prov:wasDerivedFrom rdf:resource="http://www.async.ece.utah.edu#anno1_10_8_2013_12_50_54_947_iBioSim"/>
+        <sbol:location>
+          <sbol:Range rdf:about="http://www.async.ece.utah.edu/pIKE_Toggle_14/annotation2/range">
+            <sbol:persistentIdentity rdf:resource="http://www.async.ece.utah.edu/pIKE_Toggle_14/annotation2/range"/>
+            <sbol:displayId>range</sbol:displayId>
+            <sbol:start>1252</sbol:start>
+            <sbol:end>2907</sbol:end>
+            <sbol:orientation rdf:resource="http://sbols.org/v2#inline"/>
+          </sbol:Range>
+        </sbol:location>
+        <sbol:component rdf:resource="http://www.async.ece.utah.edu/pIKE_Toggle_14/component1"/>
+      </sbol:SequenceAnnotation>
+    </sbol:sequenceAnnotation>
+    <sbol:sequence rdf:resource="http://www.async.ece.utah.edu/www_async_ece_utah_edu_seq_10_8_2013_12_50_54_947_iBioSim"/>
+  </sbol:ComponentDefinition>
+  <sbol:ComponentDefinition rdf:about="http://www.async.ece.utah.edu/pIKERightCassette_1">
+    <sbol:persistentIdentity rdf:resource="http://www.async.ece.utah.edu/pIKERightCassette_1"/>
+    <sbol:displayId>pIKERightCassette_1</sbol:displayId>
+    <prov:wasDerivedFrom rdf:resource="http://www.eugenecad.org/pIKERightCassette_1"/>
+    <dcterms:description>pIKERightCassette_1</dcterms:description>
+    <sbol:type rdf:resource="http://www.biopax.org/release/biopax-level3.owl#DnaRegion"/>
+    <sbol:role rdf:resource="http://identifiers.org/so/SO:0000805"/>
+    <sbol:component>
+      <sbol:Component rdf:about="http://www.async.ece.utah.edu/pIKERightCassette_1/component3">
+        <sbol:persistentIdentity rdf:resource="http://www.async.ece.utah.edu/pIKERightCassette_1/component3"/>
+        <sbol:displayId>component3</sbol:displayId>
+        <sbol:access rdf:resource="http://sbols.org/v2#public"/>
+        <sbol:definition rdf:resource="http://www.async.ece.utah.edu/ECK120033736"/>
+      </sbol:Component>
+    </sbol:component>
+    <sbol:component>
+      <sbol:Component rdf:about="http://www.async.ece.utah.edu/pIKERightCassette_1/component0">
+        <sbol:persistentIdentity rdf:resource="http://www.async.ece.utah.edu/pIKERightCassette_1/component0"/>
+        <sbol:displayId>component0</sbol:displayId>
+        <sbol:access rdf:resource="http://sbols.org/v2#public"/>
+        <sbol:definition rdf:resource="http://www.async.ece.utah.edu/BBa_R0010"/>
+      </sbol:Component>
+    </sbol:component>
+    <sbol:component>
+      <sbol:Component rdf:about="http://www.async.ece.utah.edu/pIKERightCassette_1/component2">
+        <sbol:persistentIdentity rdf:resource="http://www.async.ece.utah.edu/pIKERightCassette_1/component2"/>
+        <sbol:displayId>component2</sbol:displayId>
+        <sbol:access rdf:resource="http://sbols.org/v2#public"/>
+        <sbol:definition rdf:resource="http://www.async.ece.utah.edu/BBa_J61130_BBa_E0040"/>
+      </sbol:Component>
+    </sbol:component>
+    <sbol:component>
+      <sbol:Component rdf:about="http://www.async.ece.utah.edu/pIKERightCassette_1/component1">
+        <sbol:persistentIdentity rdf:resource="http://www.async.ece.utah.edu/pIKERightCassette_1/component1"/>
+        <sbol:displayId>component1</sbol:displayId>
+        <sbol:access rdf:resource="http://sbols.org/v2#public"/>
+        <sbol:definition rdf:resource="http://www.async.ece.utah.edu/BBa_J61120_BBa_C0040"/>
+      </sbol:Component>
+    </sbol:component>
+    <sbol:sequenceAnnotation>
+      <sbol:SequenceAnnotation rdf:about="http://www.async.ece.utah.edu/pIKERightCassette_1/annotation1">
+        <sbol:persistentIdentity rdf:resource="http://www.async.ece.utah.edu/pIKERightCassette_1/annotation1"/>
+        <sbol:displayId>annotation1</sbol:displayId>
+        <prov:wasDerivedFrom rdf:resource="http://www.eugenecad.org/pIKERightCassette_1/annotation_1"/>
+        <sbol:location>
+          <sbol:Range rdf:about="http://www.async.ece.utah.edu/pIKERightCassette_1/annotation1/range">
+            <sbol:persistentIdentity rdf:resource="http://www.async.ece.utah.edu/pIKERightCassette_1/annotation1/range"/>
+            <sbol:displayId>range</sbol:displayId>
+            <sbol:start>1</sbol:start>
+            <sbol:end>200</sbol:end>
+            <sbol:orientation rdf:resource="http://sbols.org/v2#inline"/>
+          </sbol:Range>
+        </sbol:location>
+        <sbol:component rdf:resource="http://www.async.ece.utah.edu/pIKERightCassette_1/component0"/>
+      </sbol:SequenceAnnotation>
+    </sbol:sequenceAnnotation>
+    <sbol:sequenceAnnotation>
+      <sbol:SequenceAnnotation rdf:about="http://www.async.ece.utah.edu/pIKERightCassette_1/annotation3">
+        <sbol:persistentIdentity rdf:resource="http://www.async.ece.utah.edu/pIKERightCassette_1/annotation3"/>
+        <sbol:displayId>annotation3</sbol:displayId>
+        <prov:wasDerivedFrom rdf:resource="http://www.eugenecad.org/pIKERightCassette_1/annotation_3"/>
+        <sbol:location>
+          <sbol:Range rdf:about="http://www.async.ece.utah.edu/pIKERightCassette_1/annotation3/range">
+            <sbol:persistentIdentity rdf:resource="http://www.async.ece.utah.edu/pIKERightCassette_1/annotation3/range"/>
+            <sbol:displayId>range</sbol:displayId>
+            <sbol:start>873</sbol:start>
+            <sbol:end>1604</sbol:end>
+            <sbol:orientation rdf:resource="http://sbols.org/v2#inline"/>
+          </sbol:Range>
+        </sbol:location>
+        <sbol:component rdf:resource="http://www.async.ece.utah.edu/pIKERightCassette_1/component2"/>
+      </sbol:SequenceAnnotation>
+    </sbol:sequenceAnnotation>
+    <sbol:sequenceAnnotation>
+      <sbol:SequenceAnnotation rdf:about="http://www.async.ece.utah.edu/pIKERightCassette_1/annotation2">
+        <sbol:persistentIdentity rdf:resource="http://www.async.ece.utah.edu/pIKERightCassette_1/annotation2"/>
+        <sbol:displayId>annotation2</sbol:displayId>
+        <prov:wasDerivedFrom rdf:resource="http://www.eugenecad.org/pIKERightCassette_1/annotation_2"/>
+        <sbol:location>
+          <sbol:Range rdf:about="http://www.async.ece.utah.edu/pIKERightCassette_1/annotation2/range">
+            <sbol:persistentIdentity rdf:resource="http://www.async.ece.utah.edu/pIKERightCassette_1/annotation2/range"/>
+            <sbol:displayId>range</sbol:displayId>
+            <sbol:start>201</sbol:start>
+            <sbol:end>872</sbol:end>
+            <sbol:orientation rdf:resource="http://sbols.org/v2#inline"/>
+          </sbol:Range>
+        </sbol:location>
+        <sbol:component rdf:resource="http://www.async.ece.utah.edu/pIKERightCassette_1/component1"/>
+      </sbol:SequenceAnnotation>
+    </sbol:sequenceAnnotation>
+    <sbol:sequenceAnnotation>
+      <sbol:SequenceAnnotation rdf:about="http://www.async.ece.utah.edu/pIKERightCassette_1/annotation4">
+        <sbol:persistentIdentity rdf:resource="http://www.async.ece.utah.edu/pIKERightCassette_1/annotation4"/>
+        <sbol:displayId>annotation4</sbol:displayId>
+        <prov:wasDerivedFrom rdf:resource="http://www.eugenecad.org/pIKERightCassette_1/annotation_4"/>
+        <sbol:location>
+          <sbol:Range rdf:about="http://www.async.ece.utah.edu/pIKERightCassette_1/annotation4/range">
+            <sbol:persistentIdentity rdf:resource="http://www.async.ece.utah.edu/pIKERightCassette_1/annotation4/range"/>
+            <sbol:displayId>range</sbol:displayId>
+            <sbol:start>1605</sbol:start>
+            <sbol:end>1657</sbol:end>
+            <sbol:orientation rdf:resource="http://sbols.org/v2#inline"/>
+          </sbol:Range>
+        </sbol:location>
+        <sbol:component rdf:resource="http://www.async.ece.utah.edu/pIKERightCassette_1/component3"/>
+      </sbol:SequenceAnnotation>
+    </sbol:sequenceAnnotation>
+    <sbol:sequence rdf:resource="http://www.async.ece.utah.edu/pIKERightCassette_1_sequence"/>
+  </sbol:ComponentDefinition>
+  <sbol:ComponentDefinition rdf:about="http://www.async.ece.utah.edu/BBa_J61120">
+    <sbol:persistentIdentity rdf:resource="http://www.async.ece.utah.edu/BBa_J61120"/>
+    <sbol:displayId>BBa_J61120</sbol:displayId>
+    <prov:wasDerivedFrom rdf:resource="http://partsregistry.org/part/BBa_J61120"/>
+    <dcterms:title>BBa_J61120</dcterms:title>
+    <dcterms:description>Ribosome Binding Site Family Member</dcterms:description>
+    <sbol:type rdf:resource="http://www.biopax.org/release/biopax-level3.owl#DnaRegion"/>
+    <sbol:role rdf:resource="http://identifiers.org/so/SO:0000139"/>
+    <sbol:sequence rdf:resource="http://www.async.ece.utah.edu/BBa_J61120_sequence"/>
+  </sbol:ComponentDefinition>
+  <sbol:ComponentDefinition rdf:about="http://www.async.ece.utah.edu/BBa_J61130_BBa_C0040">
+    <sbol:persistentIdentity rdf:resource="http://www.async.ece.utah.edu/BBa_J61130_BBa_C0040"/>
+    <sbol:displayId>BBa_J61130_BBa_C0040</sbol:displayId>
+    <prov:wasDerivedFrom rdf:resource="http://www.eugenecad.org/device/BBa_J61130_BBa_C0040"/>
+    <dcterms:description>Repressor1</dcterms:description>
+    <sbol:type rdf:resource="http://www.biopax.org/release/biopax-level3.owl#DnaRegion"/>
+    <sbol:role rdf:resource="http://identifiers.org/so/SO:0000805"/>
+    <sbol:component>
+      <sbol:Component rdf:about="http://www.async.ece.utah.edu/BBa_J61130_BBa_C0040/component1">
+        <sbol:persistentIdentity rdf:resource="http://www.async.ece.utah.edu/BBa_J61130_BBa_C0040/component1"/>
+        <sbol:displayId>component1</sbol:displayId>
+        <sbol:access rdf:resource="http://sbols.org/v2#public"/>
+        <sbol:definition rdf:resource="http://www.async.ece.utah.edu/BBa_C0040"/>
+      </sbol:Component>
+    </sbol:component>
+    <sbol:component>
+      <sbol:Component rdf:about="http://www.async.ece.utah.edu/BBa_J61130_BBa_C0040/component0">
+        <sbol:persistentIdentity rdf:resource="http://www.async.ece.utah.edu/BBa_J61130_BBa_C0040/component0"/>
+        <sbol:displayId>component0</sbol:displayId>
+        <sbol:access rdf:resource="http://sbols.org/v2#public"/>
+        <sbol:definition rdf:resource="http://www.async.ece.utah.edu/BBa_J61130"/>
+      </sbol:Component>
+    </sbol:component>
+    <sbol:sequenceAnnotation>
+      <sbol:SequenceAnnotation rdf:about="http://www.async.ece.utah.edu/BBa_J61130_BBa_C0040/annotation2">
+        <sbol:persistentIdentity rdf:resource="http://www.async.ece.utah.edu/BBa_J61130_BBa_C0040/annotation2"/>
+        <sbol:displayId>annotation2</sbol:displayId>
+        <prov:wasDerivedFrom rdf:resource="http://www.eugenecad.org/pIKERightCassette_3/Repressor1/annotation_2"/>
+        <sbol:location>
+          <sbol:Range rdf:about="http://www.async.ece.utah.edu/BBa_J61130_BBa_C0040/annotation2/range">
+            <sbol:persistentIdentity rdf:resource="http://www.async.ece.utah.edu/BBa_J61130_BBa_C0040/annotation2/range"/>
+            <sbol:displayId>range</sbol:displayId>
+            <sbol:start>13</sbol:start>
+            <sbol:end>672</sbol:end>
+            <sbol:orientation rdf:resource="http://sbols.org/v2#inline"/>
+          </sbol:Range>
+        </sbol:location>
+        <sbol:component rdf:resource="http://www.async.ece.utah.edu/BBa_J61130_BBa_C0040/component1"/>
+      </sbol:SequenceAnnotation>
+    </sbol:sequenceAnnotation>
+    <sbol:sequenceAnnotation>
+      <sbol:SequenceAnnotation rdf:about="http://www.async.ece.utah.edu/BBa_J61130_BBa_C0040/annotation1">
+        <sbol:persistentIdentity rdf:resource="http://www.async.ece.utah.edu/BBa_J61130_BBa_C0040/annotation1"/>
+        <sbol:displayId>annotation1</sbol:displayId>
+        <prov:wasDerivedFrom rdf:resource="http://www.eugenecad.org/pIKERightCassette_3/Repressor1/annotation_1"/>
+        <sbol:location>
+          <sbol:Range rdf:about="http://www.async.ece.utah.edu/BBa_J61130_BBa_C0040/annotation1/range">
+            <sbol:persistentIdentity rdf:resource="http://www.async.ece.utah.edu/BBa_J61130_BBa_C0040/annotation1/range"/>
+            <sbol:displayId>range</sbol:displayId>
+            <sbol:start>1</sbol:start>
+            <sbol:end>12</sbol:end>
+            <sbol:orientation rdf:resource="http://sbols.org/v2#inline"/>
+          </sbol:Range>
+        </sbol:location>
+        <sbol:component rdf:resource="http://www.async.ece.utah.edu/BBa_J61130_BBa_C0040/component0"/>
+      </sbol:SequenceAnnotation>
+    </sbol:sequenceAnnotation>
+    <sbol:sequence rdf:resource="http://www.async.ece.utah.edu/BBa_J61130_BBa_C0040_sequence"/>
+  </sbol:ComponentDefinition>
+  <sbol:ComponentDefinition rdf:about="http://www.async.ece.utah.edu/BBa_J61101_BBa_C0012">
+    <sbol:persistentIdentity rdf:resource="http://www.async.ece.utah.edu/BBa_J61101_BBa_C0012"/>
+    <sbol:displayId>BBa_J61101_BBa_C0012</sbol:displayId>
+    <prov:wasDerivedFrom rdf:resource="http://www.eugenecad.org/device/BBa_J61101_BBa_C0012"/>
+    <dcterms:description>Repressor2</dcterms:description>
+    <sbol:type rdf:resource="http://www.biopax.org/release/biopax-level3.owl#DnaRegion"/>
+    <sbol:role rdf:resource="http://identifiers.org/so/SO:0000805"/>
+    <sbol:component>
+      <sbol:Component rdf:about="http://www.async.ece.utah.edu/BBa_J61101_BBa_C0012/component0">
+        <sbol:persistentIdentity rdf:resource="http://www.async.ece.utah.edu/BBa_J61101_BBa_C0012/component0"/>
+        <sbol:displayId>component0</sbol:displayId>
+        <sbol:access rdf:resource="http://sbols.org/v2#public"/>
+        <sbol:definition rdf:resource="http://www.async.ece.utah.edu/BBa_J61101"/>
+      </sbol:Component>
+    </sbol:component>
+    <sbol:component>
+      <sbol:Component rdf:about="http://www.async.ece.utah.edu/BBa_J61101_BBa_C0012/component1">
+        <sbol:persistentIdentity rdf:resource="http://www.async.ece.utah.edu/BBa_J61101_BBa_C0012/component1"/>
+        <sbol:displayId>component1</sbol:displayId>
+        <sbol:access rdf:resource="http://sbols.org/v2#public"/>
+        <sbol:definition rdf:resource="http://www.async.ece.utah.edu/BBa_C0012"/>
+      </sbol:Component>
+    </sbol:component>
+    <sbol:sequenceAnnotation>
+      <sbol:SequenceAnnotation rdf:about="http://www.async.ece.utah.edu/BBa_J61101_BBa_C0012/annotation1">
+        <sbol:persistentIdentity rdf:resource="http://www.async.ece.utah.edu/BBa_J61101_BBa_C0012/annotation1"/>
+        <sbol:displayId>annotation1</sbol:displayId>
+        <prov:wasDerivedFrom rdf:resource="http://www.eugenecad.org/pIKELeftCassette_1/Repressor2/annotation_1"/>
+        <sbol:location>
+          <sbol:Range rdf:about="http://www.async.ece.utah.edu/BBa_J61101_BBa_C0012/annotation1/range">
+            <sbol:persistentIdentity rdf:resource="http://www.async.ece.utah.edu/BBa_J61101_BBa_C0012/annotation1/range"/>
+            <sbol:displayId>range</sbol:displayId>
+            <sbol:start>1</sbol:start>
+            <sbol:end>12</sbol:end>
+            <sbol:orientation rdf:resource="http://sbols.org/v2#inline"/>
+          </sbol:Range>
+        </sbol:location>
+        <sbol:component rdf:resource="http://www.async.ece.utah.edu/BBa_J61101_BBa_C0012/component0"/>
+      </sbol:SequenceAnnotation>
+    </sbol:sequenceAnnotation>
+    <sbol:sequenceAnnotation>
+      <sbol:SequenceAnnotation rdf:about="http://www.async.ece.utah.edu/BBa_J61101_BBa_C0012/annotation2">
+        <sbol:persistentIdentity rdf:resource="http://www.async.ece.utah.edu/BBa_J61101_BBa_C0012/annotation2"/>
+        <sbol:displayId>annotation2</sbol:displayId>
+        <prov:wasDerivedFrom rdf:resource="http://www.eugenecad.org/pIKELeftCassette_1/Repressor2/annotation_2"/>
+        <sbol:location>
+          <sbol:Range rdf:about="http://www.async.ece.utah.edu/BBa_J61101_BBa_C0012/annotation2/range">
+            <sbol:persistentIdentity rdf:resource="http://www.async.ece.utah.edu/BBa_J61101_BBa_C0012/annotation2/range"/>
+            <sbol:displayId>range</sbol:displayId>
+            <sbol:start>13</sbol:start>
+            <sbol:end>1140</sbol:end>
+            <sbol:orientation rdf:resource="http://sbols.org/v2#inline"/>
+          </sbol:Range>
+        </sbol:location>
+        <sbol:component rdf:resource="http://www.async.ece.utah.edu/BBa_J61101_BBa_C0012/component1"/>
+      </sbol:SequenceAnnotation>
+    </sbol:sequenceAnnotation>
+    <sbol:sequence rdf:resource="http://www.async.ece.utah.edu/BBa_J61101_BBa_C0012_sequence"/>
+  </sbol:ComponentDefinition>
+  <sbol:ComponentDefinition rdf:about="http://www.async.ece.utah.edu/pTAKRightCassette_2">
+    <sbol:persistentIdentity rdf:resource="http://www.async.ece.utah.edu/pTAKRightCassette_2"/>
+    <sbol:displayId>pTAKRightCassette_2</sbol:displayId>
+    <prov:wasDerivedFrom rdf:resource="http://www.eugenecad.org/pTAKRightCassette_2"/>
+    <dcterms:description>pTAKRightCassette_2</dcterms:description>
+    <sbol:type rdf:resource="http://www.biopax.org/release/biopax-level3.owl#DnaRegion"/>
+    <sbol:role rdf:resource="http://identifiers.org/so/SO:0000805"/>
+    <sbol:component>
+      <sbol:Component rdf:about="http://www.async.ece.utah.edu/pTAKRightCassette_2/component2">
+        <sbol:persistentIdentity rdf:resource="http://www.async.ece.utah.edu/pTAKRightCassette_2/component2"/>
+        <sbol:displayId>component2</sbol:displayId>
+        <sbol:access rdf:resource="http://sbols.org/v2#public"/>
+        <sbol:definition rdf:resource="http://www.async.ece.utah.edu/BBa_J61130_BBa_E0040"/>
+      </sbol:Component>
+    </sbol:component>
+    <sbol:component>
+      <sbol:Component rdf:about="http://www.async.ece.utah.edu/pTAKRightCassette_2/component0">
+        <sbol:persistentIdentity rdf:resource="http://www.async.ece.utah.edu/pTAKRightCassette_2/component0"/>
+        <sbol:displayId>component0</sbol:displayId>
+        <sbol:access rdf:resource="http://sbols.org/v2#public"/>
+        <sbol:definition rdf:resource="http://www.async.ece.utah.edu/BBa_R0010"/>
+      </sbol:Component>
+    </sbol:component>
+    <sbol:component>
+      <sbol:Component rdf:about="http://www.async.ece.utah.edu/pTAKRightCassette_2/component3">
+        <sbol:persistentIdentity rdf:resource="http://www.async.ece.utah.edu/pTAKRightCassette_2/component3"/>
+        <sbol:displayId>component3</sbol:displayId>
+        <sbol:access rdf:resource="http://sbols.org/v2#public"/>
+        <sbol:definition rdf:resource="http://www.async.ece.utah.edu/BBa_J61053"/>
+      </sbol:Component>
+    </sbol:component>
+    <sbol:component>
+      <sbol:Component rdf:about="http://www.async.ece.utah.edu/pTAKRightCassette_2/component1">
+        <sbol:persistentIdentity rdf:resource="http://www.async.ece.utah.edu/pTAKRightCassette_2/component1"/>
+        <sbol:displayId>component1</sbol:displayId>
+        <sbol:access rdf:resource="http://sbols.org/v2#public"/>
+        <sbol:definition rdf:resource="http://www.async.ece.utah.edu/BBa_J61120_BBa_C0051"/>
+      </sbol:Component>
+    </sbol:component>
+    <sbol:sequenceAnnotation>
+      <sbol:SequenceAnnotation rdf:about="http://www.async.ece.utah.edu/pTAKRightCassette_2/annotation4">
+        <sbol:persistentIdentity rdf:resource="http://www.async.ece.utah.edu/pTAKRightCassette_2/annotation4"/>
+        <sbol:displayId>annotation4</sbol:displayId>
+        <prov:wasDerivedFrom rdf:resource="http://www.eugenecad.org/pTAKRightCassette_2/annotation_4"/>
+        <sbol:location>
+          <sbol:Range rdf:about="http://www.async.ece.utah.edu/pTAKRightCassette_2/annotation4/range">
+            <sbol:persistentIdentity rdf:resource="http://www.async.ece.utah.edu/pTAKRightCassette_2/annotation4/range"/>
+            <sbol:displayId>range</sbol:displayId>
+            <sbol:start>1695</sbol:start>
+            <sbol:end>1746</sbol:end>
+            <sbol:orientation rdf:resource="http://sbols.org/v2#inline"/>
+          </sbol:Range>
+        </sbol:location>
+        <sbol:component rdf:resource="http://www.async.ece.utah.edu/pTAKRightCassette_2/component3"/>
+      </sbol:SequenceAnnotation>
+    </sbol:sequenceAnnotation>
+    <sbol:sequenceAnnotation>
+      <sbol:SequenceAnnotation rdf:about="http://www.async.ece.utah.edu/pTAKRightCassette_2/annotation3">
+        <sbol:persistentIdentity rdf:resource="http://www.async.ece.utah.edu/pTAKRightCassette_2/annotation3"/>
+        <sbol:displayId>annotation3</sbol:displayId>
+        <prov:wasDerivedFrom rdf:resource="http://www.eugenecad.org/pTAKRightCassette_2/annotation_3"/>
+        <sbol:location>
+          <sbol:Range rdf:about="http://www.async.ece.utah.edu/pTAKRightCassette_2/annotation3/range">
+            <sbol:persistentIdentity rdf:resource="http://www.async.ece.utah.edu/pTAKRightCassette_2/annotation3/range"/>
+            <sbol:displayId>range</sbol:displayId>
+            <sbol:start>963</sbol:start>
+            <sbol:end>1694</sbol:end>
+            <sbol:orientation rdf:resource="http://sbols.org/v2#inline"/>
+          </sbol:Range>
+        </sbol:location>
+        <sbol:component rdf:resource="http://www.async.ece.utah.edu/pTAKRightCassette_2/component2"/>
+      </sbol:SequenceAnnotation>
+    </sbol:sequenceAnnotation>
+    <sbol:sequenceAnnotation>
+      <sbol:SequenceAnnotation rdf:about="http://www.async.ece.utah.edu/pTAKRightCassette_2/annotation1">
+        <sbol:persistentIdentity rdf:resource="http://www.async.ece.utah.edu/pTAKRightCassette_2/annotation1"/>
+        <sbol:displayId>annotation1</sbol:displayId>
+        <prov:wasDerivedFrom rdf:resource="http://www.eugenecad.org/pTAKRightCassette_2/annotation_1"/>
+        <sbol:location>
+          <sbol:Range rdf:about="http://www.async.ece.utah.edu/pTAKRightCassette_2/annotation1/range">
+            <sbol:persistentIdentity rdf:resource="http://www.async.ece.utah.edu/pTAKRightCassette_2/annotation1/range"/>
+            <sbol:displayId>range</sbol:displayId>
+            <sbol:start>1</sbol:start>
+            <sbol:end>200</sbol:end>
+            <sbol:orientation rdf:resource="http://sbols.org/v2#inline"/>
+          </sbol:Range>
+        </sbol:location>
+        <sbol:component rdf:resource="http://www.async.ece.utah.edu/pTAKRightCassette_2/component0"/>
+      </sbol:SequenceAnnotation>
+    </sbol:sequenceAnnotation>
+    <sbol:sequenceAnnotation>
+      <sbol:SequenceAnnotation rdf:about="http://www.async.ece.utah.edu/pTAKRightCassette_2/annotation2">
+        <sbol:persistentIdentity rdf:resource="http://www.async.ece.utah.edu/pTAKRightCassette_2/annotation2"/>
+        <sbol:displayId>annotation2</sbol:displayId>
+        <prov:wasDerivedFrom rdf:resource="http://www.eugenecad.org/pTAKRightCassette_2/annotation_2"/>
+        <sbol:location>
+          <sbol:Range rdf:about="http://www.async.ece.utah.edu/pTAKRightCassette_2/annotation2/range">
+            <sbol:persistentIdentity rdf:resource="http://www.async.ece.utah.edu/pTAKRightCassette_2/annotation2/range"/>
+            <sbol:displayId>range</sbol:displayId>
+            <sbol:start>201</sbol:start>
+            <sbol:end>962</sbol:end>
+            <sbol:orientation rdf:resource="http://sbols.org/v2#inline"/>
+          </sbol:Range>
+        </sbol:location>
+        <sbol:component rdf:resource="http://www.async.ece.utah.edu/pTAKRightCassette_2/component1"/>
+      </sbol:SequenceAnnotation>
+    </sbol:sequenceAnnotation>
+    <sbol:sequence rdf:resource="http://www.async.ece.utah.edu/pTAKRightCassette_2_sequence"/>
+  </sbol:ComponentDefinition>
+  <sbol:ComponentDefinition rdf:about="http://www.async.ece.utah.edu/pIKERightCassette_4">
+    <sbol:persistentIdentity rdf:resource="http://www.async.ece.utah.edu/pIKERightCassette_4"/>
+    <sbol:displayId>pIKERightCassette_4</sbol:displayId>
+    <prov:wasDerivedFrom rdf:resource="http://www.eugenecad.org/pIKERightCassette_4"/>
+    <dcterms:description>pIKERightCassette_4</dcterms:description>
+    <sbol:type rdf:resource="http://www.biopax.org/release/biopax-level3.owl#DnaRegion"/>
+    <sbol:role rdf:resource="http://identifiers.org/so/SO:0000805"/>
+    <sbol:component>
+      <sbol:Component rdf:about="http://www.async.ece.utah.edu/pIKERightCassette_4/component0">
+        <sbol:persistentIdentity rdf:resource="http://www.async.ece.utah.edu/pIKERightCassette_4/component0"/>
+        <sbol:displayId>component0</sbol:displayId>
+        <sbol:access rdf:resource="http://sbols.org/v2#public"/>
+        <sbol:definition rdf:resource="http://www.async.ece.utah.edu/BBa_R0010"/>
+      </sbol:Component>
+    </sbol:component>
+    <sbol:component>
+      <sbol:Component rdf:about="http://www.async.ece.utah.edu/pIKERightCassette_4/component1">
+        <sbol:persistentIdentity rdf:resource="http://www.async.ece.utah.edu/pIKERightCassette_4/component1"/>
+        <sbol:displayId>component1</sbol:displayId>
+        <sbol:access rdf:resource="http://sbols.org/v2#public"/>
+        <sbol:definition rdf:resource="http://www.async.ece.utah.edu/BBa_J61130_BBa_C0040"/>
+      </sbol:Component>
+    </sbol:component>
+    <sbol:component>
+      <sbol:Component rdf:about="http://www.async.ece.utah.edu/pIKERightCassette_4/component2">
+        <sbol:persistentIdentity rdf:resource="http://www.async.ece.utah.edu/pIKERightCassette_4/component2"/>
+        <sbol:displayId>component2</sbol:displayId>
+        <sbol:access rdf:resource="http://sbols.org/v2#public"/>
+        <sbol:definition rdf:resource="http://www.async.ece.utah.edu/BBa_J61120_BBa_E0040"/>
+      </sbol:Component>
+    </sbol:component>
+    <sbol:component>
+      <sbol:Component rdf:about="http://www.async.ece.utah.edu/pIKERightCassette_4/component3">
+        <sbol:persistentIdentity rdf:resource="http://www.async.ece.utah.edu/pIKERightCassette_4/component3"/>
+        <sbol:displayId>component3</sbol:displayId>
+        <sbol:access rdf:resource="http://sbols.org/v2#public"/>
+        <sbol:definition rdf:resource="http://www.async.ece.utah.edu/BBa_J61053"/>
+      </sbol:Component>
+    </sbol:component>
+    <sbol:sequenceAnnotation>
+      <sbol:SequenceAnnotation rdf:about="http://www.async.ece.utah.edu/pIKERightCassette_4/annotation2">
+        <sbol:persistentIdentity rdf:resource="http://www.async.ece.utah.edu/pIKERightCassette_4/annotation2"/>
+        <sbol:displayId>annotation2</sbol:displayId>
+        <prov:wasDerivedFrom rdf:resource="http://www.eugenecad.org/pIKERightCassette_4/annotation_2"/>
+        <sbol:location>
+          <sbol:Range rdf:about="http://www.async.ece.utah.edu/pIKERightCassette_4/annotation2/range">
+            <sbol:persistentIdentity rdf:resource="http://www.async.ece.utah.edu/pIKERightCassette_4/annotation2/range"/>
+            <sbol:displayId>range</sbol:displayId>
+            <sbol:start>201</sbol:start>
+            <sbol:end>872</sbol:end>
+            <sbol:orientation rdf:resource="http://sbols.org/v2#inline"/>
+          </sbol:Range>
+        </sbol:location>
+        <sbol:component rdf:resource="http://www.async.ece.utah.edu/pIKERightCassette_4/component1"/>
+      </sbol:SequenceAnnotation>
+    </sbol:sequenceAnnotation>
+    <sbol:sequenceAnnotation>
+      <sbol:SequenceAnnotation rdf:about="http://www.async.ece.utah.edu/pIKERightCassette_4/annotation1">
+        <sbol:persistentIdentity rdf:resource="http://www.async.ece.utah.edu/pIKERightCassette_4/annotation1"/>
+        <sbol:displayId>annotation1</sbol:displayId>
+        <prov:wasDerivedFrom rdf:resource="http://www.eugenecad.org/pIKERightCassette_4/annotation_1"/>
+        <sbol:location>
+          <sbol:Range rdf:about="http://www.async.ece.utah.edu/pIKERightCassette_4/annotation1/range">
+            <sbol:persistentIdentity rdf:resource="http://www.async.ece.utah.edu/pIKERightCassette_4/annotation1/range"/>
+            <sbol:displayId>range</sbol:displayId>
+            <sbol:start>1</sbol:start>
+            <sbol:end>200</sbol:end>
+            <sbol:orientation rdf:resource="http://sbols.org/v2#inline"/>
+          </sbol:Range>
+        </sbol:location>
+        <sbol:component rdf:resource="http://www.async.ece.utah.edu/pIKERightCassette_4/component0"/>
+      </sbol:SequenceAnnotation>
+    </sbol:sequenceAnnotation>
+    <sbol:sequenceAnnotation>
+      <sbol:SequenceAnnotation rdf:about="http://www.async.ece.utah.edu/pIKERightCassette_4/annotation4">
+        <sbol:persistentIdentity rdf:resource="http://www.async.ece.utah.edu/pIKERightCassette_4/annotation4"/>
+        <sbol:displayId>annotation4</sbol:displayId>
+        <prov:wasDerivedFrom rdf:resource="http://www.eugenecad.org/pIKERightCassette_4/annotation_4"/>
+        <sbol:location>
+          <sbol:Range rdf:about="http://www.async.ece.utah.edu/pIKERightCassette_4/annotation4/range">
+            <sbol:persistentIdentity rdf:resource="http://www.async.ece.utah.edu/pIKERightCassette_4/annotation4/range"/>
+            <sbol:displayId>range</sbol:displayId>
+            <sbol:start>1605</sbol:start>
+            <sbol:end>1656</sbol:end>
+            <sbol:orientation rdf:resource="http://sbols.org/v2#inline"/>
+          </sbol:Range>
+        </sbol:location>
+        <sbol:component rdf:resource="http://www.async.ece.utah.edu/pIKERightCassette_4/component3"/>
+      </sbol:SequenceAnnotation>
+    </sbol:sequenceAnnotation>
+    <sbol:sequenceAnnotation>
+      <sbol:SequenceAnnotation rdf:about="http://www.async.ece.utah.edu/pIKERightCassette_4/annotation3">
+        <sbol:persistentIdentity rdf:resource="http://www.async.ece.utah.edu/pIKERightCassette_4/annotation3"/>
+        <sbol:displayId>annotation3</sbol:displayId>
+        <prov:wasDerivedFrom rdf:resource="http://www.eugenecad.org/pIKERightCassette_4/annotation_3"/>
+        <sbol:location>
+          <sbol:Range rdf:about="http://www.async.ece.utah.edu/pIKERightCassette_4/annotation3/range">
+            <sbol:persistentIdentity rdf:resource="http://www.async.ece.utah.edu/pIKERightCassette_4/annotation3/range"/>
+            <sbol:displayId>range</sbol:displayId>
+            <sbol:start>873</sbol:start>
+            <sbol:end>1604</sbol:end>
+            <sbol:orientation rdf:resource="http://sbols.org/v2#inline"/>
+          </sbol:Range>
+        </sbol:location>
+        <sbol:component rdf:resource="http://www.async.ece.utah.edu/pIKERightCassette_4/component2"/>
+      </sbol:SequenceAnnotation>
+    </sbol:sequenceAnnotation>
+    <sbol:sequence rdf:resource="http://www.async.ece.utah.edu/pIKERightCassette_4_sequence"/>
+  </sbol:ComponentDefinition>
+  <sbol:ComponentDefinition rdf:about="http://www.async.ece.utah.edu/BBa_K121014">
+    <sbol:persistentIdentity rdf:resource="http://www.async.ece.utah.edu/BBa_K121014"/>
+    <sbol:displayId>BBa_K121014</sbol:displayId>
+    <prov:wasDerivedFrom rdf:resource="http://partsregistry.org/part/BBa_K121014"/>
+    <dcterms:title>BBa_K121014</dcterms:title>
+    <dcterms:description>promoter (lambda cI regulated)</dcterms:description>
+    <sbol:type rdf:resource="http://www.biopax.org/release/biopax-level3.owl#DnaRegion"/>
+    <sbol:role rdf:resource="http://identifiers.org/so/SO:0000167"/>
+    <sbol:sequence rdf:resource="http://www.async.ece.utah.edu/BBa_K121014_sequence"/>
+  </sbol:ComponentDefinition>
+  <sbol:ComponentDefinition rdf:about="http://www.async.ece.utah.edu/BBa_J61115_BBa_C0012">
+    <sbol:persistentIdentity rdf:resource="http://www.async.ece.utah.edu/BBa_J61115_BBa_C0012"/>
+    <sbol:displayId>BBa_J61115_BBa_C0012</sbol:displayId>
+    <prov:wasDerivedFrom rdf:resource="http://www.eugenecad.org/device/BBa_J61115_BBa_C0012"/>
+    <dcterms:description>Repressor2</dcterms:description>
+    <sbol:type rdf:resource="http://www.biopax.org/release/biopax-level3.owl#DnaRegion"/>
+    <sbol:role rdf:resource="http://identifiers.org/so/SO:0000805"/>
+    <sbol:component>
+      <sbol:Component rdf:about="http://www.async.ece.utah.edu/BBa_J61115_BBa_C0012/component1">
+        <sbol:persistentIdentity rdf:resource="http://www.async.ece.utah.edu/BBa_J61115_BBa_C0012/component1"/>
+        <sbol:displayId>component1</sbol:displayId>
+        <sbol:access rdf:resource="http://sbols.org/v2#public"/>
+        <sbol:definition rdf:resource="http://www.async.ece.utah.edu/BBa_C0012"/>
+      </sbol:Component>
+    </sbol:component>
+    <sbol:component>
+      <sbol:Component rdf:about="http://www.async.ece.utah.edu/BBa_J61115_BBa_C0012/component0">
+        <sbol:persistentIdentity rdf:resource="http://www.async.ece.utah.edu/BBa_J61115_BBa_C0012/component0"/>
+        <sbol:displayId>component0</sbol:displayId>
+        <sbol:access rdf:resource="http://sbols.org/v2#public"/>
+        <sbol:definition rdf:resource="http://www.async.ece.utah.edu/BBa_J61115"/>
+      </sbol:Component>
+    </sbol:component>
+    <sbol:sequenceAnnotation>
+      <sbol:SequenceAnnotation rdf:about="http://www.async.ece.utah.edu/BBa_J61115_BBa_C0012/annotation2">
+        <sbol:persistentIdentity rdf:resource="http://www.async.ece.utah.edu/BBa_J61115_BBa_C0012/annotation2"/>
+        <sbol:displayId>annotation2</sbol:displayId>
+        <prov:wasDerivedFrom rdf:resource="http://www.eugenecad.org/pIKELeftCassette_4/Repressor2/annotation_2"/>
+        <sbol:location>
+          <sbol:Range rdf:about="http://www.async.ece.utah.edu/BBa_J61115_BBa_C0012/annotation2/range">
+            <sbol:persistentIdentity rdf:resource="http://www.async.ece.utah.edu/BBa_J61115_BBa_C0012/annotation2/range"/>
+            <sbol:displayId>range</sbol:displayId>
+            <sbol:start>13</sbol:start>
+            <sbol:end>1140</sbol:end>
+            <sbol:orientation rdf:resource="http://sbols.org/v2#inline"/>
+          </sbol:Range>
+        </sbol:location>
+        <sbol:component rdf:resource="http://www.async.ece.utah.edu/BBa_J61115_BBa_C0012/component1"/>
+      </sbol:SequenceAnnotation>
+    </sbol:sequenceAnnotation>
+    <sbol:sequenceAnnotation>
+      <sbol:SequenceAnnotation rdf:about="http://www.async.ece.utah.edu/BBa_J61115_BBa_C0012/annotation1">
+        <sbol:persistentIdentity rdf:resource="http://www.async.ece.utah.edu/BBa_J61115_BBa_C0012/annotation1"/>
+        <sbol:displayId>annotation1</sbol:displayId>
+        <prov:wasDerivedFrom rdf:resource="http://www.eugenecad.org/pIKELeftCassette_4/Repressor2/annotation_1"/>
+        <sbol:location>
+          <sbol:Range rdf:about="http://www.async.ece.utah.edu/BBa_J61115_BBa_C0012/annotation1/range">
+            <sbol:persistentIdentity rdf:resource="http://www.async.ece.utah.edu/BBa_J61115_BBa_C0012/annotation1/range"/>
+            <sbol:displayId>range</sbol:displayId>
+            <sbol:start>1</sbol:start>
+            <sbol:end>12</sbol:end>
+            <sbol:orientation rdf:resource="http://sbols.org/v2#inline"/>
+          </sbol:Range>
+        </sbol:location>
+        <sbol:component rdf:resource="http://www.async.ece.utah.edu/BBa_J61115_BBa_C0012/component0"/>
+      </sbol:SequenceAnnotation>
+    </sbol:sequenceAnnotation>
+    <sbol:sequence rdf:resource="http://www.async.ece.utah.edu/BBa_J61115_BBa_C0012_sequence"/>
+  </sbol:ComponentDefinition>
+  <sbol:ComponentDefinition rdf:about="http://www.async.ece.utah.edu/pIKELeftCassette_2">
+    <sbol:persistentIdentity rdf:resource="http://www.async.ece.utah.edu/pIKELeftCassette_2"/>
+    <sbol:displayId>pIKELeftCassette_2</sbol:displayId>
+    <prov:wasDerivedFrom rdf:resource="http://www.eugenecad.org/pIKELeftCassette_2"/>
+    <dcterms:description>pIKELeftCassette_2</dcterms:description>
+    <sbol:type rdf:resource="http://www.biopax.org/release/biopax-level3.owl#DnaRegion"/>
+    <sbol:role rdf:resource="http://identifiers.org/so/SO:0000805"/>
+    <sbol:component>
+      <sbol:Component rdf:about="http://www.async.ece.utah.edu/pIKELeftCassette_2/component0">
+        <sbol:persistentIdentity rdf:resource="http://www.async.ece.utah.edu/pIKELeftCassette_2/component0"/>
+        <sbol:displayId>component0</sbol:displayId>
+        <sbol:access rdf:resource="http://sbols.org/v2#public"/>
+        <sbol:definition rdf:resource="http://www.async.ece.utah.edu/BBa_R0040"/>
+      </sbol:Component>
+    </sbol:component>
+    <sbol:component>
+      <sbol:Component rdf:about="http://www.async.ece.utah.edu/pIKELeftCassette_2/component1">
+        <sbol:persistentIdentity rdf:resource="http://www.async.ece.utah.edu/pIKELeftCassette_2/component1"/>
+        <sbol:displayId>component1</sbol:displayId>
+        <sbol:access rdf:resource="http://sbols.org/v2#public"/>
+        <sbol:definition rdf:resource="http://www.async.ece.utah.edu/BBa_J61104_BBa_C0012"/>
+      </sbol:Component>
+    </sbol:component>
+    <sbol:component>
+      <sbol:Component rdf:about="http://www.async.ece.utah.edu/pIKELeftCassette_2/component2">
+        <sbol:persistentIdentity rdf:resource="http://www.async.ece.utah.edu/pIKELeftCassette_2/component2"/>
+        <sbol:displayId>component2</sbol:displayId>
+        <sbol:access rdf:resource="http://sbols.org/v2#public"/>
+        <sbol:definition rdf:resource="http://www.async.ece.utah.edu/ECK120033737"/>
+      </sbol:Component>
+    </sbol:component>
+    <sbol:sequenceAnnotation>
+      <sbol:SequenceAnnotation rdf:about="http://www.async.ece.utah.edu/pIKELeftCassette_2/annotation3">
+        <sbol:persistentIdentity rdf:resource="http://www.async.ece.utah.edu/pIKELeftCassette_2/annotation3"/>
+        <sbol:displayId>annotation3</sbol:displayId>
+        <prov:wasDerivedFrom rdf:resource="http://www.eugenecad.org/pIKELeftCassette_2/annotation_3"/>
+        <sbol:location>
+          <sbol:Range rdf:about="http://www.async.ece.utah.edu/pIKELeftCassette_2/annotation3/range">
+            <sbol:persistentIdentity rdf:resource="http://www.async.ece.utah.edu/pIKELeftCassette_2/annotation3/range"/>
+            <sbol:displayId>range</sbol:displayId>
+            <sbol:start>1195</sbol:start>
+            <sbol:end>1251</sbol:end>
+            <sbol:orientation rdf:resource="http://sbols.org/v2#inline"/>
+          </sbol:Range>
+        </sbol:location>
+        <sbol:component rdf:resource="http://www.async.ece.utah.edu/pIKELeftCassette_2/component2"/>
+      </sbol:SequenceAnnotation>
+    </sbol:sequenceAnnotation>
+    <sbol:sequenceAnnotation>
+      <sbol:SequenceAnnotation rdf:about="http://www.async.ece.utah.edu/pIKELeftCassette_2/annotation2">
+        <sbol:persistentIdentity rdf:resource="http://www.async.ece.utah.edu/pIKELeftCassette_2/annotation2"/>
+        <sbol:displayId>annotation2</sbol:displayId>
+        <prov:wasDerivedFrom rdf:resource="http://www.eugenecad.org/pIKELeftCassette_2/annotation_2"/>
+        <sbol:location>
+          <sbol:Range rdf:about="http://www.async.ece.utah.edu/pIKELeftCassette_2/annotation2/range">
+            <sbol:persistentIdentity rdf:resource="http://www.async.ece.utah.edu/pIKELeftCassette_2/annotation2/range"/>
+            <sbol:displayId>range</sbol:displayId>
+            <sbol:start>55</sbol:start>
+            <sbol:end>1194</sbol:end>
+            <sbol:orientation rdf:resource="http://sbols.org/v2#inline"/>
+          </sbol:Range>
+        </sbol:location>
+        <sbol:component rdf:resource="http://www.async.ece.utah.edu/pIKELeftCassette_2/component1"/>
+      </sbol:SequenceAnnotation>
+    </sbol:sequenceAnnotation>
+    <sbol:sequenceAnnotation>
+      <sbol:SequenceAnnotation rdf:about="http://www.async.ece.utah.edu/pIKELeftCassette_2/annotation1">
+        <sbol:persistentIdentity rdf:resource="http://www.async.ece.utah.edu/pIKELeftCassette_2/annotation1"/>
+        <sbol:displayId>annotation1</sbol:displayId>
+        <prov:wasDerivedFrom rdf:resource="http://www.eugenecad.org/pIKELeftCassette_2/annotation_1"/>
+        <sbol:location>
+          <sbol:Range rdf:about="http://www.async.ece.utah.edu/pIKELeftCassette_2/annotation1/range">
+            <sbol:persistentIdentity rdf:resource="http://www.async.ece.utah.edu/pIKELeftCassette_2/annotation1/range"/>
+            <sbol:displayId>range</sbol:displayId>
+            <sbol:start>1</sbol:start>
+            <sbol:end>54</sbol:end>
+            <sbol:orientation rdf:resource="http://sbols.org/v2#inline"/>
+          </sbol:Range>
+        </sbol:location>
+        <sbol:component rdf:resource="http://www.async.ece.utah.edu/pIKELeftCassette_2/component0"/>
+      </sbol:SequenceAnnotation>
+    </sbol:sequenceAnnotation>
+    <sbol:sequence rdf:resource="http://www.async.ece.utah.edu/pIKELeftCassette_2_sequence"/>
+  </sbol:ComponentDefinition>
+  <sbol:ComponentDefinition rdf:about="http://www.async.ece.utah.edu/pTAK_Toggle_14">
+    <sbol:persistentIdentity rdf:resource="http://www.async.ece.utah.edu/pTAK_Toggle_14"/>
+    <sbol:displayId>pTAK_Toggle_14</sbol:displayId>
+    <prov:wasDerivedFrom rdf:resource="http://www.async.ece.utah.edu#comp_10_8_2013_13_9_5_192_iBioSim"/>
+    <dcterms:title>pTAK Toggle Switch 14</dcterms:title>
+    <dcterms:description>This is a pTAK class toggle switch similar to those constructed by Gardner et al.</dcterms:description>
+    <sbol:type rdf:resource="http://www.biopax.org/release/biopax-level3.owl#DnaRegion"/>
+    <sbol:role rdf:resource="http://identifiers.org/so/SO:0000804"/>
+    <sbol:component>
+      <sbol:Component rdf:about="http://www.async.ece.utah.edu/pTAK_Toggle_14/component0">
+        <sbol:persistentIdentity rdf:resource="http://www.async.ece.utah.edu/pTAK_Toggle_14/component0"/>
+        <sbol:displayId>component0</sbol:displayId>
+        <sbol:access rdf:resource="http://sbols.org/v2#public"/>
+        <sbol:definition rdf:resource="http://www.async.ece.utah.edu/pTAKLeftCassette_4"/>
+      </sbol:Component>
+    </sbol:component>
+    <sbol:component>
+      <sbol:Component rdf:about="http://www.async.ece.utah.edu/pTAK_Toggle_14/component1">
+        <sbol:persistentIdentity rdf:resource="http://www.async.ece.utah.edu/pTAK_Toggle_14/component1"/>
+        <sbol:displayId>component1</sbol:displayId>
+        <sbol:access rdf:resource="http://sbols.org/v2#public"/>
+        <sbol:definition rdf:resource="http://www.async.ece.utah.edu/pTAKRightCassette_2"/>
+      </sbol:Component>
+    </sbol:component>
+    <sbol:sequenceAnnotation>
+      <sbol:SequenceAnnotation rdf:about="http://www.async.ece.utah.edu/pTAK_Toggle_14/annotation2">
+        <sbol:persistentIdentity rdf:resource="http://www.async.ece.utah.edu/pTAK_Toggle_14/annotation2"/>
+        <sbol:displayId>annotation2</sbol:displayId>
+        <prov:wasDerivedFrom rdf:resource="http://www.async.ece.utah.edu#anno1_10_8_2013_13_9_5_192_iBioSim"/>
+        <sbol:location>
+          <sbol:Range rdf:about="http://www.async.ece.utah.edu/pTAK_Toggle_14/annotation2/range">
+            <sbol:persistentIdentity rdf:resource="http://www.async.ece.utah.edu/pTAK_Toggle_14/annotation2/range"/>
+            <sbol:displayId>range</sbol:displayId>
+            <sbol:start>1288</sbol:start>
+            <sbol:end>3033</sbol:end>
+            <sbol:orientation rdf:resource="http://sbols.org/v2#inline"/>
+          </sbol:Range>
+        </sbol:location>
+        <sbol:component rdf:resource="http://www.async.ece.utah.edu/pTAK_Toggle_14/component1"/>
+      </sbol:SequenceAnnotation>
+    </sbol:sequenceAnnotation>
+    <sbol:sequenceAnnotation>
+      <sbol:SequenceAnnotation rdf:about="http://www.async.ece.utah.edu/pTAK_Toggle_14/annotation1">
+        <sbol:persistentIdentity rdf:resource="http://www.async.ece.utah.edu/pTAK_Toggle_14/annotation1"/>
+        <sbol:displayId>annotation1</sbol:displayId>
+        <prov:wasDerivedFrom rdf:resource="http://www.async.ece.utah.edu#anno0_10_8_2013_13_9_5_192_iBioSim"/>
+        <sbol:location>
+          <sbol:Range rdf:about="http://www.async.ece.utah.edu/pTAK_Toggle_14/annotation1/range">
+            <sbol:persistentIdentity rdf:resource="http://www.async.ece.utah.edu/pTAK_Toggle_14/annotation1/range"/>
+            <sbol:displayId>range</sbol:displayId>
+            <sbol:start>1</sbol:start>
+            <sbol:end>1287</sbol:end>
+            <sbol:orientation rdf:resource="http://sbols.org/v2#reverseComplement"/>
+          </sbol:Range>
+        </sbol:location>
+        <sbol:component rdf:resource="http://www.async.ece.utah.edu/pTAK_Toggle_14/component0"/>
+      </sbol:SequenceAnnotation>
+    </sbol:sequenceAnnotation>
+    <sbol:sequence rdf:resource="http://www.async.ece.utah.edu/www_async_ece_utah_edu_seq_10_8_2013_13_9_5_192_iBioSim"/>
+  </sbol:ComponentDefinition>
+  <sbol:ComponentDefinition rdf:about="http://www.async.ece.utah.edu/BBa_J61104">
+    <sbol:persistentIdentity rdf:resource="http://www.async.ece.utah.edu/BBa_J61104"/>
+    <sbol:displayId>BBa_J61104</sbol:displayId>
+    <prov:wasDerivedFrom rdf:resource="http://partsregistry.org/part/BBa_J61104"/>
+    <dcterms:title>BBa_J61104</dcterms:title>
+    <dcterms:description>Ribosome Binding Site Family Member</dcterms:description>
+    <sbol:type rdf:resource="http://www.biopax.org/release/biopax-level3.owl#DnaRegion"/>
+    <sbol:role rdf:resource="http://identifiers.org/so/SO:0000139"/>
+    <sbol:sequence rdf:resource="http://www.async.ece.utah.edu/BBa_J61104_sequence"/>
+  </sbol:ComponentDefinition>
   <sbol:ComponentDefinition rdf:about="http://www.async.ece.utah.edu/pTAK_Toggle_7">
     <sbol:persistentIdentity rdf:resource="http://www.async.ece.utah.edu/pTAK_Toggle_7"/>
     <sbol:displayId>pTAK_Toggle_7</sbol:displayId>
     <prov:wasDerivedFrom rdf:resource="http://www.async.ece.utah.edu#comp_10_8_2013_13_14_44_804_iBioSim"/>
     <dcterms:title>pTAK Toggle Switch 7</dcterms:title>
     <dcterms:description>This is a pTAK class toggle switch similar to those constructed by Gardner et al.</dcterms:description>
-=======
-  <sbol:ComponentDefinition rdf:about="http://www.async.ece.utah.edu/pTAKLeftCassette_3">
-    <sbol:persistentIdentity rdf:resource="http://www.async.ece.utah.edu/pTAKLeftCassette_3"/>
-    <sbol:displayId>pTAKLeftCassette_3</sbol:displayId>
-    <prov:wasDerivedFrom rdf:resource="http://www.eugenecad.org/pTAKLeftCassette_3"/>
-    <dcterms:description>pTAKLeftCassette_3</dcterms:description>
->>>>>>> d81c6eac
-    <sbol:type rdf:resource="http://www.biopax.org/release/biopax-level3.owl#DnaRegion"/>
-    <sbol:role rdf:resource="http://identifiers.org/so/SO:0000805"/>
-    <sbol:component>
-<<<<<<< HEAD
+    <sbol:type rdf:resource="http://www.biopax.org/release/biopax-level3.owl#DnaRegion"/>
+    <sbol:role rdf:resource="http://identifiers.org/so/SO:0000804"/>
+    <sbol:component>
       <sbol:Component rdf:about="http://www.async.ece.utah.edu/pTAK_Toggle_7/component1">
         <sbol:persistentIdentity rdf:resource="http://www.async.ece.utah.edu/pTAK_Toggle_7/component1"/>
         <sbol:displayId>component1</sbol:displayId>
@@ -43,33 +2181,11 @@
       <sbol:Component rdf:about="http://www.async.ece.utah.edu/pTAK_Toggle_7/component0">
         <sbol:persistentIdentity rdf:resource="http://www.async.ece.utah.edu/pTAK_Toggle_7/component0"/>
         <sbol:displayId>component0</sbol:displayId>
-=======
-      <sbol:Component rdf:about="http://www.async.ece.utah.edu/pTAKLeftCassette_3/component0">
-        <sbol:persistentIdentity rdf:resource="http://www.async.ece.utah.edu/pTAKLeftCassette_3/component0"/>
-        <sbol:displayId>component0</sbol:displayId>
-        <sbol:access rdf:resource="http://sbols.org/v2#public"/>
-        <sbol:definition rdf:resource="http://www.async.ece.utah.edu/BBa_K121014"/>
-      </sbol:Component>
-    </sbol:component>
-    <sbol:component>
-      <sbol:Component rdf:about="http://www.async.ece.utah.edu/pTAKLeftCassette_3/component2">
-        <sbol:persistentIdentity rdf:resource="http://www.async.ece.utah.edu/pTAKLeftCassette_3/component2"/>
-        <sbol:displayId>component2</sbol:displayId>
->>>>>>> d81c6eac
-        <sbol:access rdf:resource="http://sbols.org/v2#public"/>
-        <sbol:definition rdf:resource="http://www.async.ece.utah.edu/pheA1"/>
-      </sbol:Component>
-    </sbol:component>
-    <sbol:component>
-      <sbol:Component rdf:about="http://www.async.ece.utah.edu/pTAKLeftCassette_3/component1">
-        <sbol:persistentIdentity rdf:resource="http://www.async.ece.utah.edu/pTAKLeftCassette_3/component1"/>
-        <sbol:displayId>component1</sbol:displayId>
-        <sbol:access rdf:resource="http://sbols.org/v2#public"/>
-        <sbol:definition rdf:resource="http://www.async.ece.utah.edu/BBa_J61107_BBa_C0012"/>
-      </sbol:Component>
-    </sbol:component>
-    <sbol:sequenceAnnotation>
-<<<<<<< HEAD
+        <sbol:access rdf:resource="http://sbols.org/v2#public"/>
+        <sbol:definition rdf:resource="http://www.async.ece.utah.edu/pTAKLeftCassette_2"/>
+      </sbol:Component>
+    </sbol:component>
+    <sbol:sequenceAnnotation>
       <sbol:SequenceAnnotation rdf:about="http://www.async.ece.utah.edu/pTAK_Toggle_7/annotation1">
         <sbol:persistentIdentity rdf:resource="http://www.async.ece.utah.edu/pTAK_Toggle_7/annotation1"/>
         <sbol:displayId>annotation1</sbol:displayId>
@@ -77,60 +2193,2028 @@
         <sbol:location>
           <sbol:Range rdf:about="http://www.async.ece.utah.edu/pTAK_Toggle_7/annotation1/range">
             <sbol:persistentIdentity rdf:resource="http://www.async.ece.utah.edu/pTAK_Toggle_7/annotation1/range"/>
-=======
-      <sbol:SequenceAnnotation rdf:about="http://www.async.ece.utah.edu/pTAKLeftCassette_3/annotation2">
-        <sbol:persistentIdentity rdf:resource="http://www.async.ece.utah.edu/pTAKLeftCassette_3/annotation2"/>
-        <sbol:displayId>annotation2</sbol:displayId>
-        <prov:wasDerivedFrom rdf:resource="http://www.eugenecad.org/pTAKLeftCassette_3/annotation_2"/>
-        <sbol:location>
-          <sbol:Range rdf:about="http://www.async.ece.utah.edu/pTAKLeftCassette_3/annotation2/range">
-            <sbol:persistentIdentity rdf:resource="http://www.async.ece.utah.edu/pTAKLeftCassette_3/annotation2/range"/>
+            <sbol:displayId>range</sbol:displayId>
+            <sbol:start>1</sbol:start>
+            <sbol:end>1287</sbol:end>
+            <sbol:orientation rdf:resource="http://sbols.org/v2#reverseComplement"/>
+          </sbol:Range>
+        </sbol:location>
+        <sbol:component rdf:resource="http://www.async.ece.utah.edu/pTAK_Toggle_7/component0"/>
+      </sbol:SequenceAnnotation>
+    </sbol:sequenceAnnotation>
+    <sbol:sequenceAnnotation>
+      <sbol:SequenceAnnotation rdf:about="http://www.async.ece.utah.edu/pTAK_Toggle_7/annotation2">
+        <sbol:persistentIdentity rdf:resource="http://www.async.ece.utah.edu/pTAK_Toggle_7/annotation2"/>
+        <sbol:displayId>annotation2</sbol:displayId>
+        <prov:wasDerivedFrom rdf:resource="http://www.async.ece.utah.edu#anno1_10_8_2013_13_14_44_804_iBioSim"/>
+        <sbol:location>
+          <sbol:Range rdf:about="http://www.async.ece.utah.edu/pTAK_Toggle_7/annotation2/range">
+            <sbol:persistentIdentity rdf:resource="http://www.async.ece.utah.edu/pTAK_Toggle_7/annotation2/range"/>
+            <sbol:displayId>range</sbol:displayId>
+            <sbol:start>1288</sbol:start>
+            <sbol:end>3034</sbol:end>
+            <sbol:orientation rdf:resource="http://sbols.org/v2#inline"/>
+          </sbol:Range>
+        </sbol:location>
+        <sbol:component rdf:resource="http://www.async.ece.utah.edu/pTAK_Toggle_7/component1"/>
+      </sbol:SequenceAnnotation>
+    </sbol:sequenceAnnotation>
+    <sbol:sequence rdf:resource="http://www.async.ece.utah.edu/www_async_ece_utah_edu_seq_10_8_2013_13_14_44_804_iBioSim"/>
+  </sbol:ComponentDefinition>
+  <sbol:ComponentDefinition rdf:about="http://www.async.ece.utah.edu/pTAK_Toggle_3">
+    <sbol:persistentIdentity rdf:resource="http://www.async.ece.utah.edu/pTAK_Toggle_3"/>
+    <sbol:displayId>pTAK_Toggle_3</sbol:displayId>
+    <prov:wasDerivedFrom rdf:resource="http://www.async.ece.utah.edu#comp_10_8_2013_13_11_16_119_iBioSim"/>
+    <dcterms:title>pTAK Toggle Switch 3</dcterms:title>
+    <dcterms:description>This is a pTAK class toggle switch similar to those constructed by Gardner et al.</dcterms:description>
+    <sbol:type rdf:resource="http://www.biopax.org/release/biopax-level3.owl#DnaRegion"/>
+    <sbol:role rdf:resource="http://identifiers.org/so/SO:0000804"/>
+    <sbol:component>
+      <sbol:Component rdf:about="http://www.async.ece.utah.edu/pTAK_Toggle_3/component0">
+        <sbol:persistentIdentity rdf:resource="http://www.async.ece.utah.edu/pTAK_Toggle_3/component0"/>
+        <sbol:displayId>component0</sbol:displayId>
+        <sbol:access rdf:resource="http://sbols.org/v2#public"/>
+        <sbol:definition rdf:resource="http://www.async.ece.utah.edu/pTAKLeftCassette_1"/>
+      </sbol:Component>
+    </sbol:component>
+    <sbol:component>
+      <sbol:Component rdf:about="http://www.async.ece.utah.edu/pTAK_Toggle_3/component1">
+        <sbol:persistentIdentity rdf:resource="http://www.async.ece.utah.edu/pTAK_Toggle_3/component1"/>
+        <sbol:displayId>component1</sbol:displayId>
+        <sbol:access rdf:resource="http://sbols.org/v2#public"/>
+        <sbol:definition rdf:resource="http://www.async.ece.utah.edu/pTAKRightCassette_3"/>
+      </sbol:Component>
+    </sbol:component>
+    <sbol:sequenceAnnotation>
+      <sbol:SequenceAnnotation rdf:about="http://www.async.ece.utah.edu/pTAK_Toggle_3/annotation2">
+        <sbol:persistentIdentity rdf:resource="http://www.async.ece.utah.edu/pTAK_Toggle_3/annotation2"/>
+        <sbol:displayId>annotation2</sbol:displayId>
+        <prov:wasDerivedFrom rdf:resource="http://www.async.ece.utah.edu#anno1_10_8_2013_13_11_16_119_iBioSim"/>
+        <sbol:location>
+          <sbol:Range rdf:about="http://www.async.ece.utah.edu/pTAK_Toggle_3/annotation2/range">
+            <sbol:persistentIdentity rdf:resource="http://www.async.ece.utah.edu/pTAK_Toggle_3/annotation2/range"/>
+            <sbol:displayId>range</sbol:displayId>
+            <sbol:start>1321</sbol:start>
+            <sbol:end>3067</sbol:end>
+            <sbol:orientation rdf:resource="http://sbols.org/v2#inline"/>
+          </sbol:Range>
+        </sbol:location>
+        <sbol:component rdf:resource="http://www.async.ece.utah.edu/pTAK_Toggle_3/component1"/>
+      </sbol:SequenceAnnotation>
+    </sbol:sequenceAnnotation>
+    <sbol:sequenceAnnotation>
+      <sbol:SequenceAnnotation rdf:about="http://www.async.ece.utah.edu/pTAK_Toggle_3/annotation1">
+        <sbol:persistentIdentity rdf:resource="http://www.async.ece.utah.edu/pTAK_Toggle_3/annotation1"/>
+        <sbol:displayId>annotation1</sbol:displayId>
+        <prov:wasDerivedFrom rdf:resource="http://www.async.ece.utah.edu#anno0_10_8_2013_13_11_16_119_iBioSim"/>
+        <sbol:location>
+          <sbol:Range rdf:about="http://www.async.ece.utah.edu/pTAK_Toggle_3/annotation1/range">
+            <sbol:persistentIdentity rdf:resource="http://www.async.ece.utah.edu/pTAK_Toggle_3/annotation1/range"/>
+            <sbol:displayId>range</sbol:displayId>
+            <sbol:start>1</sbol:start>
+            <sbol:end>1320</sbol:end>
+            <sbol:orientation rdf:resource="http://sbols.org/v2#reverseComplement"/>
+          </sbol:Range>
+        </sbol:location>
+        <sbol:component rdf:resource="http://www.async.ece.utah.edu/pTAK_Toggle_3/component0"/>
+      </sbol:SequenceAnnotation>
+    </sbol:sequenceAnnotation>
+    <sbol:sequence rdf:resource="http://www.async.ece.utah.edu/www_async_ece_utah_edu_seq_10_8_2013_13_11_16_119_iBioSim"/>
+  </sbol:ComponentDefinition>
+  <sbol:ComponentDefinition rdf:about="http://www.async.ece.utah.edu/pIKE_Toggle_1">
+    <sbol:persistentIdentity rdf:resource="http://www.async.ece.utah.edu/pIKE_Toggle_1"/>
+    <sbol:displayId>pIKE_Toggle_1</sbol:displayId>
+    <prov:wasDerivedFrom rdf:resource="http://www.async.ece.utah.edu#comp_10_8_2013_12_45_4_890_iBioSim"/>
+    <dcterms:title>pIKE Toggle Switch 1</dcterms:title>
+    <dcterms:description>This is a pIKE class toggle switch similar to those constructed by Gardner et al.</dcterms:description>
+    <sbol:type rdf:resource="http://www.biopax.org/release/biopax-level3.owl#DnaRegion"/>
+    <sbol:role rdf:resource="http://identifiers.org/so/SO:0000804"/>
+    <sbol:component>
+      <sbol:Component rdf:about="http://www.async.ece.utah.edu/pIKE_Toggle_1/component0">
+        <sbol:persistentIdentity rdf:resource="http://www.async.ece.utah.edu/pIKE_Toggle_1/component0"/>
+        <sbol:displayId>component0</sbol:displayId>
+        <sbol:access rdf:resource="http://sbols.org/v2#public"/>
+        <sbol:definition rdf:resource="http://www.async.ece.utah.edu/pIKELeftCassette_1"/>
+      </sbol:Component>
+    </sbol:component>
+    <sbol:component>
+      <sbol:Component rdf:about="http://www.async.ece.utah.edu/pIKE_Toggle_1/component1">
+        <sbol:persistentIdentity rdf:resource="http://www.async.ece.utah.edu/pIKE_Toggle_1/component1"/>
+        <sbol:displayId>component1</sbol:displayId>
+        <sbol:access rdf:resource="http://sbols.org/v2#public"/>
+        <sbol:definition rdf:resource="http://www.async.ece.utah.edu/pIKERightCassette_1"/>
+      </sbol:Component>
+    </sbol:component>
+    <sbol:sequenceAnnotation>
+      <sbol:SequenceAnnotation rdf:about="http://www.async.ece.utah.edu/pIKE_Toggle_1/annotation2">
+        <sbol:persistentIdentity rdf:resource="http://www.async.ece.utah.edu/pIKE_Toggle_1/annotation2"/>
+        <sbol:displayId>annotation2</sbol:displayId>
+        <prov:wasDerivedFrom rdf:resource="http://www.async.ece.utah.edu#anno1_10_8_2013_12_45_4_890_iBioSim"/>
+        <sbol:location>
+          <sbol:Range rdf:about="http://www.async.ece.utah.edu/pIKE_Toggle_1/annotation2/range">
+            <sbol:persistentIdentity rdf:resource="http://www.async.ece.utah.edu/pIKE_Toggle_1/annotation2/range"/>
+            <sbol:displayId>range</sbol:displayId>
+            <sbol:start>1285</sbol:start>
+            <sbol:end>2941</sbol:end>
+            <sbol:orientation rdf:resource="http://sbols.org/v2#inline"/>
+          </sbol:Range>
+        </sbol:location>
+        <sbol:component rdf:resource="http://www.async.ece.utah.edu/pIKE_Toggle_1/component1"/>
+      </sbol:SequenceAnnotation>
+    </sbol:sequenceAnnotation>
+    <sbol:sequenceAnnotation>
+      <sbol:SequenceAnnotation rdf:about="http://www.async.ece.utah.edu/pIKE_Toggle_1/annotation1">
+        <sbol:persistentIdentity rdf:resource="http://www.async.ece.utah.edu/pIKE_Toggle_1/annotation1"/>
+        <sbol:displayId>annotation1</sbol:displayId>
+        <prov:wasDerivedFrom rdf:resource="http://www.async.ece.utah.edu#anno0_10_8_2013_12_45_4_890_iBioSim"/>
+        <sbol:location>
+          <sbol:Range rdf:about="http://www.async.ece.utah.edu/pIKE_Toggle_1/annotation1/range">
+            <sbol:persistentIdentity rdf:resource="http://www.async.ece.utah.edu/pIKE_Toggle_1/annotation1/range"/>
+            <sbol:displayId>range</sbol:displayId>
+            <sbol:start>1</sbol:start>
+            <sbol:end>1284</sbol:end>
+            <sbol:orientation rdf:resource="http://sbols.org/v2#reverseComplement"/>
+          </sbol:Range>
+        </sbol:location>
+        <sbol:component rdf:resource="http://www.async.ece.utah.edu/pIKE_Toggle_1/component0"/>
+      </sbol:SequenceAnnotation>
+    </sbol:sequenceAnnotation>
+    <sbol:sequence rdf:resource="http://www.async.ece.utah.edu/www_async_ece_utah_edu_seq_10_8_2013_12_45_4_890_iBioSim"/>
+  </sbol:ComponentDefinition>
+  <sbol:ComponentDefinition rdf:about="http://www.async.ece.utah.edu/ECK120029600">
+    <sbol:persistentIdentity rdf:resource="http://www.async.ece.utah.edu/ECK120029600"/>
+    <sbol:displayId>ECK120029600</sbol:displayId>
+    <prov:wasDerivedFrom rdf:resource="http://www.eugenecad.org/parts/ECK120029600"/>
+    <dcterms:title>ECK120029600</dcterms:title>
+    <dcterms:description>Terminator</dcterms:description>
+    <sbol:type rdf:resource="http://www.biopax.org/release/biopax-level3.owl#DnaRegion"/>
+    <sbol:role rdf:resource="http://identifiers.org/so/SO:0000141"/>
+    <sbol:sequence rdf:resource="http://www.async.ece.utah.edu/ECK120029600_sequence"/>
+  </sbol:ComponentDefinition>
+  <sbol:ComponentDefinition rdf:about="http://www.async.ece.utah.edu/BBa_J61107">
+    <sbol:persistentIdentity rdf:resource="http://www.async.ece.utah.edu/BBa_J61107"/>
+    <sbol:displayId>BBa_J61107</sbol:displayId>
+    <prov:wasDerivedFrom rdf:resource="http://partsregistry.org/part/BBa_J61107"/>
+    <dcterms:title>BBa_J61107</dcterms:title>
+    <dcterms:description>Ribosome Binding Site Family Member</dcterms:description>
+    <sbol:type rdf:resource="http://www.biopax.org/release/biopax-level3.owl#DnaRegion"/>
+    <sbol:role rdf:resource="http://identifiers.org/so/SO:0000139"/>
+    <sbol:sequence rdf:resource="http://www.async.ece.utah.edu/BBa_J61107_sequence"/>
+  </sbol:ComponentDefinition>
+  <sbol:ComponentDefinition rdf:about="http://www.async.ece.utah.edu/BBa_J61130_BBa_C0051">
+    <sbol:persistentIdentity rdf:resource="http://www.async.ece.utah.edu/BBa_J61130_BBa_C0051"/>
+    <sbol:displayId>BBa_J61130_BBa_C0051</sbol:displayId>
+    <prov:wasDerivedFrom rdf:resource="http://www.eugenecad.org/device/BBa_J61130_BBa_C0051"/>
+    <dcterms:description>Repressor1</dcterms:description>
+    <sbol:type rdf:resource="http://www.biopax.org/release/biopax-level3.owl#DnaRegion"/>
+    <sbol:role rdf:resource="http://identifiers.org/so/SO:0000805"/>
+    <sbol:component>
+      <sbol:Component rdf:about="http://www.async.ece.utah.edu/BBa_J61130_BBa_C0051/component0">
+        <sbol:persistentIdentity rdf:resource="http://www.async.ece.utah.edu/BBa_J61130_BBa_C0051/component0"/>
+        <sbol:displayId>component0</sbol:displayId>
+        <sbol:access rdf:resource="http://sbols.org/v2#public"/>
+        <sbol:definition rdf:resource="http://www.async.ece.utah.edu/BBa_J61130"/>
+      </sbol:Component>
+    </sbol:component>
+    <sbol:component>
+      <sbol:Component rdf:about="http://www.async.ece.utah.edu/BBa_J61130_BBa_C0051/component1">
+        <sbol:persistentIdentity rdf:resource="http://www.async.ece.utah.edu/BBa_J61130_BBa_C0051/component1"/>
+        <sbol:displayId>component1</sbol:displayId>
+        <sbol:access rdf:resource="http://sbols.org/v2#public"/>
+        <sbol:definition rdf:resource="http://www.async.ece.utah.edu/BBa_C0051"/>
+      </sbol:Component>
+    </sbol:component>
+    <sbol:sequenceAnnotation>
+      <sbol:SequenceAnnotation rdf:about="http://www.async.ece.utah.edu/BBa_J61130_BBa_C0051/annotation1">
+        <sbol:persistentIdentity rdf:resource="http://www.async.ece.utah.edu/BBa_J61130_BBa_C0051/annotation1"/>
+        <sbol:displayId>annotation1</sbol:displayId>
+        <prov:wasDerivedFrom rdf:resource="http://www.eugenecad.org/pTAKRightCassette_3/Repressor1/annotation_1"/>
+        <sbol:location>
+          <sbol:Range rdf:about="http://www.async.ece.utah.edu/BBa_J61130_BBa_C0051/annotation1/range">
+            <sbol:persistentIdentity rdf:resource="http://www.async.ece.utah.edu/BBa_J61130_BBa_C0051/annotation1/range"/>
+            <sbol:displayId>range</sbol:displayId>
+            <sbol:start>1</sbol:start>
+            <sbol:end>12</sbol:end>
+            <sbol:orientation rdf:resource="http://sbols.org/v2#inline"/>
+          </sbol:Range>
+        </sbol:location>
+        <sbol:component rdf:resource="http://www.async.ece.utah.edu/BBa_J61130_BBa_C0051/component0"/>
+      </sbol:SequenceAnnotation>
+    </sbol:sequenceAnnotation>
+    <sbol:sequenceAnnotation>
+      <sbol:SequenceAnnotation rdf:about="http://www.async.ece.utah.edu/BBa_J61130_BBa_C0051/annotation2">
+        <sbol:persistentIdentity rdf:resource="http://www.async.ece.utah.edu/BBa_J61130_BBa_C0051/annotation2"/>
+        <sbol:displayId>annotation2</sbol:displayId>
+        <prov:wasDerivedFrom rdf:resource="http://www.eugenecad.org/pTAKRightCassette_3/Repressor1/annotation_2"/>
+        <sbol:location>
+          <sbol:Range rdf:about="http://www.async.ece.utah.edu/BBa_J61130_BBa_C0051/annotation2/range">
+            <sbol:persistentIdentity rdf:resource="http://www.async.ece.utah.edu/BBa_J61130_BBa_C0051/annotation2/range"/>
+            <sbol:displayId>range</sbol:displayId>
+            <sbol:start>13</sbol:start>
+            <sbol:end>762</sbol:end>
+            <sbol:orientation rdf:resource="http://sbols.org/v2#inline"/>
+          </sbol:Range>
+        </sbol:location>
+        <sbol:component rdf:resource="http://www.async.ece.utah.edu/BBa_J61130_BBa_C0051/component1"/>
+      </sbol:SequenceAnnotation>
+    </sbol:sequenceAnnotation>
+    <sbol:sequence rdf:resource="http://www.async.ece.utah.edu/BBa_J61130_BBa_C0051_sequence"/>
+  </sbol:ComponentDefinition>
+  <sbol:ComponentDefinition rdf:about="http://www.async.ece.utah.edu/BBa_J61120_BBa_C0040">
+    <sbol:persistentIdentity rdf:resource="http://www.async.ece.utah.edu/BBa_J61120_BBa_C0040"/>
+    <sbol:displayId>BBa_J61120_BBa_C0040</sbol:displayId>
+    <prov:wasDerivedFrom rdf:resource="http://www.eugenecad.org/device/BBa_J61120_BBa_C0040"/>
+    <dcterms:description>Repressor1</dcterms:description>
+    <sbol:type rdf:resource="http://www.biopax.org/release/biopax-level3.owl#DnaRegion"/>
+    <sbol:role rdf:resource="http://identifiers.org/so/SO:0000805"/>
+    <sbol:component>
+      <sbol:Component rdf:about="http://www.async.ece.utah.edu/BBa_J61120_BBa_C0040/component0">
+        <sbol:persistentIdentity rdf:resource="http://www.async.ece.utah.edu/BBa_J61120_BBa_C0040/component0"/>
+        <sbol:displayId>component0</sbol:displayId>
+        <sbol:access rdf:resource="http://sbols.org/v2#public"/>
+        <sbol:definition rdf:resource="http://www.async.ece.utah.edu/BBa_J61120"/>
+      </sbol:Component>
+    </sbol:component>
+    <sbol:component>
+      <sbol:Component rdf:about="http://www.async.ece.utah.edu/BBa_J61120_BBa_C0040/component1">
+        <sbol:persistentIdentity rdf:resource="http://www.async.ece.utah.edu/BBa_J61120_BBa_C0040/component1"/>
+        <sbol:displayId>component1</sbol:displayId>
+        <sbol:access rdf:resource="http://sbols.org/v2#public"/>
+        <sbol:definition rdf:resource="http://www.async.ece.utah.edu/BBa_C0040"/>
+      </sbol:Component>
+    </sbol:component>
+    <sbol:sequenceAnnotation>
+      <sbol:SequenceAnnotation rdf:about="http://www.async.ece.utah.edu/BBa_J61120_BBa_C0040/annotation1">
+        <sbol:persistentIdentity rdf:resource="http://www.async.ece.utah.edu/BBa_J61120_BBa_C0040/annotation1"/>
+        <sbol:displayId>annotation1</sbol:displayId>
+        <prov:wasDerivedFrom rdf:resource="http://www.eugenecad.org/pIKERightCassette_1/Repressor1/annotation_1"/>
+        <sbol:location>
+          <sbol:Range rdf:about="http://www.async.ece.utah.edu/BBa_J61120_BBa_C0040/annotation1/range">
+            <sbol:persistentIdentity rdf:resource="http://www.async.ece.utah.edu/BBa_J61120_BBa_C0040/annotation1/range"/>
+            <sbol:displayId>range</sbol:displayId>
+            <sbol:start>1</sbol:start>
+            <sbol:end>12</sbol:end>
+            <sbol:orientation rdf:resource="http://sbols.org/v2#inline"/>
+          </sbol:Range>
+        </sbol:location>
+        <sbol:component rdf:resource="http://www.async.ece.utah.edu/BBa_J61120_BBa_C0040/component0"/>
+      </sbol:SequenceAnnotation>
+    </sbol:sequenceAnnotation>
+    <sbol:sequenceAnnotation>
+      <sbol:SequenceAnnotation rdf:about="http://www.async.ece.utah.edu/BBa_J61120_BBa_C0040/annotation2">
+        <sbol:persistentIdentity rdf:resource="http://www.async.ece.utah.edu/BBa_J61120_BBa_C0040/annotation2"/>
+        <sbol:displayId>annotation2</sbol:displayId>
+        <prov:wasDerivedFrom rdf:resource="http://www.eugenecad.org/pIKERightCassette_1/Repressor1/annotation_2"/>
+        <sbol:location>
+          <sbol:Range rdf:about="http://www.async.ece.utah.edu/BBa_J61120_BBa_C0040/annotation2/range">
+            <sbol:persistentIdentity rdf:resource="http://www.async.ece.utah.edu/BBa_J61120_BBa_C0040/annotation2/range"/>
+            <sbol:displayId>range</sbol:displayId>
+            <sbol:start>13</sbol:start>
+            <sbol:end>672</sbol:end>
+            <sbol:orientation rdf:resource="http://sbols.org/v2#inline"/>
+          </sbol:Range>
+        </sbol:location>
+        <sbol:component rdf:resource="http://www.async.ece.utah.edu/BBa_J61120_BBa_C0040/component1"/>
+      </sbol:SequenceAnnotation>
+    </sbol:sequenceAnnotation>
+    <sbol:sequence rdf:resource="http://www.async.ece.utah.edu/BBa_J61120_BBa_C0040_sequence"/>
+  </sbol:ComponentDefinition>
+  <sbol:ComponentDefinition rdf:about="http://www.async.ece.utah.edu/pIKELeftCassette_1">
+    <sbol:persistentIdentity rdf:resource="http://www.async.ece.utah.edu/pIKELeftCassette_1"/>
+    <sbol:displayId>pIKELeftCassette_1</sbol:displayId>
+    <prov:wasDerivedFrom rdf:resource="http://www.eugenecad.org/pIKELeftCassette_1"/>
+    <dcterms:description>pIKELeftCassette_1</dcterms:description>
+    <sbol:type rdf:resource="http://www.biopax.org/release/biopax-level3.owl#DnaRegion"/>
+    <sbol:role rdf:resource="http://identifiers.org/so/SO:0000805"/>
+    <sbol:component>
+      <sbol:Component rdf:about="http://www.async.ece.utah.edu/pIKELeftCassette_1/component1">
+        <sbol:persistentIdentity rdf:resource="http://www.async.ece.utah.edu/pIKELeftCassette_1/component1"/>
+        <sbol:displayId>component1</sbol:displayId>
+        <sbol:access rdf:resource="http://sbols.org/v2#public"/>
+        <sbol:definition rdf:resource="http://www.async.ece.utah.edu/BBa_J61101_BBa_C0012"/>
+      </sbol:Component>
+    </sbol:component>
+    <sbol:component>
+      <sbol:Component rdf:about="http://www.async.ece.utah.edu/pIKELeftCassette_1/component2">
+        <sbol:persistentIdentity rdf:resource="http://www.async.ece.utah.edu/pIKELeftCassette_1/component2"/>
+        <sbol:displayId>component2</sbol:displayId>
+        <sbol:access rdf:resource="http://sbols.org/v2#public"/>
+        <sbol:definition rdf:resource="http://www.async.ece.utah.edu/ECK120029600"/>
+      </sbol:Component>
+    </sbol:component>
+    <sbol:component>
+      <sbol:Component rdf:about="http://www.async.ece.utah.edu/pIKELeftCassette_1/component0">
+        <sbol:persistentIdentity rdf:resource="http://www.async.ece.utah.edu/pIKELeftCassette_1/component0"/>
+        <sbol:displayId>component0</sbol:displayId>
+        <sbol:access rdf:resource="http://sbols.org/v2#public"/>
+        <sbol:definition rdf:resource="http://www.async.ece.utah.edu/BBa_R0040"/>
+      </sbol:Component>
+    </sbol:component>
+    <sbol:sequenceAnnotation>
+      <sbol:SequenceAnnotation rdf:about="http://www.async.ece.utah.edu/pIKELeftCassette_1/annotation2">
+        <sbol:persistentIdentity rdf:resource="http://www.async.ece.utah.edu/pIKELeftCassette_1/annotation2"/>
+        <sbol:displayId>annotation2</sbol:displayId>
+        <prov:wasDerivedFrom rdf:resource="http://www.eugenecad.org/pIKELeftCassette_1/annotation_2"/>
+        <sbol:location>
+          <sbol:Range rdf:about="http://www.async.ece.utah.edu/pIKELeftCassette_1/annotation2/range">
+            <sbol:persistentIdentity rdf:resource="http://www.async.ece.utah.edu/pIKELeftCassette_1/annotation2/range"/>
+            <sbol:displayId>range</sbol:displayId>
+            <sbol:start>55</sbol:start>
+            <sbol:end>1194</sbol:end>
+            <sbol:orientation rdf:resource="http://sbols.org/v2#inline"/>
+          </sbol:Range>
+        </sbol:location>
+        <sbol:component rdf:resource="http://www.async.ece.utah.edu/pIKELeftCassette_1/component1"/>
+      </sbol:SequenceAnnotation>
+    </sbol:sequenceAnnotation>
+    <sbol:sequenceAnnotation>
+      <sbol:SequenceAnnotation rdf:about="http://www.async.ece.utah.edu/pIKELeftCassette_1/annotation1">
+        <sbol:persistentIdentity rdf:resource="http://www.async.ece.utah.edu/pIKELeftCassette_1/annotation1"/>
+        <sbol:displayId>annotation1</sbol:displayId>
+        <prov:wasDerivedFrom rdf:resource="http://www.eugenecad.org/pIKELeftCassette_1/annotation_1"/>
+        <sbol:location>
+          <sbol:Range rdf:about="http://www.async.ece.utah.edu/pIKELeftCassette_1/annotation1/range">
+            <sbol:persistentIdentity rdf:resource="http://www.async.ece.utah.edu/pIKELeftCassette_1/annotation1/range"/>
+            <sbol:displayId>range</sbol:displayId>
+            <sbol:start>1</sbol:start>
+            <sbol:end>54</sbol:end>
+            <sbol:orientation rdf:resource="http://sbols.org/v2#inline"/>
+          </sbol:Range>
+        </sbol:location>
+        <sbol:component rdf:resource="http://www.async.ece.utah.edu/pIKELeftCassette_1/component0"/>
+      </sbol:SequenceAnnotation>
+    </sbol:sequenceAnnotation>
+    <sbol:sequenceAnnotation>
+      <sbol:SequenceAnnotation rdf:about="http://www.async.ece.utah.edu/pIKELeftCassette_1/annotation3">
+        <sbol:persistentIdentity rdf:resource="http://www.async.ece.utah.edu/pIKELeftCassette_1/annotation3"/>
+        <sbol:displayId>annotation3</sbol:displayId>
+        <prov:wasDerivedFrom rdf:resource="http://www.eugenecad.org/pIKELeftCassette_1/annotation_3"/>
+        <sbol:location>
+          <sbol:Range rdf:about="http://www.async.ece.utah.edu/pIKELeftCassette_1/annotation3/range">
+            <sbol:persistentIdentity rdf:resource="http://www.async.ece.utah.edu/pIKELeftCassette_1/annotation3/range"/>
+            <sbol:displayId>range</sbol:displayId>
+            <sbol:start>1195</sbol:start>
+            <sbol:end>1284</sbol:end>
+            <sbol:orientation rdf:resource="http://sbols.org/v2#inline"/>
+          </sbol:Range>
+        </sbol:location>
+        <sbol:component rdf:resource="http://www.async.ece.utah.edu/pIKELeftCassette_1/component2"/>
+      </sbol:SequenceAnnotation>
+    </sbol:sequenceAnnotation>
+    <sbol:sequence rdf:resource="http://www.async.ece.utah.edu/pIKELeftCassette_1_sequence"/>
+  </sbol:ComponentDefinition>
+  <sbol:ComponentDefinition rdf:about="http://www.async.ece.utah.edu/pIKE_Toggle_3">
+    <sbol:persistentIdentity rdf:resource="http://www.async.ece.utah.edu/pIKE_Toggle_3"/>
+    <sbol:displayId>pIKE_Toggle_3</sbol:displayId>
+    <prov:wasDerivedFrom rdf:resource="http://www.async.ece.utah.edu#comp_10_8_2013_12_52_53_177_iBioSim"/>
+    <dcterms:title>pIKE Toggle Switch 3</dcterms:title>
+    <dcterms:description>This is a pIKE class toggle switch similar to those constructed by Gardner et al.</dcterms:description>
+    <sbol:type rdf:resource="http://www.biopax.org/release/biopax-level3.owl#DnaRegion"/>
+    <sbol:role rdf:resource="http://identifiers.org/so/SO:0000804"/>
+    <sbol:component>
+      <sbol:Component rdf:about="http://www.async.ece.utah.edu/pIKE_Toggle_3/component0">
+        <sbol:persistentIdentity rdf:resource="http://www.async.ece.utah.edu/pIKE_Toggle_3/component0"/>
+        <sbol:displayId>component0</sbol:displayId>
+        <sbol:access rdf:resource="http://sbols.org/v2#public"/>
+        <sbol:definition rdf:resource="http://www.async.ece.utah.edu/pIKELeftCassette_1"/>
+      </sbol:Component>
+    </sbol:component>
+    <sbol:component>
+      <sbol:Component rdf:about="http://www.async.ece.utah.edu/pIKE_Toggle_3/component1">
+        <sbol:persistentIdentity rdf:resource="http://www.async.ece.utah.edu/pIKE_Toggle_3/component1"/>
+        <sbol:displayId>component1</sbol:displayId>
+        <sbol:access rdf:resource="http://sbols.org/v2#public"/>
+        <sbol:definition rdf:resource="http://www.async.ece.utah.edu/pIKERightCassette_3"/>
+      </sbol:Component>
+    </sbol:component>
+    <sbol:sequenceAnnotation>
+      <sbol:SequenceAnnotation rdf:about="http://www.async.ece.utah.edu/pIKE_Toggle_3/annotation1">
+        <sbol:persistentIdentity rdf:resource="http://www.async.ece.utah.edu/pIKE_Toggle_3/annotation1"/>
+        <sbol:displayId>annotation1</sbol:displayId>
+        <prov:wasDerivedFrom rdf:resource="http://www.async.ece.utah.edu#anno0_10_8_2013_12_52_53_177_iBioSim"/>
+        <sbol:location>
+          <sbol:Range rdf:about="http://www.async.ece.utah.edu/pIKE_Toggle_3/annotation1/range">
+            <sbol:persistentIdentity rdf:resource="http://www.async.ece.utah.edu/pIKE_Toggle_3/annotation1/range"/>
+            <sbol:displayId>range</sbol:displayId>
+            <sbol:start>1</sbol:start>
+            <sbol:end>1284</sbol:end>
+            <sbol:orientation rdf:resource="http://sbols.org/v2#reverseComplement"/>
+          </sbol:Range>
+        </sbol:location>
+        <sbol:component rdf:resource="http://www.async.ece.utah.edu/pIKE_Toggle_3/component0"/>
+      </sbol:SequenceAnnotation>
+    </sbol:sequenceAnnotation>
+    <sbol:sequenceAnnotation>
+      <sbol:SequenceAnnotation rdf:about="http://www.async.ece.utah.edu/pIKE_Toggle_3/annotation2">
+        <sbol:persistentIdentity rdf:resource="http://www.async.ece.utah.edu/pIKE_Toggle_3/annotation2"/>
+        <sbol:displayId>annotation2</sbol:displayId>
+        <prov:wasDerivedFrom rdf:resource="http://www.async.ece.utah.edu#anno1_10_8_2013_12_52_53_177_iBioSim"/>
+        <sbol:location>
+          <sbol:Range rdf:about="http://www.async.ece.utah.edu/pIKE_Toggle_3/annotation2/range">
+            <sbol:persistentIdentity rdf:resource="http://www.async.ece.utah.edu/pIKE_Toggle_3/annotation2/range"/>
+            <sbol:displayId>range</sbol:displayId>
+            <sbol:start>1285</sbol:start>
+            <sbol:end>2941</sbol:end>
+            <sbol:orientation rdf:resource="http://sbols.org/v2#inline"/>
+          </sbol:Range>
+        </sbol:location>
+        <sbol:component rdf:resource="http://www.async.ece.utah.edu/pIKE_Toggle_3/component1"/>
+      </sbol:SequenceAnnotation>
+    </sbol:sequenceAnnotation>
+    <sbol:sequence rdf:resource="http://www.async.ece.utah.edu/www_async_ece_utah_edu_seq_10_8_2013_12_52_53_177_iBioSim"/>
+  </sbol:ComponentDefinition>
+  <sbol:ComponentDefinition rdf:about="http://www.async.ece.utah.edu/BBa_J61130_BBa_E0040">
+    <sbol:persistentIdentity rdf:resource="http://www.async.ece.utah.edu/BBa_J61130_BBa_E0040"/>
+    <sbol:displayId>BBa_J61130_BBa_E0040</sbol:displayId>
+    <prov:wasDerivedFrom rdf:resource="http://www.eugenecad.org/device/BBa_J61130_BBa_E0040"/>
+    <dcterms:description>Reporter</dcterms:description>
+    <sbol:type rdf:resource="http://www.biopax.org/release/biopax-level3.owl#DnaRegion"/>
+    <sbol:role rdf:resource="http://identifiers.org/so/SO:0000805"/>
+    <sbol:component>
+      <sbol:Component rdf:about="http://www.async.ece.utah.edu/BBa_J61130_BBa_E0040/component1">
+        <sbol:persistentIdentity rdf:resource="http://www.async.ece.utah.edu/BBa_J61130_BBa_E0040/component1"/>
+        <sbol:displayId>component1</sbol:displayId>
+        <sbol:access rdf:resource="http://sbols.org/v2#public"/>
+        <sbol:definition rdf:resource="http://www.async.ece.utah.edu/BBa_E0040"/>
+      </sbol:Component>
+    </sbol:component>
+    <sbol:component>
+      <sbol:Component rdf:about="http://www.async.ece.utah.edu/BBa_J61130_BBa_E0040/component0">
+        <sbol:persistentIdentity rdf:resource="http://www.async.ece.utah.edu/BBa_J61130_BBa_E0040/component0"/>
+        <sbol:displayId>component0</sbol:displayId>
+        <sbol:access rdf:resource="http://sbols.org/v2#public"/>
+        <sbol:definition rdf:resource="http://www.async.ece.utah.edu/BBa_J61130"/>
+      </sbol:Component>
+    </sbol:component>
+    <sbol:sequenceAnnotation>
+      <sbol:SequenceAnnotation rdf:about="http://www.async.ece.utah.edu/BBa_J61130_BBa_E0040/annotation2">
+        <sbol:persistentIdentity rdf:resource="http://www.async.ece.utah.edu/BBa_J61130_BBa_E0040/annotation2"/>
+        <sbol:displayId>annotation2</sbol:displayId>
+        <prov:wasDerivedFrom rdf:resource="http://www.eugenecad.org/pIKERightCassette_1/Reporter/annotation_2"/>
+        <sbol:location>
+          <sbol:Range rdf:about="http://www.async.ece.utah.edu/BBa_J61130_BBa_E0040/annotation2/range">
+            <sbol:persistentIdentity rdf:resource="http://www.async.ece.utah.edu/BBa_J61130_BBa_E0040/annotation2/range"/>
+            <sbol:displayId>range</sbol:displayId>
+            <sbol:start>13</sbol:start>
+            <sbol:end>732</sbol:end>
+            <sbol:orientation rdf:resource="http://sbols.org/v2#inline"/>
+          </sbol:Range>
+        </sbol:location>
+        <sbol:component rdf:resource="http://www.async.ece.utah.edu/BBa_J61130_BBa_E0040/component1"/>
+      </sbol:SequenceAnnotation>
+    </sbol:sequenceAnnotation>
+    <sbol:sequenceAnnotation>
+      <sbol:SequenceAnnotation rdf:about="http://www.async.ece.utah.edu/BBa_J61130_BBa_E0040/annotation1">
+        <sbol:persistentIdentity rdf:resource="http://www.async.ece.utah.edu/BBa_J61130_BBa_E0040/annotation1"/>
+        <sbol:displayId>annotation1</sbol:displayId>
+        <prov:wasDerivedFrom rdf:resource="http://www.eugenecad.org/pIKERightCassette_1/Reporter/annotation_1"/>
+        <sbol:location>
+          <sbol:Range rdf:about="http://www.async.ece.utah.edu/BBa_J61130_BBa_E0040/annotation1/range">
+            <sbol:persistentIdentity rdf:resource="http://www.async.ece.utah.edu/BBa_J61130_BBa_E0040/annotation1/range"/>
+            <sbol:displayId>range</sbol:displayId>
+            <sbol:start>1</sbol:start>
+            <sbol:end>12</sbol:end>
+            <sbol:orientation rdf:resource="http://sbols.org/v2#inline"/>
+          </sbol:Range>
+        </sbol:location>
+        <sbol:component rdf:resource="http://www.async.ece.utah.edu/BBa_J61130_BBa_E0040/component0"/>
+      </sbol:SequenceAnnotation>
+    </sbol:sequenceAnnotation>
+    <sbol:sequence rdf:resource="http://www.async.ece.utah.edu/BBa_J61130_BBa_E0040_sequence"/>
+  </sbol:ComponentDefinition>
+  <sbol:ComponentDefinition rdf:about="http://www.async.ece.utah.edu/pTAK_Toggle_4">
+    <sbol:persistentIdentity rdf:resource="http://www.async.ece.utah.edu/pTAK_Toggle_4"/>
+    <sbol:displayId>pTAK_Toggle_4</sbol:displayId>
+    <prov:wasDerivedFrom rdf:resource="http://www.async.ece.utah.edu#comp_10_8_2013_13_11_52_182_iBioSim"/>
+    <dcterms:title>pTAK Toggle Switch 4</dcterms:title>
+    <dcterms:description>This is a pTAK class toggle switch similar to those constructed by Gardner et al.</dcterms:description>
+    <sbol:type rdf:resource="http://www.biopax.org/release/biopax-level3.owl#DnaRegion"/>
+    <sbol:role rdf:resource="http://identifiers.org/so/SO:0000804"/>
+    <sbol:component>
+      <sbol:Component rdf:about="http://www.async.ece.utah.edu/pTAK_Toggle_4/component1">
+        <sbol:persistentIdentity rdf:resource="http://www.async.ece.utah.edu/pTAK_Toggle_4/component1"/>
+        <sbol:displayId>component1</sbol:displayId>
+        <sbol:access rdf:resource="http://sbols.org/v2#public"/>
+        <sbol:definition rdf:resource="http://www.async.ece.utah.edu/pTAKRightCassette_4"/>
+      </sbol:Component>
+    </sbol:component>
+    <sbol:component>
+      <sbol:Component rdf:about="http://www.async.ece.utah.edu/pTAK_Toggle_4/component0">
+        <sbol:persistentIdentity rdf:resource="http://www.async.ece.utah.edu/pTAK_Toggle_4/component0"/>
+        <sbol:displayId>component0</sbol:displayId>
+        <sbol:access rdf:resource="http://sbols.org/v2#public"/>
+        <sbol:definition rdf:resource="http://www.async.ece.utah.edu/pTAKLeftCassette_1"/>
+      </sbol:Component>
+    </sbol:component>
+    <sbol:sequenceAnnotation>
+      <sbol:SequenceAnnotation rdf:about="http://www.async.ece.utah.edu/pTAK_Toggle_4/annotation2">
+        <sbol:persistentIdentity rdf:resource="http://www.async.ece.utah.edu/pTAK_Toggle_4/annotation2"/>
+        <sbol:displayId>annotation2</sbol:displayId>
+        <prov:wasDerivedFrom rdf:resource="http://www.async.ece.utah.edu#anno1_10_8_2013_13_11_52_182_iBioSim"/>
+        <sbol:location>
+          <sbol:Range rdf:about="http://www.async.ece.utah.edu/pTAK_Toggle_4/annotation2/range">
+            <sbol:persistentIdentity rdf:resource="http://www.async.ece.utah.edu/pTAK_Toggle_4/annotation2/range"/>
+            <sbol:displayId>range</sbol:displayId>
+            <sbol:start>1321</sbol:start>
+            <sbol:end>3066</sbol:end>
+            <sbol:orientation rdf:resource="http://sbols.org/v2#inline"/>
+          </sbol:Range>
+        </sbol:location>
+        <sbol:component rdf:resource="http://www.async.ece.utah.edu/pTAK_Toggle_4/component1"/>
+      </sbol:SequenceAnnotation>
+    </sbol:sequenceAnnotation>
+    <sbol:sequenceAnnotation>
+      <sbol:SequenceAnnotation rdf:about="http://www.async.ece.utah.edu/pTAK_Toggle_4/annotation1">
+        <sbol:persistentIdentity rdf:resource="http://www.async.ece.utah.edu/pTAK_Toggle_4/annotation1"/>
+        <sbol:displayId>annotation1</sbol:displayId>
+        <prov:wasDerivedFrom rdf:resource="http://www.async.ece.utah.edu#anno0_10_8_2013_13_11_52_182_iBioSim"/>
+        <sbol:location>
+          <sbol:Range rdf:about="http://www.async.ece.utah.edu/pTAK_Toggle_4/annotation1/range">
+            <sbol:persistentIdentity rdf:resource="http://www.async.ece.utah.edu/pTAK_Toggle_4/annotation1/range"/>
+            <sbol:displayId>range</sbol:displayId>
+            <sbol:start>1</sbol:start>
+            <sbol:end>1320</sbol:end>
+            <sbol:orientation rdf:resource="http://sbols.org/v2#reverseComplement"/>
+          </sbol:Range>
+        </sbol:location>
+        <sbol:component rdf:resource="http://www.async.ece.utah.edu/pTAK_Toggle_4/component0"/>
+      </sbol:SequenceAnnotation>
+    </sbol:sequenceAnnotation>
+    <sbol:sequence rdf:resource="http://www.async.ece.utah.edu/www_async_ece_utah_edu_seq_10_8_2013_13_11_52_182_iBioSim"/>
+  </sbol:ComponentDefinition>
+  <sbol:ComponentDefinition rdf:about="http://www.async.ece.utah.edu/pTAK_Toggle_13">
+    <sbol:persistentIdentity rdf:resource="http://www.async.ece.utah.edu/pTAK_Toggle_13"/>
+    <sbol:displayId>pTAK_Toggle_13</sbol:displayId>
+    <prov:wasDerivedFrom rdf:resource="http://www.async.ece.utah.edu#comp_10_8_2013_13_7_45_664_iBioSim"/>
+    <dcterms:title>pTAK Toggle Switch 13</dcterms:title>
+    <dcterms:description>This is a pTAK class toggle switch similar to those constructed by Gardner et al.</dcterms:description>
+    <sbol:type rdf:resource="http://www.biopax.org/release/biopax-level3.owl#DnaRegion"/>
+    <sbol:role rdf:resource="http://identifiers.org/so/SO:0000804"/>
+    <sbol:component>
+      <sbol:Component rdf:about="http://www.async.ece.utah.edu/pTAK_Toggle_13/component0">
+        <sbol:persistentIdentity rdf:resource="http://www.async.ece.utah.edu/pTAK_Toggle_13/component0"/>
+        <sbol:displayId>component0</sbol:displayId>
+        <sbol:access rdf:resource="http://sbols.org/v2#public"/>
+        <sbol:definition rdf:resource="http://www.async.ece.utah.edu/pTAKLeftCassette_4"/>
+      </sbol:Component>
+    </sbol:component>
+    <sbol:component>
+      <sbol:Component rdf:about="http://www.async.ece.utah.edu/pTAK_Toggle_13/component1">
+        <sbol:persistentIdentity rdf:resource="http://www.async.ece.utah.edu/pTAK_Toggle_13/component1"/>
+        <sbol:displayId>component1</sbol:displayId>
+        <sbol:access rdf:resource="http://sbols.org/v2#public"/>
+        <sbol:definition rdf:resource="http://www.async.ece.utah.edu/pTAKRightCassette_1"/>
+      </sbol:Component>
+    </sbol:component>
+    <sbol:sequenceAnnotation>
+      <sbol:SequenceAnnotation rdf:about="http://www.async.ece.utah.edu/pTAK_Toggle_13/annotation1">
+        <sbol:persistentIdentity rdf:resource="http://www.async.ece.utah.edu/pTAK_Toggle_13/annotation1"/>
+        <sbol:displayId>annotation1</sbol:displayId>
+        <prov:wasDerivedFrom rdf:resource="http://www.async.ece.utah.edu#anno0_10_8_2013_13_7_45_664_iBioSim"/>
+        <sbol:location>
+          <sbol:Range rdf:about="http://www.async.ece.utah.edu/pTAK_Toggle_13/annotation1/range">
+            <sbol:persistentIdentity rdf:resource="http://www.async.ece.utah.edu/pTAK_Toggle_13/annotation1/range"/>
+            <sbol:displayId>range</sbol:displayId>
+            <sbol:start>1</sbol:start>
+            <sbol:end>1287</sbol:end>
+            <sbol:orientation rdf:resource="http://sbols.org/v2#reverseComplement"/>
+          </sbol:Range>
+        </sbol:location>
+        <sbol:component rdf:resource="http://www.async.ece.utah.edu/pTAK_Toggle_13/component0"/>
+      </sbol:SequenceAnnotation>
+    </sbol:sequenceAnnotation>
+    <sbol:sequenceAnnotation>
+      <sbol:SequenceAnnotation rdf:about="http://www.async.ece.utah.edu/pTAK_Toggle_13/annotation2">
+        <sbol:persistentIdentity rdf:resource="http://www.async.ece.utah.edu/pTAK_Toggle_13/annotation2"/>
+        <sbol:displayId>annotation2</sbol:displayId>
+        <prov:wasDerivedFrom rdf:resource="http://www.async.ece.utah.edu#anno1_10_8_2013_13_7_45_664_iBioSim"/>
+        <sbol:location>
+          <sbol:Range rdf:about="http://www.async.ece.utah.edu/pTAK_Toggle_13/annotation2/range">
+            <sbol:persistentIdentity rdf:resource="http://www.async.ece.utah.edu/pTAK_Toggle_13/annotation2/range"/>
+            <sbol:displayId>range</sbol:displayId>
+            <sbol:start>1288</sbol:start>
+            <sbol:end>3034</sbol:end>
+            <sbol:orientation rdf:resource="http://sbols.org/v2#inline"/>
+          </sbol:Range>
+        </sbol:location>
+        <sbol:component rdf:resource="http://www.async.ece.utah.edu/pTAK_Toggle_13/component1"/>
+      </sbol:SequenceAnnotation>
+    </sbol:sequenceAnnotation>
+    <sbol:sequence rdf:resource="http://www.async.ece.utah.edu/www_async_ece_utah_edu_seq_10_8_2013_13_7_45_664_iBioSim"/>
+  </sbol:ComponentDefinition>
+  <sbol:ComponentDefinition rdf:about="http://www.async.ece.utah.edu/pIKE_Toggle_4">
+    <sbol:persistentIdentity rdf:resource="http://www.async.ece.utah.edu/pIKE_Toggle_4"/>
+    <sbol:displayId>pIKE_Toggle_4</sbol:displayId>
+    <prov:wasDerivedFrom rdf:resource="http://www.async.ece.utah.edu#comp_10_8_2013_12_57_38_712_iBioSim"/>
+    <dcterms:title>pIKE Toggle Switch 4</dcterms:title>
+    <dcterms:description>This is a pIKE class toggle switch similar to those constructed by Gardner et al.</dcterms:description>
+    <sbol:type rdf:resource="http://www.biopax.org/release/biopax-level3.owl#DnaRegion"/>
+    <sbol:role rdf:resource="http://identifiers.org/so/SO:0000804"/>
+    <sbol:component>
+      <sbol:Component rdf:about="http://www.async.ece.utah.edu/pIKE_Toggle_4/component0">
+        <sbol:persistentIdentity rdf:resource="http://www.async.ece.utah.edu/pIKE_Toggle_4/component0"/>
+        <sbol:displayId>component0</sbol:displayId>
+        <sbol:access rdf:resource="http://sbols.org/v2#public"/>
+        <sbol:definition rdf:resource="http://www.async.ece.utah.edu/pIKELeftCassette_1"/>
+      </sbol:Component>
+    </sbol:component>
+    <sbol:component>
+      <sbol:Component rdf:about="http://www.async.ece.utah.edu/pIKE_Toggle_4/component1">
+        <sbol:persistentIdentity rdf:resource="http://www.async.ece.utah.edu/pIKE_Toggle_4/component1"/>
+        <sbol:displayId>component1</sbol:displayId>
+        <sbol:access rdf:resource="http://sbols.org/v2#public"/>
+        <sbol:definition rdf:resource="http://www.async.ece.utah.edu/pIKERightCassette_4"/>
+      </sbol:Component>
+    </sbol:component>
+    <sbol:sequenceAnnotation>
+      <sbol:SequenceAnnotation rdf:about="http://www.async.ece.utah.edu/pIKE_Toggle_4/annotation1">
+        <sbol:persistentIdentity rdf:resource="http://www.async.ece.utah.edu/pIKE_Toggle_4/annotation1"/>
+        <sbol:displayId>annotation1</sbol:displayId>
+        <prov:wasDerivedFrom rdf:resource="http://www.async.ece.utah.edu#anno0_10_8_2013_12_57_38_712_iBioSim"/>
+        <sbol:location>
+          <sbol:Range rdf:about="http://www.async.ece.utah.edu/pIKE_Toggle_4/annotation1/range">
+            <sbol:persistentIdentity rdf:resource="http://www.async.ece.utah.edu/pIKE_Toggle_4/annotation1/range"/>
+            <sbol:displayId>range</sbol:displayId>
+            <sbol:start>1</sbol:start>
+            <sbol:end>1284</sbol:end>
+            <sbol:orientation rdf:resource="http://sbols.org/v2#reverseComplement"/>
+          </sbol:Range>
+        </sbol:location>
+        <sbol:component rdf:resource="http://www.async.ece.utah.edu/pIKE_Toggle_4/component0"/>
+      </sbol:SequenceAnnotation>
+    </sbol:sequenceAnnotation>
+    <sbol:sequenceAnnotation>
+      <sbol:SequenceAnnotation rdf:about="http://www.async.ece.utah.edu/pIKE_Toggle_4/annotation2">
+        <sbol:persistentIdentity rdf:resource="http://www.async.ece.utah.edu/pIKE_Toggle_4/annotation2"/>
+        <sbol:displayId>annotation2</sbol:displayId>
+        <prov:wasDerivedFrom rdf:resource="http://www.async.ece.utah.edu#anno1_10_8_2013_12_57_38_712_iBioSim"/>
+        <sbol:location>
+          <sbol:Range rdf:about="http://www.async.ece.utah.edu/pIKE_Toggle_4/annotation2/range">
+            <sbol:persistentIdentity rdf:resource="http://www.async.ece.utah.edu/pIKE_Toggle_4/annotation2/range"/>
+            <sbol:displayId>range</sbol:displayId>
+            <sbol:start>1285</sbol:start>
+            <sbol:end>2940</sbol:end>
+            <sbol:orientation rdf:resource="http://sbols.org/v2#inline"/>
+          </sbol:Range>
+        </sbol:location>
+        <sbol:component rdf:resource="http://www.async.ece.utah.edu/pIKE_Toggle_4/component1"/>
+      </sbol:SequenceAnnotation>
+    </sbol:sequenceAnnotation>
+    <sbol:sequence rdf:resource="http://www.async.ece.utah.edu/www_async_ece_utah_edu_seq_10_8_2013_12_57_38_712_iBioSim"/>
+  </sbol:ComponentDefinition>
+  <sbol:ComponentDefinition rdf:about="http://www.async.ece.utah.edu/pIKELeftCassette_3">
+    <sbol:persistentIdentity rdf:resource="http://www.async.ece.utah.edu/pIKELeftCassette_3"/>
+    <sbol:displayId>pIKELeftCassette_3</sbol:displayId>
+    <prov:wasDerivedFrom rdf:resource="http://www.eugenecad.org/pIKELeftCassette_3"/>
+    <dcterms:description>pIKELeftCassette_3</dcterms:description>
+    <sbol:type rdf:resource="http://www.biopax.org/release/biopax-level3.owl#DnaRegion"/>
+    <sbol:role rdf:resource="http://identifiers.org/so/SO:0000805"/>
+    <sbol:component>
+      <sbol:Component rdf:about="http://www.async.ece.utah.edu/pIKELeftCassette_3/component0">
+        <sbol:persistentIdentity rdf:resource="http://www.async.ece.utah.edu/pIKELeftCassette_3/component0"/>
+        <sbol:displayId>component0</sbol:displayId>
+        <sbol:access rdf:resource="http://sbols.org/v2#public"/>
+        <sbol:definition rdf:resource="http://www.async.ece.utah.edu/BBa_R0040"/>
+      </sbol:Component>
+    </sbol:component>
+    <sbol:component>
+      <sbol:Component rdf:about="http://www.async.ece.utah.edu/pIKELeftCassette_3/component1">
+        <sbol:persistentIdentity rdf:resource="http://www.async.ece.utah.edu/pIKELeftCassette_3/component1"/>
+        <sbol:displayId>component1</sbol:displayId>
+        <sbol:access rdf:resource="http://sbols.org/v2#public"/>
+        <sbol:definition rdf:resource="http://www.async.ece.utah.edu/BBa_J61107_BBa_C0012"/>
+      </sbol:Component>
+    </sbol:component>
+    <sbol:component>
+      <sbol:Component rdf:about="http://www.async.ece.utah.edu/pIKELeftCassette_3/component2">
+        <sbol:persistentIdentity rdf:resource="http://www.async.ece.utah.edu/pIKELeftCassette_3/component2"/>
+        <sbol:displayId>component2</sbol:displayId>
+        <sbol:access rdf:resource="http://sbols.org/v2#public"/>
+        <sbol:definition rdf:resource="http://www.async.ece.utah.edu/pheA1"/>
+      </sbol:Component>
+    </sbol:component>
+    <sbol:sequenceAnnotation>
+      <sbol:SequenceAnnotation rdf:about="http://www.async.ece.utah.edu/pIKELeftCassette_3/annotation1">
+        <sbol:persistentIdentity rdf:resource="http://www.async.ece.utah.edu/pIKELeftCassette_3/annotation1"/>
+        <sbol:displayId>annotation1</sbol:displayId>
+        <prov:wasDerivedFrom rdf:resource="http://www.eugenecad.org/pIKELeftCassette_3/annotation_1"/>
+        <sbol:location>
+          <sbol:Range rdf:about="http://www.async.ece.utah.edu/pIKELeftCassette_3/annotation1/range">
+            <sbol:persistentIdentity rdf:resource="http://www.async.ece.utah.edu/pIKELeftCassette_3/annotation1/range"/>
+            <sbol:displayId>range</sbol:displayId>
+            <sbol:start>1</sbol:start>
+            <sbol:end>54</sbol:end>
+            <sbol:orientation rdf:resource="http://sbols.org/v2#inline"/>
+          </sbol:Range>
+        </sbol:location>
+        <sbol:component rdf:resource="http://www.async.ece.utah.edu/pIKELeftCassette_3/component0"/>
+      </sbol:SequenceAnnotation>
+    </sbol:sequenceAnnotation>
+    <sbol:sequenceAnnotation>
+      <sbol:SequenceAnnotation rdf:about="http://www.async.ece.utah.edu/pIKELeftCassette_3/annotation3">
+        <sbol:persistentIdentity rdf:resource="http://www.async.ece.utah.edu/pIKELeftCassette_3/annotation3"/>
+        <sbol:displayId>annotation3</sbol:displayId>
+        <prov:wasDerivedFrom rdf:resource="http://www.eugenecad.org/pIKELeftCassette_3/annotation_3"/>
+        <sbol:location>
+          <sbol:Range rdf:about="http://www.async.ece.utah.edu/pIKELeftCassette_3/annotation3/range">
+            <sbol:persistentIdentity rdf:resource="http://www.async.ece.utah.edu/pIKELeftCassette_3/annotation3/range"/>
+            <sbol:displayId>range</sbol:displayId>
+            <sbol:start>1195</sbol:start>
+            <sbol:end>1246</sbol:end>
+            <sbol:orientation rdf:resource="http://sbols.org/v2#inline"/>
+          </sbol:Range>
+        </sbol:location>
+        <sbol:component rdf:resource="http://www.async.ece.utah.edu/pIKELeftCassette_3/component2"/>
+      </sbol:SequenceAnnotation>
+    </sbol:sequenceAnnotation>
+    <sbol:sequenceAnnotation>
+      <sbol:SequenceAnnotation rdf:about="http://www.async.ece.utah.edu/pIKELeftCassette_3/annotation2">
+        <sbol:persistentIdentity rdf:resource="http://www.async.ece.utah.edu/pIKELeftCassette_3/annotation2"/>
+        <sbol:displayId>annotation2</sbol:displayId>
+        <prov:wasDerivedFrom rdf:resource="http://www.eugenecad.org/pIKELeftCassette_3/annotation_2"/>
+        <sbol:location>
+          <sbol:Range rdf:about="http://www.async.ece.utah.edu/pIKELeftCassette_3/annotation2/range">
+            <sbol:persistentIdentity rdf:resource="http://www.async.ece.utah.edu/pIKELeftCassette_3/annotation2/range"/>
+            <sbol:displayId>range</sbol:displayId>
+            <sbol:start>55</sbol:start>
+            <sbol:end>1194</sbol:end>
+            <sbol:orientation rdf:resource="http://sbols.org/v2#inline"/>
+          </sbol:Range>
+        </sbol:location>
+        <sbol:component rdf:resource="http://www.async.ece.utah.edu/pIKELeftCassette_3/component1"/>
+      </sbol:SequenceAnnotation>
+    </sbol:sequenceAnnotation>
+    <sbol:sequence rdf:resource="http://www.async.ece.utah.edu/pIKELeftCassette_3_sequence"/>
+  </sbol:ComponentDefinition>
+  <sbol:ComponentDefinition rdf:about="http://www.async.ece.utah.edu/pTAK_Toggle_16">
+    <sbol:persistentIdentity rdf:resource="http://www.async.ece.utah.edu/pTAK_Toggle_16"/>
+    <sbol:displayId>pTAK_Toggle_16</sbol:displayId>
+    <prov:wasDerivedFrom rdf:resource="http://www.async.ece.utah.edu#comp_10_8_2013_13_10_10_34_iBioSim"/>
+    <dcterms:title>pTAK Toggle Switch 16</dcterms:title>
+    <dcterms:description>This is a pTAK class toggle switch similar to those constructed by Gardner et al.</dcterms:description>
+    <sbol:type rdf:resource="http://www.biopax.org/release/biopax-level3.owl#DnaRegion"/>
+    <sbol:role rdf:resource="http://identifiers.org/so/SO:0000804"/>
+    <sbol:component>
+      <sbol:Component rdf:about="http://www.async.ece.utah.edu/pTAK_Toggle_16/component0">
+        <sbol:persistentIdentity rdf:resource="http://www.async.ece.utah.edu/pTAK_Toggle_16/component0"/>
+        <sbol:displayId>component0</sbol:displayId>
+        <sbol:access rdf:resource="http://sbols.org/v2#public"/>
+        <sbol:definition rdf:resource="http://www.async.ece.utah.edu/pTAKLeftCassette_4"/>
+      </sbol:Component>
+    </sbol:component>
+    <sbol:component>
+      <sbol:Component rdf:about="http://www.async.ece.utah.edu/pTAK_Toggle_16/component1">
+        <sbol:persistentIdentity rdf:resource="http://www.async.ece.utah.edu/pTAK_Toggle_16/component1"/>
+        <sbol:displayId>component1</sbol:displayId>
+        <sbol:access rdf:resource="http://sbols.org/v2#public"/>
+        <sbol:definition rdf:resource="http://www.async.ece.utah.edu/pTAKRightCassette_4"/>
+      </sbol:Component>
+    </sbol:component>
+    <sbol:sequenceAnnotation>
+      <sbol:SequenceAnnotation rdf:about="http://www.async.ece.utah.edu/pTAK_Toggle_16/annotation1">
+        <sbol:persistentIdentity rdf:resource="http://www.async.ece.utah.edu/pTAK_Toggle_16/annotation1"/>
+        <sbol:displayId>annotation1</sbol:displayId>
+        <prov:wasDerivedFrom rdf:resource="http://www.async.ece.utah.edu#anno0_10_8_2013_13_10_10_34_iBioSim"/>
+        <sbol:location>
+          <sbol:Range rdf:about="http://www.async.ece.utah.edu/pTAK_Toggle_16/annotation1/range">
+            <sbol:persistentIdentity rdf:resource="http://www.async.ece.utah.edu/pTAK_Toggle_16/annotation1/range"/>
+            <sbol:displayId>range</sbol:displayId>
+            <sbol:start>1</sbol:start>
+            <sbol:end>1287</sbol:end>
+            <sbol:orientation rdf:resource="http://sbols.org/v2#reverseComplement"/>
+          </sbol:Range>
+        </sbol:location>
+        <sbol:component rdf:resource="http://www.async.ece.utah.edu/pTAK_Toggle_16/component0"/>
+      </sbol:SequenceAnnotation>
+    </sbol:sequenceAnnotation>
+    <sbol:sequenceAnnotation>
+      <sbol:SequenceAnnotation rdf:about="http://www.async.ece.utah.edu/pTAK_Toggle_16/annotation2">
+        <sbol:persistentIdentity rdf:resource="http://www.async.ece.utah.edu/pTAK_Toggle_16/annotation2"/>
+        <sbol:displayId>annotation2</sbol:displayId>
+        <prov:wasDerivedFrom rdf:resource="http://www.async.ece.utah.edu#anno1_10_8_2013_13_10_10_34_iBioSim"/>
+        <sbol:location>
+          <sbol:Range rdf:about="http://www.async.ece.utah.edu/pTAK_Toggle_16/annotation2/range">
+            <sbol:persistentIdentity rdf:resource="http://www.async.ece.utah.edu/pTAK_Toggle_16/annotation2/range"/>
+            <sbol:displayId>range</sbol:displayId>
+            <sbol:start>1288</sbol:start>
+            <sbol:end>3033</sbol:end>
+            <sbol:orientation rdf:resource="http://sbols.org/v2#inline"/>
+          </sbol:Range>
+        </sbol:location>
+        <sbol:component rdf:resource="http://www.async.ece.utah.edu/pTAK_Toggle_16/component1"/>
+      </sbol:SequenceAnnotation>
+    </sbol:sequenceAnnotation>
+    <sbol:sequence rdf:resource="http://www.async.ece.utah.edu/www_async_ece_utah_edu_seq_10_8_2013_13_10_10_34_iBioSim"/>
+  </sbol:ComponentDefinition>
+  <sbol:ComponentDefinition rdf:about="http://www.async.ece.utah.edu/BBa_J61107_BBa_C0012">
+    <sbol:persistentIdentity rdf:resource="http://www.async.ece.utah.edu/BBa_J61107_BBa_C0012"/>
+    <sbol:displayId>BBa_J61107_BBa_C0012</sbol:displayId>
+    <prov:wasDerivedFrom rdf:resource="http://www.eugenecad.org/device/BBa_J61107_BBa_C0012"/>
+    <dcterms:description>Repressor2</dcterms:description>
+    <sbol:type rdf:resource="http://www.biopax.org/release/biopax-level3.owl#DnaRegion"/>
+    <sbol:role rdf:resource="http://identifiers.org/so/SO:0000805"/>
+    <sbol:component>
+      <sbol:Component rdf:about="http://www.async.ece.utah.edu/BBa_J61107_BBa_C0012/component0">
+        <sbol:persistentIdentity rdf:resource="http://www.async.ece.utah.edu/BBa_J61107_BBa_C0012/component0"/>
+        <sbol:displayId>component0</sbol:displayId>
+        <sbol:access rdf:resource="http://sbols.org/v2#public"/>
+        <sbol:definition rdf:resource="http://www.async.ece.utah.edu/BBa_J61107"/>
+      </sbol:Component>
+    </sbol:component>
+    <sbol:component>
+      <sbol:Component rdf:about="http://www.async.ece.utah.edu/BBa_J61107_BBa_C0012/component1">
+        <sbol:persistentIdentity rdf:resource="http://www.async.ece.utah.edu/BBa_J61107_BBa_C0012/component1"/>
+        <sbol:displayId>component1</sbol:displayId>
+        <sbol:access rdf:resource="http://sbols.org/v2#public"/>
+        <sbol:definition rdf:resource="http://www.async.ece.utah.edu/BBa_C0012"/>
+      </sbol:Component>
+    </sbol:component>
+    <sbol:sequenceAnnotation>
+      <sbol:SequenceAnnotation rdf:about="http://www.async.ece.utah.edu/BBa_J61107_BBa_C0012/annotation2">
+        <sbol:persistentIdentity rdf:resource="http://www.async.ece.utah.edu/BBa_J61107_BBa_C0012/annotation2"/>
+        <sbol:displayId>annotation2</sbol:displayId>
+        <prov:wasDerivedFrom rdf:resource="http://www.eugenecad.org/pIKELeftCassette_3/Repressor2/annotation_2"/>
+        <sbol:location>
+          <sbol:Range rdf:about="http://www.async.ece.utah.edu/BBa_J61107_BBa_C0012/annotation2/range">
+            <sbol:persistentIdentity rdf:resource="http://www.async.ece.utah.edu/BBa_J61107_BBa_C0012/annotation2/range"/>
+            <sbol:displayId>range</sbol:displayId>
+            <sbol:start>13</sbol:start>
+            <sbol:end>1140</sbol:end>
+            <sbol:orientation rdf:resource="http://sbols.org/v2#inline"/>
+          </sbol:Range>
+        </sbol:location>
+        <sbol:component rdf:resource="http://www.async.ece.utah.edu/BBa_J61107_BBa_C0012/component1"/>
+      </sbol:SequenceAnnotation>
+    </sbol:sequenceAnnotation>
+    <sbol:sequenceAnnotation>
+      <sbol:SequenceAnnotation rdf:about="http://www.async.ece.utah.edu/BBa_J61107_BBa_C0012/annotation1">
+        <sbol:persistentIdentity rdf:resource="http://www.async.ece.utah.edu/BBa_J61107_BBa_C0012/annotation1"/>
+        <sbol:displayId>annotation1</sbol:displayId>
+        <prov:wasDerivedFrom rdf:resource="http://www.eugenecad.org/pIKELeftCassette_3/Repressor2/annotation_1"/>
+        <sbol:location>
+          <sbol:Range rdf:about="http://www.async.ece.utah.edu/BBa_J61107_BBa_C0012/annotation1/range">
+            <sbol:persistentIdentity rdf:resource="http://www.async.ece.utah.edu/BBa_J61107_BBa_C0012/annotation1/range"/>
+            <sbol:displayId>range</sbol:displayId>
+            <sbol:start>1</sbol:start>
+            <sbol:end>12</sbol:end>
+            <sbol:orientation rdf:resource="http://sbols.org/v2#inline"/>
+          </sbol:Range>
+        </sbol:location>
+        <sbol:component rdf:resource="http://www.async.ece.utah.edu/BBa_J61107_BBa_C0012/component0"/>
+      </sbol:SequenceAnnotation>
+    </sbol:sequenceAnnotation>
+    <sbol:sequence rdf:resource="http://www.async.ece.utah.edu/BBa_J61107_BBa_C0012_sequence"/>
+  </sbol:ComponentDefinition>
+  <sbol:ComponentDefinition rdf:about="http://www.async.ece.utah.edu/BBa_C0051">
+    <sbol:persistentIdentity rdf:resource="http://www.async.ece.utah.edu/BBa_C0051"/>
+    <sbol:displayId>BBa_C0051</sbol:displayId>
+    <prov:wasDerivedFrom rdf:resource="http://partsregistry.org/part/BBa_C0051"/>
+    <dcterms:title>BBa_C0051</dcterms:title>
+    <dcterms:description>cI repressor from E. coli phage lambda (+LVA)</dcterms:description>
+    <sbol:type rdf:resource="http://www.biopax.org/release/biopax-level3.owl#DnaRegion"/>
+    <sbol:role rdf:resource="http://identifiers.org/so/SO:0000316"/>
+    <sbol:sequence rdf:resource="http://www.async.ece.utah.edu/BBa_C0051_sequence"/>
+  </sbol:ComponentDefinition>
+  <sbol:ComponentDefinition rdf:about="http://www.async.ece.utah.edu/pTAK_Toggle_6">
+    <sbol:persistentIdentity rdf:resource="http://www.async.ece.utah.edu/pTAK_Toggle_6"/>
+    <sbol:displayId>pTAK_Toggle_6</sbol:displayId>
+    <prov:wasDerivedFrom rdf:resource="http://www.async.ece.utah.edu#comp_10_8_2013_13_14_20_700_iBioSim"/>
+    <dcterms:title>pTAK Toggle Switch 6</dcterms:title>
+    <dcterms:description>This is a pTAK class toggle switch similar to those constructed by Gardner et al.</dcterms:description>
+    <sbol:type rdf:resource="http://www.biopax.org/release/biopax-level3.owl#DnaRegion"/>
+    <sbol:role rdf:resource="http://identifiers.org/so/SO:0000804"/>
+    <sbol:component>
+      <sbol:Component rdf:about="http://www.async.ece.utah.edu/pTAK_Toggle_6/component0">
+        <sbol:persistentIdentity rdf:resource="http://www.async.ece.utah.edu/pTAK_Toggle_6/component0"/>
+        <sbol:displayId>component0</sbol:displayId>
+        <sbol:access rdf:resource="http://sbols.org/v2#public"/>
+        <sbol:definition rdf:resource="http://www.async.ece.utah.edu/pTAKLeftCassette_2"/>
+      </sbol:Component>
+    </sbol:component>
+    <sbol:component>
+      <sbol:Component rdf:about="http://www.async.ece.utah.edu/pTAK_Toggle_6/component1">
+        <sbol:persistentIdentity rdf:resource="http://www.async.ece.utah.edu/pTAK_Toggle_6/component1"/>
+        <sbol:displayId>component1</sbol:displayId>
+        <sbol:access rdf:resource="http://sbols.org/v2#public"/>
+        <sbol:definition rdf:resource="http://www.async.ece.utah.edu/pTAKRightCassette_2"/>
+      </sbol:Component>
+    </sbol:component>
+    <sbol:sequenceAnnotation>
+      <sbol:SequenceAnnotation rdf:about="http://www.async.ece.utah.edu/pTAK_Toggle_6/annotation1">
+        <sbol:persistentIdentity rdf:resource="http://www.async.ece.utah.edu/pTAK_Toggle_6/annotation1"/>
+        <sbol:displayId>annotation1</sbol:displayId>
+        <prov:wasDerivedFrom rdf:resource="http://www.async.ece.utah.edu#anno0_10_8_2013_13_14_20_700_iBioSim"/>
+        <sbol:location>
+          <sbol:Range rdf:about="http://www.async.ece.utah.edu/pTAK_Toggle_6/annotation1/range">
+            <sbol:persistentIdentity rdf:resource="http://www.async.ece.utah.edu/pTAK_Toggle_6/annotation1/range"/>
+            <sbol:displayId>range</sbol:displayId>
+            <sbol:start>1</sbol:start>
+            <sbol:end>1287</sbol:end>
+            <sbol:orientation rdf:resource="http://sbols.org/v2#reverseComplement"/>
+          </sbol:Range>
+        </sbol:location>
+        <sbol:component rdf:resource="http://www.async.ece.utah.edu/pTAK_Toggle_6/component0"/>
+      </sbol:SequenceAnnotation>
+    </sbol:sequenceAnnotation>
+    <sbol:sequenceAnnotation>
+      <sbol:SequenceAnnotation rdf:about="http://www.async.ece.utah.edu/pTAK_Toggle_6/annotation2">
+        <sbol:persistentIdentity rdf:resource="http://www.async.ece.utah.edu/pTAK_Toggle_6/annotation2"/>
+        <sbol:displayId>annotation2</sbol:displayId>
+        <prov:wasDerivedFrom rdf:resource="http://www.async.ece.utah.edu#anno1_10_8_2013_13_14_20_700_iBioSim"/>
+        <sbol:location>
+          <sbol:Range rdf:about="http://www.async.ece.utah.edu/pTAK_Toggle_6/annotation2/range">
+            <sbol:persistentIdentity rdf:resource="http://www.async.ece.utah.edu/pTAK_Toggle_6/annotation2/range"/>
+            <sbol:displayId>range</sbol:displayId>
+            <sbol:start>1288</sbol:start>
+            <sbol:end>3033</sbol:end>
+            <sbol:orientation rdf:resource="http://sbols.org/v2#inline"/>
+          </sbol:Range>
+        </sbol:location>
+        <sbol:component rdf:resource="http://www.async.ece.utah.edu/pTAK_Toggle_6/component1"/>
+      </sbol:SequenceAnnotation>
+    </sbol:sequenceAnnotation>
+    <sbol:sequence rdf:resource="http://www.async.ece.utah.edu/www_async_ece_utah_edu_seq_10_8_2013_13_14_20_700_iBioSim"/>
+  </sbol:ComponentDefinition>
+  <sbol:ComponentDefinition rdf:about="http://www.async.ece.utah.edu/pIKE_Toggle_2">
+    <sbol:persistentIdentity rdf:resource="http://www.async.ece.utah.edu/pIKE_Toggle_2"/>
+    <sbol:displayId>pIKE_Toggle_2</sbol:displayId>
+    <prov:wasDerivedFrom rdf:resource="http://www.async.ece.utah.edu#comp_10_8_2013_12_52_26_531_iBioSim"/>
+    <dcterms:title>pIKE Toggle Switch 2</dcterms:title>
+    <dcterms:description>This is a pIKE class toggle switch similar to those constructed by Gardner et al.</dcterms:description>
+    <sbol:type rdf:resource="http://www.biopax.org/release/biopax-level3.owl#DnaRegion"/>
+    <sbol:role rdf:resource="http://identifiers.org/so/SO:0000804"/>
+    <sbol:component>
+      <sbol:Component rdf:about="http://www.async.ece.utah.edu/pIKE_Toggle_2/component1">
+        <sbol:persistentIdentity rdf:resource="http://www.async.ece.utah.edu/pIKE_Toggle_2/component1"/>
+        <sbol:displayId>component1</sbol:displayId>
+        <sbol:access rdf:resource="http://sbols.org/v2#public"/>
+        <sbol:definition rdf:resource="http://www.async.ece.utah.edu/pIKERightCassette_2"/>
+      </sbol:Component>
+    </sbol:component>
+    <sbol:component>
+      <sbol:Component rdf:about="http://www.async.ece.utah.edu/pIKE_Toggle_2/component0">
+        <sbol:persistentIdentity rdf:resource="http://www.async.ece.utah.edu/pIKE_Toggle_2/component0"/>
+        <sbol:displayId>component0</sbol:displayId>
+        <sbol:access rdf:resource="http://sbols.org/v2#public"/>
+        <sbol:definition rdf:resource="http://www.async.ece.utah.edu/pIKELeftCassette_1"/>
+      </sbol:Component>
+    </sbol:component>
+    <sbol:sequenceAnnotation>
+      <sbol:SequenceAnnotation rdf:about="http://www.async.ece.utah.edu/pIKE_Toggle_2/annotation1">
+        <sbol:persistentIdentity rdf:resource="http://www.async.ece.utah.edu/pIKE_Toggle_2/annotation1"/>
+        <sbol:displayId>annotation1</sbol:displayId>
+        <prov:wasDerivedFrom rdf:resource="http://www.async.ece.utah.edu#anno0_10_8_2013_12_52_26_531_iBioSim"/>
+        <sbol:location>
+          <sbol:Range rdf:about="http://www.async.ece.utah.edu/pIKE_Toggle_2/annotation1/range">
+            <sbol:persistentIdentity rdf:resource="http://www.async.ece.utah.edu/pIKE_Toggle_2/annotation1/range"/>
+            <sbol:displayId>range</sbol:displayId>
+            <sbol:start>1</sbol:start>
+            <sbol:end>1284</sbol:end>
+            <sbol:orientation rdf:resource="http://sbols.org/v2#reverseComplement"/>
+          </sbol:Range>
+        </sbol:location>
+        <sbol:component rdf:resource="http://www.async.ece.utah.edu/pIKE_Toggle_2/component0"/>
+      </sbol:SequenceAnnotation>
+    </sbol:sequenceAnnotation>
+    <sbol:sequenceAnnotation>
+      <sbol:SequenceAnnotation rdf:about="http://www.async.ece.utah.edu/pIKE_Toggle_2/annotation2">
+        <sbol:persistentIdentity rdf:resource="http://www.async.ece.utah.edu/pIKE_Toggle_2/annotation2"/>
+        <sbol:displayId>annotation2</sbol:displayId>
+        <prov:wasDerivedFrom rdf:resource="http://www.async.ece.utah.edu#anno1_10_8_2013_12_52_26_531_iBioSim"/>
+        <sbol:location>
+          <sbol:Range rdf:about="http://www.async.ece.utah.edu/pIKE_Toggle_2/annotation2/range">
+            <sbol:persistentIdentity rdf:resource="http://www.async.ece.utah.edu/pIKE_Toggle_2/annotation2/range"/>
+            <sbol:displayId>range</sbol:displayId>
+            <sbol:start>1285</sbol:start>
+            <sbol:end>2940</sbol:end>
+            <sbol:orientation rdf:resource="http://sbols.org/v2#inline"/>
+          </sbol:Range>
+        </sbol:location>
+        <sbol:component rdf:resource="http://www.async.ece.utah.edu/pIKE_Toggle_2/component1"/>
+      </sbol:SequenceAnnotation>
+    </sbol:sequenceAnnotation>
+    <sbol:sequence rdf:resource="http://www.async.ece.utah.edu/www_async_ece_utah_edu_seq_10_8_2013_12_52_26_531_iBioSim"/>
+  </sbol:ComponentDefinition>
+  <sbol:ComponentDefinition rdf:about="http://www.async.ece.utah.edu/ECK120033737">
+    <sbol:persistentIdentity rdf:resource="http://www.async.ece.utah.edu/ECK120033737"/>
+    <sbol:displayId>ECK120033737</sbol:displayId>
+    <prov:wasDerivedFrom rdf:resource="http://www.eugenecad.org/parts/ECK120033737"/>
+    <dcterms:title>ECK120033737</dcterms:title>
+    <dcterms:description>Terminator</dcterms:description>
+    <sbol:type rdf:resource="http://www.biopax.org/release/biopax-level3.owl#DnaRegion"/>
+    <sbol:role rdf:resource="http://identifiers.org/so/SO:0000141"/>
+    <sbol:sequence rdf:resource="http://www.async.ece.utah.edu/ECK120033737_sequence"/>
+  </sbol:ComponentDefinition>
+  <sbol:ComponentDefinition rdf:about="http://www.async.ece.utah.edu/pTAK_Toggle_8">
+    <sbol:persistentIdentity rdf:resource="http://www.async.ece.utah.edu/pTAK_Toggle_8"/>
+    <sbol:displayId>pTAK_Toggle_8</sbol:displayId>
+    <prov:wasDerivedFrom rdf:resource="http://www.async.ece.utah.edu#comp_10_8_2013_13_15_16_347_iBioSim"/>
+    <dcterms:title>pTAK Toggle Switch 8</dcterms:title>
+    <dcterms:description>This is a pTAK class toggle switch similar to those constructed by Gardner et al.</dcterms:description>
+    <sbol:type rdf:resource="http://www.biopax.org/release/biopax-level3.owl#DnaRegion"/>
+    <sbol:role rdf:resource="http://identifiers.org/so/SO:0000804"/>
+    <sbol:component>
+      <sbol:Component rdf:about="http://www.async.ece.utah.edu/pTAK_Toggle_8/component1">
+        <sbol:persistentIdentity rdf:resource="http://www.async.ece.utah.edu/pTAK_Toggle_8/component1"/>
+        <sbol:displayId>component1</sbol:displayId>
+        <sbol:access rdf:resource="http://sbols.org/v2#public"/>
+        <sbol:definition rdf:resource="http://www.async.ece.utah.edu/pTAKRightCassette_4"/>
+      </sbol:Component>
+    </sbol:component>
+    <sbol:component>
+      <sbol:Component rdf:about="http://www.async.ece.utah.edu/pTAK_Toggle_8/component0">
+        <sbol:persistentIdentity rdf:resource="http://www.async.ece.utah.edu/pTAK_Toggle_8/component0"/>
+        <sbol:displayId>component0</sbol:displayId>
+        <sbol:access rdf:resource="http://sbols.org/v2#public"/>
+        <sbol:definition rdf:resource="http://www.async.ece.utah.edu/pTAKLeftCassette_2"/>
+      </sbol:Component>
+    </sbol:component>
+    <sbol:sequenceAnnotation>
+      <sbol:SequenceAnnotation rdf:about="http://www.async.ece.utah.edu/pTAK_Toggle_8/annotation2">
+        <sbol:persistentIdentity rdf:resource="http://www.async.ece.utah.edu/pTAK_Toggle_8/annotation2"/>
+        <sbol:displayId>annotation2</sbol:displayId>
+        <prov:wasDerivedFrom rdf:resource="http://www.async.ece.utah.edu#anno1_10_8_2013_13_15_16_347_iBioSim"/>
+        <sbol:location>
+          <sbol:Range rdf:about="http://www.async.ece.utah.edu/pTAK_Toggle_8/annotation2/range">
+            <sbol:persistentIdentity rdf:resource="http://www.async.ece.utah.edu/pTAK_Toggle_8/annotation2/range"/>
+            <sbol:displayId>range</sbol:displayId>
+            <sbol:start>1288</sbol:start>
+            <sbol:end>3033</sbol:end>
+            <sbol:orientation rdf:resource="http://sbols.org/v2#inline"/>
+          </sbol:Range>
+        </sbol:location>
+        <sbol:component rdf:resource="http://www.async.ece.utah.edu/pTAK_Toggle_8/component1"/>
+      </sbol:SequenceAnnotation>
+    </sbol:sequenceAnnotation>
+    <sbol:sequenceAnnotation>
+      <sbol:SequenceAnnotation rdf:about="http://www.async.ece.utah.edu/pTAK_Toggle_8/annotation1">
+        <sbol:persistentIdentity rdf:resource="http://www.async.ece.utah.edu/pTAK_Toggle_8/annotation1"/>
+        <sbol:displayId>annotation1</sbol:displayId>
+        <prov:wasDerivedFrom rdf:resource="http://www.async.ece.utah.edu#anno0_10_8_2013_13_15_16_347_iBioSim"/>
+        <sbol:location>
+          <sbol:Range rdf:about="http://www.async.ece.utah.edu/pTAK_Toggle_8/annotation1/range">
+            <sbol:persistentIdentity rdf:resource="http://www.async.ece.utah.edu/pTAK_Toggle_8/annotation1/range"/>
+            <sbol:displayId>range</sbol:displayId>
+            <sbol:start>1</sbol:start>
+            <sbol:end>1287</sbol:end>
+            <sbol:orientation rdf:resource="http://sbols.org/v2#reverseComplement"/>
+          </sbol:Range>
+        </sbol:location>
+        <sbol:component rdf:resource="http://www.async.ece.utah.edu/pTAK_Toggle_8/component0"/>
+      </sbol:SequenceAnnotation>
+    </sbol:sequenceAnnotation>
+    <sbol:sequence rdf:resource="http://www.async.ece.utah.edu/www_async_ece_utah_edu_seq_10_8_2013_13_15_16_347_iBioSim"/>
+  </sbol:ComponentDefinition>
+  <sbol:ComponentDefinition rdf:about="http://www.async.ece.utah.edu/pTAK_Toggle_11">
+    <sbol:persistentIdentity rdf:resource="http://www.async.ece.utah.edu/pTAK_Toggle_11"/>
+    <sbol:displayId>pTAK_Toggle_11</sbol:displayId>
+    <prov:wasDerivedFrom rdf:resource="http://www.async.ece.utah.edu#comp_10_8_2013_13_5_43_889_iBioSim"/>
+    <dcterms:title>pTAK Toggle Switch 11</dcterms:title>
+    <dcterms:description>This is a pTAK class toggle switch similar to those constructed by Gardner et al.</dcterms:description>
+    <sbol:type rdf:resource="http://www.biopax.org/release/biopax-level3.owl#DnaRegion"/>
+    <sbol:role rdf:resource="http://identifiers.org/so/SO:0000804"/>
+    <sbol:component>
+      <sbol:Component rdf:about="http://www.async.ece.utah.edu/pTAK_Toggle_11/component0">
+        <sbol:persistentIdentity rdf:resource="http://www.async.ece.utah.edu/pTAK_Toggle_11/component0"/>
+        <sbol:displayId>component0</sbol:displayId>
+        <sbol:access rdf:resource="http://sbols.org/v2#public"/>
+        <sbol:definition rdf:resource="http://www.async.ece.utah.edu/pTAKLeftCassette_3"/>
+      </sbol:Component>
+    </sbol:component>
+    <sbol:component>
+      <sbol:Component rdf:about="http://www.async.ece.utah.edu/pTAK_Toggle_11/component1">
+        <sbol:persistentIdentity rdf:resource="http://www.async.ece.utah.edu/pTAK_Toggle_11/component1"/>
+        <sbol:displayId>component1</sbol:displayId>
+        <sbol:access rdf:resource="http://sbols.org/v2#public"/>
+        <sbol:definition rdf:resource="http://www.async.ece.utah.edu/pTAKRightCassette_3"/>
+      </sbol:Component>
+    </sbol:component>
+    <sbol:sequenceAnnotation>
+      <sbol:SequenceAnnotation rdf:about="http://www.async.ece.utah.edu/pTAK_Toggle_11/annotation2">
+        <sbol:persistentIdentity rdf:resource="http://www.async.ece.utah.edu/pTAK_Toggle_11/annotation2"/>
+        <sbol:displayId>annotation2</sbol:displayId>
+        <prov:wasDerivedFrom rdf:resource="http://www.async.ece.utah.edu#anno1_10_8_2013_13_5_43_889_iBioSim"/>
+        <sbol:location>
+          <sbol:Range rdf:about="http://www.async.ece.utah.edu/pTAK_Toggle_11/annotation2/range">
+            <sbol:persistentIdentity rdf:resource="http://www.async.ece.utah.edu/pTAK_Toggle_11/annotation2/range"/>
+            <sbol:displayId>range</sbol:displayId>
+            <sbol:start>1283</sbol:start>
+            <sbol:end>3029</sbol:end>
+            <sbol:orientation rdf:resource="http://sbols.org/v2#inline"/>
+          </sbol:Range>
+        </sbol:location>
+        <sbol:component rdf:resource="http://www.async.ece.utah.edu/pTAK_Toggle_11/component1"/>
+      </sbol:SequenceAnnotation>
+    </sbol:sequenceAnnotation>
+    <sbol:sequenceAnnotation>
+      <sbol:SequenceAnnotation rdf:about="http://www.async.ece.utah.edu/pTAK_Toggle_11/annotation1">
+        <sbol:persistentIdentity rdf:resource="http://www.async.ece.utah.edu/pTAK_Toggle_11/annotation1"/>
+        <sbol:displayId>annotation1</sbol:displayId>
+        <prov:wasDerivedFrom rdf:resource="http://www.async.ece.utah.edu#anno0_10_8_2013_13_5_43_889_iBioSim"/>
+        <sbol:location>
+          <sbol:Range rdf:about="http://www.async.ece.utah.edu/pTAK_Toggle_11/annotation1/range">
+            <sbol:persistentIdentity rdf:resource="http://www.async.ece.utah.edu/pTAK_Toggle_11/annotation1/range"/>
+            <sbol:displayId>range</sbol:displayId>
+            <sbol:start>1</sbol:start>
+            <sbol:end>1282</sbol:end>
+            <sbol:orientation rdf:resource="http://sbols.org/v2#reverseComplement"/>
+          </sbol:Range>
+        </sbol:location>
+        <sbol:component rdf:resource="http://www.async.ece.utah.edu/pTAK_Toggle_11/component0"/>
+      </sbol:SequenceAnnotation>
+    </sbol:sequenceAnnotation>
+    <sbol:sequence rdf:resource="http://www.async.ece.utah.edu/www_async_ece_utah_edu_seq_10_8_2013_13_5_43_889_iBioSim"/>
+  </sbol:ComponentDefinition>
+  <sbol:ComponentDefinition rdf:about="http://www.async.ece.utah.edu/pIKERightCassette_3">
+    <sbol:persistentIdentity rdf:resource="http://www.async.ece.utah.edu/pIKERightCassette_3"/>
+    <sbol:displayId>pIKERightCassette_3</sbol:displayId>
+    <prov:wasDerivedFrom rdf:resource="http://www.eugenecad.org/pIKERightCassette_3"/>
+    <dcterms:description>pIKERightCassette_3</dcterms:description>
+    <sbol:type rdf:resource="http://www.biopax.org/release/biopax-level3.owl#DnaRegion"/>
+    <sbol:role rdf:resource="http://identifiers.org/so/SO:0000805"/>
+    <sbol:component>
+      <sbol:Component rdf:about="http://www.async.ece.utah.edu/pIKERightCassette_3/component2">
+        <sbol:persistentIdentity rdf:resource="http://www.async.ece.utah.edu/pIKERightCassette_3/component2"/>
+        <sbol:displayId>component2</sbol:displayId>
+        <sbol:access rdf:resource="http://sbols.org/v2#public"/>
+        <sbol:definition rdf:resource="http://www.async.ece.utah.edu/BBa_J61120_BBa_E0040"/>
+      </sbol:Component>
+    </sbol:component>
+    <sbol:component>
+      <sbol:Component rdf:about="http://www.async.ece.utah.edu/pIKERightCassette_3/component1">
+        <sbol:persistentIdentity rdf:resource="http://www.async.ece.utah.edu/pIKERightCassette_3/component1"/>
+        <sbol:displayId>component1</sbol:displayId>
+        <sbol:access rdf:resource="http://sbols.org/v2#public"/>
+        <sbol:definition rdf:resource="http://www.async.ece.utah.edu/BBa_J61130_BBa_C0040"/>
+      </sbol:Component>
+    </sbol:component>
+    <sbol:component>
+      <sbol:Component rdf:about="http://www.async.ece.utah.edu/pIKERightCassette_3/component3">
+        <sbol:persistentIdentity rdf:resource="http://www.async.ece.utah.edu/pIKERightCassette_3/component3"/>
+        <sbol:displayId>component3</sbol:displayId>
+        <sbol:access rdf:resource="http://sbols.org/v2#public"/>
+        <sbol:definition rdf:resource="http://www.async.ece.utah.edu/ECK120033736"/>
+      </sbol:Component>
+    </sbol:component>
+    <sbol:component>
+      <sbol:Component rdf:about="http://www.async.ece.utah.edu/pIKERightCassette_3/component0">
+        <sbol:persistentIdentity rdf:resource="http://www.async.ece.utah.edu/pIKERightCassette_3/component0"/>
+        <sbol:displayId>component0</sbol:displayId>
+        <sbol:access rdf:resource="http://sbols.org/v2#public"/>
+        <sbol:definition rdf:resource="http://www.async.ece.utah.edu/BBa_R0010"/>
+      </sbol:Component>
+    </sbol:component>
+    <sbol:sequenceAnnotation>
+      <sbol:SequenceAnnotation rdf:about="http://www.async.ece.utah.edu/pIKERightCassette_3/annotation3">
+        <sbol:persistentIdentity rdf:resource="http://www.async.ece.utah.edu/pIKERightCassette_3/annotation3"/>
+        <sbol:displayId>annotation3</sbol:displayId>
+        <prov:wasDerivedFrom rdf:resource="http://www.eugenecad.org/pIKERightCassette_3/annotation_3"/>
+        <sbol:location>
+          <sbol:Range rdf:about="http://www.async.ece.utah.edu/pIKERightCassette_3/annotation3/range">
+            <sbol:persistentIdentity rdf:resource="http://www.async.ece.utah.edu/pIKERightCassette_3/annotation3/range"/>
+            <sbol:displayId>range</sbol:displayId>
+            <sbol:start>873</sbol:start>
+            <sbol:end>1604</sbol:end>
+            <sbol:orientation rdf:resource="http://sbols.org/v2#inline"/>
+          </sbol:Range>
+        </sbol:location>
+        <sbol:component rdf:resource="http://www.async.ece.utah.edu/pIKERightCassette_3/component2"/>
+      </sbol:SequenceAnnotation>
+    </sbol:sequenceAnnotation>
+    <sbol:sequenceAnnotation>
+      <sbol:SequenceAnnotation rdf:about="http://www.async.ece.utah.edu/pIKERightCassette_3/annotation1">
+        <sbol:persistentIdentity rdf:resource="http://www.async.ece.utah.edu/pIKERightCassette_3/annotation1"/>
+        <sbol:displayId>annotation1</sbol:displayId>
+        <prov:wasDerivedFrom rdf:resource="http://www.eugenecad.org/pIKERightCassette_3/annotation_1"/>
+        <sbol:location>
+          <sbol:Range rdf:about="http://www.async.ece.utah.edu/pIKERightCassette_3/annotation1/range">
+            <sbol:persistentIdentity rdf:resource="http://www.async.ece.utah.edu/pIKERightCassette_3/annotation1/range"/>
+            <sbol:displayId>range</sbol:displayId>
+            <sbol:start>1</sbol:start>
+            <sbol:end>200</sbol:end>
+            <sbol:orientation rdf:resource="http://sbols.org/v2#inline"/>
+          </sbol:Range>
+        </sbol:location>
+        <sbol:component rdf:resource="http://www.async.ece.utah.edu/pIKERightCassette_3/component0"/>
+      </sbol:SequenceAnnotation>
+    </sbol:sequenceAnnotation>
+    <sbol:sequenceAnnotation>
+      <sbol:SequenceAnnotation rdf:about="http://www.async.ece.utah.edu/pIKERightCassette_3/annotation2">
+        <sbol:persistentIdentity rdf:resource="http://www.async.ece.utah.edu/pIKERightCassette_3/annotation2"/>
+        <sbol:displayId>annotation2</sbol:displayId>
+        <prov:wasDerivedFrom rdf:resource="http://www.eugenecad.org/pIKERightCassette_3/annotation_2"/>
+        <sbol:location>
+          <sbol:Range rdf:about="http://www.async.ece.utah.edu/pIKERightCassette_3/annotation2/range">
+            <sbol:persistentIdentity rdf:resource="http://www.async.ece.utah.edu/pIKERightCassette_3/annotation2/range"/>
+            <sbol:displayId>range</sbol:displayId>
+            <sbol:start>201</sbol:start>
+            <sbol:end>872</sbol:end>
+            <sbol:orientation rdf:resource="http://sbols.org/v2#inline"/>
+          </sbol:Range>
+        </sbol:location>
+        <sbol:component rdf:resource="http://www.async.ece.utah.edu/pIKERightCassette_3/component1"/>
+      </sbol:SequenceAnnotation>
+    </sbol:sequenceAnnotation>
+    <sbol:sequenceAnnotation>
+      <sbol:SequenceAnnotation rdf:about="http://www.async.ece.utah.edu/pIKERightCassette_3/annotation4">
+        <sbol:persistentIdentity rdf:resource="http://www.async.ece.utah.edu/pIKERightCassette_3/annotation4"/>
+        <sbol:displayId>annotation4</sbol:displayId>
+        <prov:wasDerivedFrom rdf:resource="http://www.eugenecad.org/pIKERightCassette_3/annotation_4"/>
+        <sbol:location>
+          <sbol:Range rdf:about="http://www.async.ece.utah.edu/pIKERightCassette_3/annotation4/range">
+            <sbol:persistentIdentity rdf:resource="http://www.async.ece.utah.edu/pIKERightCassette_3/annotation4/range"/>
+            <sbol:displayId>range</sbol:displayId>
+            <sbol:start>1605</sbol:start>
+            <sbol:end>1657</sbol:end>
+            <sbol:orientation rdf:resource="http://sbols.org/v2#inline"/>
+          </sbol:Range>
+        </sbol:location>
+        <sbol:component rdf:resource="http://www.async.ece.utah.edu/pIKERightCassette_3/component3"/>
+      </sbol:SequenceAnnotation>
+    </sbol:sequenceAnnotation>
+    <sbol:sequence rdf:resource="http://www.async.ece.utah.edu/pIKERightCassette_3_sequence"/>
+  </sbol:ComponentDefinition>
+  <sbol:ComponentDefinition rdf:about="http://www.async.ece.utah.edu/pTAK_Toggle_10">
+    <sbol:persistentIdentity rdf:resource="http://www.async.ece.utah.edu/pTAK_Toggle_10"/>
+    <sbol:displayId>pTAK_Toggle_10</sbol:displayId>
+    <prov:wasDerivedFrom rdf:resource="http://www.async.ece.utah.edu#comp_10_8_2013_13_5_20_227_iBioSim"/>
+    <dcterms:title>pTAK Toggle Switch 10</dcterms:title>
+    <dcterms:description>This is a pTAK class toggle switch similar to those constructed by Gardner et al.</dcterms:description>
+    <sbol:type rdf:resource="http://www.biopax.org/release/biopax-level3.owl#DnaRegion"/>
+    <sbol:role rdf:resource="http://identifiers.org/so/SO:0000804"/>
+    <sbol:component>
+      <sbol:Component rdf:about="http://www.async.ece.utah.edu/pTAK_Toggle_10/component0">
+        <sbol:persistentIdentity rdf:resource="http://www.async.ece.utah.edu/pTAK_Toggle_10/component0"/>
+        <sbol:displayId>component0</sbol:displayId>
+        <sbol:access rdf:resource="http://sbols.org/v2#public"/>
+        <sbol:definition rdf:resource="http://www.async.ece.utah.edu/pTAKLeftCassette_3"/>
+      </sbol:Component>
+    </sbol:component>
+    <sbol:component>
+      <sbol:Component rdf:about="http://www.async.ece.utah.edu/pTAK_Toggle_10/component1">
+        <sbol:persistentIdentity rdf:resource="http://www.async.ece.utah.edu/pTAK_Toggle_10/component1"/>
+        <sbol:displayId>component1</sbol:displayId>
+        <sbol:access rdf:resource="http://sbols.org/v2#public"/>
+        <sbol:definition rdf:resource="http://www.async.ece.utah.edu/pTAKRightCassette_2"/>
+      </sbol:Component>
+    </sbol:component>
+    <sbol:sequenceAnnotation>
+      <sbol:SequenceAnnotation rdf:about="http://www.async.ece.utah.edu/pTAK_Toggle_10/annotation1">
+        <sbol:persistentIdentity rdf:resource="http://www.async.ece.utah.edu/pTAK_Toggle_10/annotation1"/>
+        <sbol:displayId>annotation1</sbol:displayId>
+        <prov:wasDerivedFrom rdf:resource="http://www.async.ece.utah.edu#anno0_10_8_2013_13_5_20_227_iBioSim"/>
+        <sbol:location>
+          <sbol:Range rdf:about="http://www.async.ece.utah.edu/pTAK_Toggle_10/annotation1/range">
+            <sbol:persistentIdentity rdf:resource="http://www.async.ece.utah.edu/pTAK_Toggle_10/annotation1/range"/>
+            <sbol:displayId>range</sbol:displayId>
+            <sbol:start>1</sbol:start>
+            <sbol:end>1282</sbol:end>
+            <sbol:orientation rdf:resource="http://sbols.org/v2#reverseComplement"/>
+          </sbol:Range>
+        </sbol:location>
+        <sbol:component rdf:resource="http://www.async.ece.utah.edu/pTAK_Toggle_10/component0"/>
+      </sbol:SequenceAnnotation>
+    </sbol:sequenceAnnotation>
+    <sbol:sequenceAnnotation>
+      <sbol:SequenceAnnotation rdf:about="http://www.async.ece.utah.edu/pTAK_Toggle_10/annotation2">
+        <sbol:persistentIdentity rdf:resource="http://www.async.ece.utah.edu/pTAK_Toggle_10/annotation2"/>
+        <sbol:displayId>annotation2</sbol:displayId>
+        <prov:wasDerivedFrom rdf:resource="http://www.async.ece.utah.edu#anno1_10_8_2013_13_5_20_227_iBioSim"/>
+        <sbol:location>
+          <sbol:Range rdf:about="http://www.async.ece.utah.edu/pTAK_Toggle_10/annotation2/range">
+            <sbol:persistentIdentity rdf:resource="http://www.async.ece.utah.edu/pTAK_Toggle_10/annotation2/range"/>
+            <sbol:displayId>range</sbol:displayId>
+            <sbol:start>1283</sbol:start>
+            <sbol:end>3028</sbol:end>
+            <sbol:orientation rdf:resource="http://sbols.org/v2#inline"/>
+          </sbol:Range>
+        </sbol:location>
+        <sbol:component rdf:resource="http://www.async.ece.utah.edu/pTAK_Toggle_10/component1"/>
+      </sbol:SequenceAnnotation>
+    </sbol:sequenceAnnotation>
+    <sbol:sequence rdf:resource="http://www.async.ece.utah.edu/www_async_ece_utah_edu_seq_10_8_2013_13_5_20_227_iBioSim"/>
+  </sbol:ComponentDefinition>
+  <sbol:ComponentDefinition rdf:about="http://www.async.ece.utah.edu/BBa_J61053">
+    <sbol:persistentIdentity rdf:resource="http://www.async.ece.utah.edu/BBa_J61053"/>
+    <sbol:displayId>BBa_J61053</sbol:displayId>
+    <prov:wasDerivedFrom rdf:resource="http://partsregistry.org/part/BBa_J61053"/>
+    <dcterms:title>BBa_J61053</dcterms:title>
+    <dcterms:description>FMN-T1 Terminator</dcterms:description>
+    <sbol:type rdf:resource="http://www.biopax.org/release/biopax-level3.owl#DnaRegion"/>
+    <sbol:role rdf:resource="http://identifiers.org/so/SO:0000141"/>
+    <sbol:sequence rdf:resource="http://www.async.ece.utah.edu/BBa_J61053_sequence"/>
+  </sbol:ComponentDefinition>
+  <sbol:ComponentDefinition rdf:about="http://www.async.ece.utah.edu/pIKE_Toggle_6">
+    <sbol:persistentIdentity rdf:resource="http://www.async.ece.utah.edu/pIKE_Toggle_6"/>
+    <sbol:displayId>pIKE_Toggle_6</sbol:displayId>
+    <prov:wasDerivedFrom rdf:resource="http://www.async.ece.utah.edu#comp_10_8_2013_13_0_5_897_iBioSim"/>
+    <dcterms:title>pIKE Toggle Switch 6</dcterms:title>
+    <dcterms:description>This is a pIKE class toggle switch similar to those constructed by Gardner et al.</dcterms:description>
+    <sbol:type rdf:resource="http://www.biopax.org/release/biopax-level3.owl#DnaRegion"/>
+    <sbol:role rdf:resource="http://identifiers.org/so/SO:0000804"/>
+    <sbol:component>
+      <sbol:Component rdf:about="http://www.async.ece.utah.edu/pIKE_Toggle_6/component1">
+        <sbol:persistentIdentity rdf:resource="http://www.async.ece.utah.edu/pIKE_Toggle_6/component1"/>
+        <sbol:displayId>component1</sbol:displayId>
+        <sbol:access rdf:resource="http://sbols.org/v2#public"/>
+        <sbol:definition rdf:resource="http://www.async.ece.utah.edu/pIKERightCassette_2"/>
+      </sbol:Component>
+    </sbol:component>
+    <sbol:component>
+      <sbol:Component rdf:about="http://www.async.ece.utah.edu/pIKE_Toggle_6/component0">
+        <sbol:persistentIdentity rdf:resource="http://www.async.ece.utah.edu/pIKE_Toggle_6/component0"/>
+        <sbol:displayId>component0</sbol:displayId>
+        <sbol:access rdf:resource="http://sbols.org/v2#public"/>
+        <sbol:definition rdf:resource="http://www.async.ece.utah.edu/pIKELeftCassette_2"/>
+      </sbol:Component>
+    </sbol:component>
+    <sbol:sequenceAnnotation>
+      <sbol:SequenceAnnotation rdf:about="http://www.async.ece.utah.edu/pIKE_Toggle_6/annotation1">
+        <sbol:persistentIdentity rdf:resource="http://www.async.ece.utah.edu/pIKE_Toggle_6/annotation1"/>
+        <sbol:displayId>annotation1</sbol:displayId>
+        <prov:wasDerivedFrom rdf:resource="http://www.async.ece.utah.edu#anno0_10_8_2013_13_0_5_897_iBioSim"/>
+        <sbol:location>
+          <sbol:Range rdf:about="http://www.async.ece.utah.edu/pIKE_Toggle_6/annotation1/range">
+            <sbol:persistentIdentity rdf:resource="http://www.async.ece.utah.edu/pIKE_Toggle_6/annotation1/range"/>
+            <sbol:displayId>range</sbol:displayId>
+            <sbol:start>1</sbol:start>
+            <sbol:end>1251</sbol:end>
+            <sbol:orientation rdf:resource="http://sbols.org/v2#reverseComplement"/>
+          </sbol:Range>
+        </sbol:location>
+        <sbol:component rdf:resource="http://www.async.ece.utah.edu/pIKE_Toggle_6/component0"/>
+      </sbol:SequenceAnnotation>
+    </sbol:sequenceAnnotation>
+    <sbol:sequenceAnnotation>
+      <sbol:SequenceAnnotation rdf:about="http://www.async.ece.utah.edu/pIKE_Toggle_6/annotation2">
+        <sbol:persistentIdentity rdf:resource="http://www.async.ece.utah.edu/pIKE_Toggle_6/annotation2"/>
+        <sbol:displayId>annotation2</sbol:displayId>
+        <prov:wasDerivedFrom rdf:resource="http://www.async.ece.utah.edu#anno1_10_8_2013_13_0_5_897_iBioSim"/>
+        <sbol:location>
+          <sbol:Range rdf:about="http://www.async.ece.utah.edu/pIKE_Toggle_6/annotation2/range">
+            <sbol:persistentIdentity rdf:resource="http://www.async.ece.utah.edu/pIKE_Toggle_6/annotation2/range"/>
+            <sbol:displayId>range</sbol:displayId>
+            <sbol:start>1252</sbol:start>
+            <sbol:end>2907</sbol:end>
+            <sbol:orientation rdf:resource="http://sbols.org/v2#inline"/>
+          </sbol:Range>
+        </sbol:location>
+        <sbol:component rdf:resource="http://www.async.ece.utah.edu/pIKE_Toggle_6/component1"/>
+      </sbol:SequenceAnnotation>
+    </sbol:sequenceAnnotation>
+    <sbol:sequence rdf:resource="http://www.async.ece.utah.edu/www_async_ece_utah_edu_seq_10_8_2013_13_0_5_897_iBioSim"/>
+  </sbol:ComponentDefinition>
+  <sbol:ComponentDefinition rdf:about="http://www.async.ece.utah.edu/pTAKLeftCassette_2">
+    <sbol:persistentIdentity rdf:resource="http://www.async.ece.utah.edu/pTAKLeftCassette_2"/>
+    <sbol:displayId>pTAKLeftCassette_2</sbol:displayId>
+    <prov:wasDerivedFrom rdf:resource="http://www.eugenecad.org/pTAKLeftCassette_2"/>
+    <dcterms:description>pTAKLeftCassette_2</dcterms:description>
+    <sbol:type rdf:resource="http://www.biopax.org/release/biopax-level3.owl#DnaRegion"/>
+    <sbol:role rdf:resource="http://identifiers.org/so/SO:0000805"/>
+    <sbol:component>
+      <sbol:Component rdf:about="http://www.async.ece.utah.edu/pTAKLeftCassette_2/component1">
+        <sbol:persistentIdentity rdf:resource="http://www.async.ece.utah.edu/pTAKLeftCassette_2/component1"/>
+        <sbol:displayId>component1</sbol:displayId>
+        <sbol:access rdf:resource="http://sbols.org/v2#public"/>
+        <sbol:definition rdf:resource="http://www.async.ece.utah.edu/BBa_J61104_BBa_C0012"/>
+      </sbol:Component>
+    </sbol:component>
+    <sbol:component>
+      <sbol:Component rdf:about="http://www.async.ece.utah.edu/pTAKLeftCassette_2/component0">
+        <sbol:persistentIdentity rdf:resource="http://www.async.ece.utah.edu/pTAKLeftCassette_2/component0"/>
+        <sbol:displayId>component0</sbol:displayId>
+        <sbol:access rdf:resource="http://sbols.org/v2#public"/>
+        <sbol:definition rdf:resource="http://www.async.ece.utah.edu/BBa_K121014"/>
+      </sbol:Component>
+    </sbol:component>
+    <sbol:component>
+      <sbol:Component rdf:about="http://www.async.ece.utah.edu/pTAKLeftCassette_2/component2">
+        <sbol:persistentIdentity rdf:resource="http://www.async.ece.utah.edu/pTAKLeftCassette_2/component2"/>
+        <sbol:displayId>component2</sbol:displayId>
+        <sbol:access rdf:resource="http://sbols.org/v2#public"/>
+        <sbol:definition rdf:resource="http://www.async.ece.utah.edu/ECK120033737"/>
+      </sbol:Component>
+    </sbol:component>
+    <sbol:sequenceAnnotation>
+      <sbol:SequenceAnnotation rdf:about="http://www.async.ece.utah.edu/pTAKLeftCassette_2/annotation2">
+        <sbol:persistentIdentity rdf:resource="http://www.async.ece.utah.edu/pTAKLeftCassette_2/annotation2"/>
+        <sbol:displayId>annotation2</sbol:displayId>
+        <prov:wasDerivedFrom rdf:resource="http://www.eugenecad.org/pTAKLeftCassette_2/annotation_2"/>
+        <sbol:location>
+          <sbol:Range rdf:about="http://www.async.ece.utah.edu/pTAKLeftCassette_2/annotation2/range">
+            <sbol:persistentIdentity rdf:resource="http://www.async.ece.utah.edu/pTAKLeftCassette_2/annotation2/range"/>
             <sbol:displayId>range</sbol:displayId>
             <sbol:start>91</sbol:start>
             <sbol:end>1230</sbol:end>
             <sbol:orientation rdf:resource="http://sbols.org/v2#inline"/>
           </sbol:Range>
         </sbol:location>
-        <sbol:component rdf:resource="http://www.async.ece.utah.edu/pTAKLeftCassette_3/component1"/>
-      </sbol:SequenceAnnotation>
-    </sbol:sequenceAnnotation>
-    <sbol:sequenceAnnotation>
-      <sbol:SequenceAnnotation rdf:about="http://www.async.ece.utah.edu/pTAKLeftCassette_3/annotation1">
-        <sbol:persistentIdentity rdf:resource="http://www.async.ece.utah.edu/pTAKLeftCassette_3/annotation1"/>
-        <sbol:displayId>annotation1</sbol:displayId>
-        <prov:wasDerivedFrom rdf:resource="http://www.eugenecad.org/pTAKLeftCassette_3/annotation_1"/>
-        <sbol:location>
-          <sbol:Range rdf:about="http://www.async.ece.utah.edu/pTAKLeftCassette_3/annotation1/range">
-            <sbol:persistentIdentity rdf:resource="http://www.async.ece.utah.edu/pTAKLeftCassette_3/annotation1/range"/>
->>>>>>> d81c6eac
+        <sbol:component rdf:resource="http://www.async.ece.utah.edu/pTAKLeftCassette_2/component1"/>
+      </sbol:SequenceAnnotation>
+    </sbol:sequenceAnnotation>
+    <sbol:sequenceAnnotation>
+      <sbol:SequenceAnnotation rdf:about="http://www.async.ece.utah.edu/pTAKLeftCassette_2/annotation3">
+        <sbol:persistentIdentity rdf:resource="http://www.async.ece.utah.edu/pTAKLeftCassette_2/annotation3"/>
+        <sbol:displayId>annotation3</sbol:displayId>
+        <prov:wasDerivedFrom rdf:resource="http://www.eugenecad.org/pTAKLeftCassette_2/annotation_3"/>
+        <sbol:location>
+          <sbol:Range rdf:about="http://www.async.ece.utah.edu/pTAKLeftCassette_2/annotation3/range">
+            <sbol:persistentIdentity rdf:resource="http://www.async.ece.utah.edu/pTAKLeftCassette_2/annotation3/range"/>
+            <sbol:displayId>range</sbol:displayId>
+            <sbol:start>1231</sbol:start>
+            <sbol:end>1287</sbol:end>
+            <sbol:orientation rdf:resource="http://sbols.org/v2#inline"/>
+          </sbol:Range>
+        </sbol:location>
+        <sbol:component rdf:resource="http://www.async.ece.utah.edu/pTAKLeftCassette_2/component2"/>
+      </sbol:SequenceAnnotation>
+    </sbol:sequenceAnnotation>
+    <sbol:sequenceAnnotation>
+      <sbol:SequenceAnnotation rdf:about="http://www.async.ece.utah.edu/pTAKLeftCassette_2/annotation1">
+        <sbol:persistentIdentity rdf:resource="http://www.async.ece.utah.edu/pTAKLeftCassette_2/annotation1"/>
+        <sbol:displayId>annotation1</sbol:displayId>
+        <prov:wasDerivedFrom rdf:resource="http://www.eugenecad.org/pTAKLeftCassette_2/annotation_1"/>
+        <sbol:location>
+          <sbol:Range rdf:about="http://www.async.ece.utah.edu/pTAKLeftCassette_2/annotation1/range">
+            <sbol:persistentIdentity rdf:resource="http://www.async.ece.utah.edu/pTAKLeftCassette_2/annotation1/range"/>
             <sbol:displayId>range</sbol:displayId>
             <sbol:start>1</sbol:start>
             <sbol:end>90</sbol:end>
             <sbol:orientation rdf:resource="http://sbols.org/v2#inline"/>
           </sbol:Range>
         </sbol:location>
-<<<<<<< HEAD
-        <sbol:component rdf:resource="http://www.async.ece.utah.edu/pTAK_Toggle_7/component0"/>
-      </sbol:SequenceAnnotation>
-    </sbol:sequenceAnnotation>
-    <sbol:sequenceAnnotation>
-      <sbol:SequenceAnnotation rdf:about="http://www.async.ece.utah.edu/pTAK_Toggle_7/annotation2">
-        <sbol:persistentIdentity rdf:resource="http://www.async.ece.utah.edu/pTAK_Toggle_7/annotation2"/>
-        <sbol:displayId>annotation2</sbol:displayId>
-        <prov:wasDerivedFrom rdf:resource="http://www.async.ece.utah.edu#anno1_10_8_2013_13_14_44_804_iBioSim"/>
-        <sbol:location>
-          <sbol:Range rdf:about="http://www.async.ece.utah.edu/pTAK_Toggle_7/annotation2/range">
-            <sbol:persistentIdentity rdf:resource="http://www.async.ece.utah.edu/pTAK_Toggle_7/annotation2/range"/>
+        <sbol:component rdf:resource="http://www.async.ece.utah.edu/pTAKLeftCassette_2/component0"/>
+      </sbol:SequenceAnnotation>
+    </sbol:sequenceAnnotation>
+    <sbol:sequence rdf:resource="http://www.async.ece.utah.edu/pTAKLeftCassette_2_sequence"/>
+  </sbol:ComponentDefinition>
+  <sbol:ComponentDefinition rdf:about="http://www.async.ece.utah.edu/pIKE_Toggle_12">
+    <sbol:persistentIdentity rdf:resource="http://www.async.ece.utah.edu/pIKE_Toggle_12"/>
+    <sbol:displayId>pIKE_Toggle_12</sbol:displayId>
+    <prov:wasDerivedFrom rdf:resource="http://www.async.ece.utah.edu#comp_10_8_2013_12_47_8_361_iBioSim"/>
+    <dcterms:title>pIKE Toggle Switch 12</dcterms:title>
+    <dcterms:description>This is a pIKE class toggle switch similar to those constructed by Gardner et al.</dcterms:description>
+    <sbol:type rdf:resource="http://www.biopax.org/release/biopax-level3.owl#DnaRegion"/>
+    <sbol:role rdf:resource="http://identifiers.org/so/SO:0000804"/>
+    <sbol:component>
+      <sbol:Component rdf:about="http://www.async.ece.utah.edu/pIKE_Toggle_12/component0">
+        <sbol:persistentIdentity rdf:resource="http://www.async.ece.utah.edu/pIKE_Toggle_12/component0"/>
+        <sbol:displayId>component0</sbol:displayId>
+        <sbol:access rdf:resource="http://sbols.org/v2#public"/>
+        <sbol:definition rdf:resource="http://www.async.ece.utah.edu/pIKELeftCassette_3"/>
+      </sbol:Component>
+    </sbol:component>
+    <sbol:component>
+      <sbol:Component rdf:about="http://www.async.ece.utah.edu/pIKE_Toggle_12/component1">
+        <sbol:persistentIdentity rdf:resource="http://www.async.ece.utah.edu/pIKE_Toggle_12/component1"/>
+        <sbol:displayId>component1</sbol:displayId>
+        <sbol:access rdf:resource="http://sbols.org/v2#public"/>
+        <sbol:definition rdf:resource="http://www.async.ece.utah.edu/pIKERightCassette_4"/>
+      </sbol:Component>
+    </sbol:component>
+    <sbol:sequenceAnnotation>
+      <sbol:SequenceAnnotation rdf:about="http://www.async.ece.utah.edu/pIKE_Toggle_12/annotation2">
+        <sbol:persistentIdentity rdf:resource="http://www.async.ece.utah.edu/pIKE_Toggle_12/annotation2"/>
+        <sbol:displayId>annotation2</sbol:displayId>
+        <prov:wasDerivedFrom rdf:resource="http://www.async.ece.utah.edu#anno1_10_8_2013_12_47_8_361_iBioSim"/>
+        <sbol:location>
+          <sbol:Range rdf:about="http://www.async.ece.utah.edu/pIKE_Toggle_12/annotation2/range">
+            <sbol:persistentIdentity rdf:resource="http://www.async.ece.utah.edu/pIKE_Toggle_12/annotation2/range"/>
+            <sbol:displayId>range</sbol:displayId>
+            <sbol:start>1247</sbol:start>
+            <sbol:end>2902</sbol:end>
+            <sbol:orientation rdf:resource="http://sbols.org/v2#inline"/>
+          </sbol:Range>
+        </sbol:location>
+        <sbol:component rdf:resource="http://www.async.ece.utah.edu/pIKE_Toggle_12/component1"/>
+      </sbol:SequenceAnnotation>
+    </sbol:sequenceAnnotation>
+    <sbol:sequenceAnnotation>
+      <sbol:SequenceAnnotation rdf:about="http://www.async.ece.utah.edu/pIKE_Toggle_12/annotation1">
+        <sbol:persistentIdentity rdf:resource="http://www.async.ece.utah.edu/pIKE_Toggle_12/annotation1"/>
+        <sbol:displayId>annotation1</sbol:displayId>
+        <prov:wasDerivedFrom rdf:resource="http://www.async.ece.utah.edu#anno0_10_8_2013_12_47_8_361_iBioSim"/>
+        <sbol:location>
+          <sbol:Range rdf:about="http://www.async.ece.utah.edu/pIKE_Toggle_12/annotation1/range">
+            <sbol:persistentIdentity rdf:resource="http://www.async.ece.utah.edu/pIKE_Toggle_12/annotation1/range"/>
+            <sbol:displayId>range</sbol:displayId>
+            <sbol:start>1</sbol:start>
+            <sbol:end>1246</sbol:end>
+            <sbol:orientation rdf:resource="http://sbols.org/v2#reverseComplement"/>
+          </sbol:Range>
+        </sbol:location>
+        <sbol:component rdf:resource="http://www.async.ece.utah.edu/pIKE_Toggle_12/component0"/>
+      </sbol:SequenceAnnotation>
+    </sbol:sequenceAnnotation>
+    <sbol:sequence rdf:resource="http://www.async.ece.utah.edu/www_async_ece_utah_edu_seq_10_8_2013_12_47_8_361_iBioSim"/>
+  </sbol:ComponentDefinition>
+  <sbol:ComponentDefinition rdf:about="http://www.async.ece.utah.edu/pIKE_Toggle_10">
+    <sbol:persistentIdentity rdf:resource="http://www.async.ece.utah.edu/pIKE_Toggle_10"/>
+    <sbol:displayId>pIKE_Toggle_10</sbol:displayId>
+    <prov:wasDerivedFrom rdf:resource="http://www.async.ece.utah.edu#comp_10_8_2013_12_45_55_663_iBioSim"/>
+    <dcterms:title>pIKE Toggle Switch 10</dcterms:title>
+    <dcterms:description>This is a pIKE class toggle switch similar to those constructed by Gardner et al.</dcterms:description>
+    <sbol:type rdf:resource="http://www.biopax.org/release/biopax-level3.owl#DnaRegion"/>
+    <sbol:role rdf:resource="http://identifiers.org/so/SO:0000804"/>
+    <sbol:component>
+      <sbol:Component rdf:about="http://www.async.ece.utah.edu/pIKE_Toggle_10/component1">
+        <sbol:persistentIdentity rdf:resource="http://www.async.ece.utah.edu/pIKE_Toggle_10/component1"/>
+        <sbol:displayId>component1</sbol:displayId>
+        <sbol:access rdf:resource="http://sbols.org/v2#public"/>
+        <sbol:definition rdf:resource="http://www.async.ece.utah.edu/pIKERightCassette_2"/>
+      </sbol:Component>
+    </sbol:component>
+    <sbol:component>
+      <sbol:Component rdf:about="http://www.async.ece.utah.edu/pIKE_Toggle_10/component0">
+        <sbol:persistentIdentity rdf:resource="http://www.async.ece.utah.edu/pIKE_Toggle_10/component0"/>
+        <sbol:displayId>component0</sbol:displayId>
+        <sbol:access rdf:resource="http://sbols.org/v2#public"/>
+        <sbol:definition rdf:resource="http://www.async.ece.utah.edu/pIKELeftCassette_3"/>
+      </sbol:Component>
+    </sbol:component>
+    <sbol:sequenceAnnotation>
+      <sbol:SequenceAnnotation rdf:about="http://www.async.ece.utah.edu/pIKE_Toggle_10/annotation2">
+        <sbol:persistentIdentity rdf:resource="http://www.async.ece.utah.edu/pIKE_Toggle_10/annotation2"/>
+        <sbol:displayId>annotation2</sbol:displayId>
+        <prov:wasDerivedFrom rdf:resource="http://www.async.ece.utah.edu#anno1_10_8_2013_12_45_55_663_iBioSim"/>
+        <sbol:location>
+          <sbol:Range rdf:about="http://www.async.ece.utah.edu/pIKE_Toggle_10/annotation2/range">
+            <sbol:persistentIdentity rdf:resource="http://www.async.ece.utah.edu/pIKE_Toggle_10/annotation2/range"/>
+            <sbol:displayId>range</sbol:displayId>
+            <sbol:start>1247</sbol:start>
+            <sbol:end>2902</sbol:end>
+            <sbol:orientation rdf:resource="http://sbols.org/v2#inline"/>
+          </sbol:Range>
+        </sbol:location>
+        <sbol:component rdf:resource="http://www.async.ece.utah.edu/pIKE_Toggle_10/component1"/>
+      </sbol:SequenceAnnotation>
+    </sbol:sequenceAnnotation>
+    <sbol:sequenceAnnotation>
+      <sbol:SequenceAnnotation rdf:about="http://www.async.ece.utah.edu/pIKE_Toggle_10/annotation1">
+        <sbol:persistentIdentity rdf:resource="http://www.async.ece.utah.edu/pIKE_Toggle_10/annotation1"/>
+        <sbol:displayId>annotation1</sbol:displayId>
+        <prov:wasDerivedFrom rdf:resource="http://www.async.ece.utah.edu#anno0_10_8_2013_12_45_55_663_iBioSim"/>
+        <sbol:location>
+          <sbol:Range rdf:about="http://www.async.ece.utah.edu/pIKE_Toggle_10/annotation1/range">
+            <sbol:persistentIdentity rdf:resource="http://www.async.ece.utah.edu/pIKE_Toggle_10/annotation1/range"/>
+            <sbol:displayId>range</sbol:displayId>
+            <sbol:start>1</sbol:start>
+            <sbol:end>1246</sbol:end>
+            <sbol:orientation rdf:resource="http://sbols.org/v2#reverseComplement"/>
+          </sbol:Range>
+        </sbol:location>
+        <sbol:component rdf:resource="http://www.async.ece.utah.edu/pIKE_Toggle_10/component0"/>
+      </sbol:SequenceAnnotation>
+    </sbol:sequenceAnnotation>
+    <sbol:sequence rdf:resource="http://www.async.ece.utah.edu/www_async_ece_utah_edu_seq_10_8_2013_12_45_55_663_iBioSim"/>
+  </sbol:ComponentDefinition>
+  <sbol:ComponentDefinition rdf:about="http://www.async.ece.utah.edu/pIKE_Toggle_11">
+    <sbol:persistentIdentity rdf:resource="http://www.async.ece.utah.edu/pIKE_Toggle_11"/>
+    <sbol:displayId>pIKE_Toggle_11</sbol:displayId>
+    <prov:wasDerivedFrom rdf:resource="http://www.async.ece.utah.edu#comp_10_8_2013_12_46_16_674_iBioSim"/>
+    <dcterms:title>pIKE Toggle Switch 11</dcterms:title>
+    <dcterms:description>This is a pIKE class toggle switch similar to those constructed by Gardner et al.</dcterms:description>
+    <sbol:type rdf:resource="http://www.biopax.org/release/biopax-level3.owl#DnaRegion"/>
+    <sbol:role rdf:resource="http://identifiers.org/so/SO:0000804"/>
+    <sbol:component>
+      <sbol:Component rdf:about="http://www.async.ece.utah.edu/pIKE_Toggle_11/component1">
+        <sbol:persistentIdentity rdf:resource="http://www.async.ece.utah.edu/pIKE_Toggle_11/component1"/>
+        <sbol:displayId>component1</sbol:displayId>
+        <sbol:access rdf:resource="http://sbols.org/v2#public"/>
+        <sbol:definition rdf:resource="http://www.async.ece.utah.edu/pIKERightCassette_3"/>
+      </sbol:Component>
+    </sbol:component>
+    <sbol:component>
+      <sbol:Component rdf:about="http://www.async.ece.utah.edu/pIKE_Toggle_11/component0">
+        <sbol:persistentIdentity rdf:resource="http://www.async.ece.utah.edu/pIKE_Toggle_11/component0"/>
+        <sbol:displayId>component0</sbol:displayId>
+        <sbol:access rdf:resource="http://sbols.org/v2#public"/>
+        <sbol:definition rdf:resource="http://www.async.ece.utah.edu/pIKELeftCassette_3"/>
+      </sbol:Component>
+    </sbol:component>
+    <sbol:sequenceAnnotation>
+      <sbol:SequenceAnnotation rdf:about="http://www.async.ece.utah.edu/pIKE_Toggle_11/annotation1">
+        <sbol:persistentIdentity rdf:resource="http://www.async.ece.utah.edu/pIKE_Toggle_11/annotation1"/>
+        <sbol:displayId>annotation1</sbol:displayId>
+        <prov:wasDerivedFrom rdf:resource="http://www.async.ece.utah.edu#anno0_10_8_2013_12_46_16_674_iBioSim"/>
+        <sbol:location>
+          <sbol:Range rdf:about="http://www.async.ece.utah.edu/pIKE_Toggle_11/annotation1/range">
+            <sbol:persistentIdentity rdf:resource="http://www.async.ece.utah.edu/pIKE_Toggle_11/annotation1/range"/>
+            <sbol:displayId>range</sbol:displayId>
+            <sbol:start>1</sbol:start>
+            <sbol:end>1246</sbol:end>
+            <sbol:orientation rdf:resource="http://sbols.org/v2#reverseComplement"/>
+          </sbol:Range>
+        </sbol:location>
+        <sbol:component rdf:resource="http://www.async.ece.utah.edu/pIKE_Toggle_11/component0"/>
+      </sbol:SequenceAnnotation>
+    </sbol:sequenceAnnotation>
+    <sbol:sequenceAnnotation>
+      <sbol:SequenceAnnotation rdf:about="http://www.async.ece.utah.edu/pIKE_Toggle_11/annotation2">
+        <sbol:persistentIdentity rdf:resource="http://www.async.ece.utah.edu/pIKE_Toggle_11/annotation2"/>
+        <sbol:displayId>annotation2</sbol:displayId>
+        <prov:wasDerivedFrom rdf:resource="http://www.async.ece.utah.edu#anno1_10_8_2013_12_46_16_674_iBioSim"/>
+        <sbol:location>
+          <sbol:Range rdf:about="http://www.async.ece.utah.edu/pIKE_Toggle_11/annotation2/range">
+            <sbol:persistentIdentity rdf:resource="http://www.async.ece.utah.edu/pIKE_Toggle_11/annotation2/range"/>
+            <sbol:displayId>range</sbol:displayId>
+            <sbol:start>1247</sbol:start>
+            <sbol:end>2903</sbol:end>
+            <sbol:orientation rdf:resource="http://sbols.org/v2#inline"/>
+          </sbol:Range>
+        </sbol:location>
+        <sbol:component rdf:resource="http://www.async.ece.utah.edu/pIKE_Toggle_11/component1"/>
+      </sbol:SequenceAnnotation>
+    </sbol:sequenceAnnotation>
+    <sbol:sequence rdf:resource="http://www.async.ece.utah.edu/www_async_ece_utah_edu_seq_10_8_2013_12_46_16_674_iBioSim"/>
+  </sbol:ComponentDefinition>
+  <sbol:ComponentDefinition rdf:about="http://www.async.ece.utah.edu/pTAK_Toggle_5">
+    <sbol:persistentIdentity rdf:resource="http://www.async.ece.utah.edu/pTAK_Toggle_5"/>
+    <sbol:displayId>pTAK_Toggle_5</sbol:displayId>
+    <prov:wasDerivedFrom rdf:resource="http://www.async.ece.utah.edu#comp_10_8_2013_13_13_11_242_iBioSim"/>
+    <dcterms:title>pTAK Toggle Switch 5</dcterms:title>
+    <dcterms:description>This is a pTAK class toggle switch similar to those constructed by Gardner et al.</dcterms:description>
+    <sbol:type rdf:resource="http://www.biopax.org/release/biopax-level3.owl#DnaRegion"/>
+    <sbol:role rdf:resource="http://identifiers.org/so/SO:0000804"/>
+    <sbol:component>
+      <sbol:Component rdf:about="http://www.async.ece.utah.edu/pTAK_Toggle_5/component1">
+        <sbol:persistentIdentity rdf:resource="http://www.async.ece.utah.edu/pTAK_Toggle_5/component1"/>
+        <sbol:displayId>component1</sbol:displayId>
+        <sbol:access rdf:resource="http://sbols.org/v2#public"/>
+        <sbol:definition rdf:resource="http://www.async.ece.utah.edu/pTAKRightCassette_1"/>
+      </sbol:Component>
+    </sbol:component>
+    <sbol:component>
+      <sbol:Component rdf:about="http://www.async.ece.utah.edu/pTAK_Toggle_5/component0">
+        <sbol:persistentIdentity rdf:resource="http://www.async.ece.utah.edu/pTAK_Toggle_5/component0"/>
+        <sbol:displayId>component0</sbol:displayId>
+        <sbol:access rdf:resource="http://sbols.org/v2#public"/>
+        <sbol:definition rdf:resource="http://www.async.ece.utah.edu/pTAKLeftCassette_2"/>
+      </sbol:Component>
+    </sbol:component>
+    <sbol:sequenceAnnotation>
+      <sbol:SequenceAnnotation rdf:about="http://www.async.ece.utah.edu/pTAK_Toggle_5/annotation2">
+        <sbol:persistentIdentity rdf:resource="http://www.async.ece.utah.edu/pTAK_Toggle_5/annotation2"/>
+        <sbol:displayId>annotation2</sbol:displayId>
+        <prov:wasDerivedFrom rdf:resource="http://www.async.ece.utah.edu#anno1_10_8_2013_13_13_11_242_iBioSim"/>
+        <sbol:location>
+          <sbol:Range rdf:about="http://www.async.ece.utah.edu/pTAK_Toggle_5/annotation2/range">
+            <sbol:persistentIdentity rdf:resource="http://www.async.ece.utah.edu/pTAK_Toggle_5/annotation2/range"/>
             <sbol:displayId>range</sbol:displayId>
             <sbol:start>1288</sbol:start>
             <sbol:end>3034</sbol:end>
             <sbol:orientation rdf:resource="http://sbols.org/v2#inline"/>
           </sbol:Range>
         </sbol:location>
-        <sbol:component rdf:resource="http://www.async.ece.utah.edu/pTAK_Toggle_7/component1"/>
-      </sbol:SequenceAnnotation>
-    </sbol:sequenceAnnotation>
-    <sbol:sequence rdf:resource="http://www.async.ece.utah.edu/www_async_ece_utah_edu_seq_10_8_2013_13_14_44_804_iBioSim"/>
+        <sbol:component rdf:resource="http://www.async.ece.utah.edu/pTAK_Toggle_5/component1"/>
+      </sbol:SequenceAnnotation>
+    </sbol:sequenceAnnotation>
+    <sbol:sequenceAnnotation>
+      <sbol:SequenceAnnotation rdf:about="http://www.async.ece.utah.edu/pTAK_Toggle_5/annotation1">
+        <sbol:persistentIdentity rdf:resource="http://www.async.ece.utah.edu/pTAK_Toggle_5/annotation1"/>
+        <sbol:displayId>annotation1</sbol:displayId>
+        <prov:wasDerivedFrom rdf:resource="http://www.async.ece.utah.edu#anno0_10_8_2013_13_13_11_242_iBioSim"/>
+        <sbol:location>
+          <sbol:Range rdf:about="http://www.async.ece.utah.edu/pTAK_Toggle_5/annotation1/range">
+            <sbol:persistentIdentity rdf:resource="http://www.async.ece.utah.edu/pTAK_Toggle_5/annotation1/range"/>
+            <sbol:displayId>range</sbol:displayId>
+            <sbol:start>1</sbol:start>
+            <sbol:end>1287</sbol:end>
+            <sbol:orientation rdf:resource="http://sbols.org/v2#reverseComplement"/>
+          </sbol:Range>
+        </sbol:location>
+        <sbol:component rdf:resource="http://www.async.ece.utah.edu/pTAK_Toggle_5/component0"/>
+      </sbol:SequenceAnnotation>
+    </sbol:sequenceAnnotation>
+    <sbol:sequence rdf:resource="http://www.async.ece.utah.edu/www_async_ece_utah_edu_seq_10_8_2013_13_13_11_242_iBioSim"/>
+  </sbol:ComponentDefinition>
+  <sbol:ComponentDefinition rdf:about="http://www.async.ece.utah.edu/pIKE_Toggle_7">
+    <sbol:persistentIdentity rdf:resource="http://www.async.ece.utah.edu/pIKE_Toggle_7"/>
+    <sbol:displayId>pIKE_Toggle_7</sbol:displayId>
+    <prov:wasDerivedFrom rdf:resource="http://www.async.ece.utah.edu#comp_10_8_2013_13_0_26_313_iBioSim"/>
+    <dcterms:title>pIKE Toggle Switch 7</dcterms:title>
+    <dcterms:description>This is a pIKE class toggle switch similar to those constructed by Gardner et al.</dcterms:description>
+    <sbol:type rdf:resource="http://www.biopax.org/release/biopax-level3.owl#DnaRegion"/>
+    <sbol:role rdf:resource="http://identifiers.org/so/SO:0000804"/>
+    <sbol:component>
+      <sbol:Component rdf:about="http://www.async.ece.utah.edu/pIKE_Toggle_7/component0">
+        <sbol:persistentIdentity rdf:resource="http://www.async.ece.utah.edu/pIKE_Toggle_7/component0"/>
+        <sbol:displayId>component0</sbol:displayId>
+        <sbol:access rdf:resource="http://sbols.org/v2#public"/>
+        <sbol:definition rdf:resource="http://www.async.ece.utah.edu/pIKELeftCassette_2"/>
+      </sbol:Component>
+    </sbol:component>
+    <sbol:component>
+      <sbol:Component rdf:about="http://www.async.ece.utah.edu/pIKE_Toggle_7/component1">
+        <sbol:persistentIdentity rdf:resource="http://www.async.ece.utah.edu/pIKE_Toggle_7/component1"/>
+        <sbol:displayId>component1</sbol:displayId>
+        <sbol:access rdf:resource="http://sbols.org/v2#public"/>
+        <sbol:definition rdf:resource="http://www.async.ece.utah.edu/pIKERightCassette_3"/>
+      </sbol:Component>
+    </sbol:component>
+    <sbol:sequenceAnnotation>
+      <sbol:SequenceAnnotation rdf:about="http://www.async.ece.utah.edu/pIKE_Toggle_7/annotation2">
+        <sbol:persistentIdentity rdf:resource="http://www.async.ece.utah.edu/pIKE_Toggle_7/annotation2"/>
+        <sbol:displayId>annotation2</sbol:displayId>
+        <prov:wasDerivedFrom rdf:resource="http://www.async.ece.utah.edu#anno1_10_8_2013_13_0_26_313_iBioSim"/>
+        <sbol:location>
+          <sbol:Range rdf:about="http://www.async.ece.utah.edu/pIKE_Toggle_7/annotation2/range">
+            <sbol:persistentIdentity rdf:resource="http://www.async.ece.utah.edu/pIKE_Toggle_7/annotation2/range"/>
+            <sbol:displayId>range</sbol:displayId>
+            <sbol:start>1252</sbol:start>
+            <sbol:end>2908</sbol:end>
+            <sbol:orientation rdf:resource="http://sbols.org/v2#inline"/>
+          </sbol:Range>
+        </sbol:location>
+        <sbol:component rdf:resource="http://www.async.ece.utah.edu/pIKE_Toggle_7/component1"/>
+      </sbol:SequenceAnnotation>
+    </sbol:sequenceAnnotation>
+    <sbol:sequenceAnnotation>
+      <sbol:SequenceAnnotation rdf:about="http://www.async.ece.utah.edu/pIKE_Toggle_7/annotation1">
+        <sbol:persistentIdentity rdf:resource="http://www.async.ece.utah.edu/pIKE_Toggle_7/annotation1"/>
+        <sbol:displayId>annotation1</sbol:displayId>
+        <prov:wasDerivedFrom rdf:resource="http://www.async.ece.utah.edu#anno0_10_8_2013_13_0_26_313_iBioSim"/>
+        <sbol:location>
+          <sbol:Range rdf:about="http://www.async.ece.utah.edu/pIKE_Toggle_7/annotation1/range">
+            <sbol:persistentIdentity rdf:resource="http://www.async.ece.utah.edu/pIKE_Toggle_7/annotation1/range"/>
+            <sbol:displayId>range</sbol:displayId>
+            <sbol:start>1</sbol:start>
+            <sbol:end>1251</sbol:end>
+            <sbol:orientation rdf:resource="http://sbols.org/v2#reverseComplement"/>
+          </sbol:Range>
+        </sbol:location>
+        <sbol:component rdf:resource="http://www.async.ece.utah.edu/pIKE_Toggle_7/component0"/>
+      </sbol:SequenceAnnotation>
+    </sbol:sequenceAnnotation>
+    <sbol:sequence rdf:resource="http://www.async.ece.utah.edu/www_async_ece_utah_edu_seq_10_8_2013_13_0_26_313_iBioSim"/>
+  </sbol:ComponentDefinition>
+  <sbol:ComponentDefinition rdf:about="http://www.async.ece.utah.edu/BBa_C0012">
+    <sbol:persistentIdentity rdf:resource="http://www.async.ece.utah.edu/BBa_C0012"/>
+    <sbol:displayId>BBa_C0012</sbol:displayId>
+    <prov:wasDerivedFrom rdf:resource="http://partsregistry.org/part/BBa_C0012"/>
+    <dcterms:title>BBa_C0012</dcterms:title>
+    <dcterms:description>lacI repressor from E. coli (+LVA)</dcterms:description>
+    <sbol:type rdf:resource="http://www.biopax.org/release/biopax-level3.owl#DnaRegion"/>
+    <sbol:role rdf:resource="http://identifiers.org/so/SO:0000316"/>
+    <sbol:sequence rdf:resource="http://www.async.ece.utah.edu/BBa_C0012_sequence"/>
+  </sbol:ComponentDefinition>
+  <sbol:ComponentDefinition rdf:about="http://www.async.ece.utah.edu/BBa_J61120_BBa_C0051">
+    <sbol:persistentIdentity rdf:resource="http://www.async.ece.utah.edu/BBa_J61120_BBa_C0051"/>
+    <sbol:displayId>BBa_J61120_BBa_C0051</sbol:displayId>
+    <prov:wasDerivedFrom rdf:resource="http://www.eugenecad.org/device/BBa_J61120_BBa_C0051"/>
+    <dcterms:description>Repressor1</dcterms:description>
+    <sbol:type rdf:resource="http://www.biopax.org/release/biopax-level3.owl#DnaRegion"/>
+    <sbol:role rdf:resource="http://identifiers.org/so/SO:0000805"/>
+    <sbol:component>
+      <sbol:Component rdf:about="http://www.async.ece.utah.edu/BBa_J61120_BBa_C0051/component1">
+        <sbol:persistentIdentity rdf:resource="http://www.async.ece.utah.edu/BBa_J61120_BBa_C0051/component1"/>
+        <sbol:displayId>component1</sbol:displayId>
+        <sbol:access rdf:resource="http://sbols.org/v2#public"/>
+        <sbol:definition rdf:resource="http://www.async.ece.utah.edu/BBa_C0051"/>
+      </sbol:Component>
+    </sbol:component>
+    <sbol:component>
+      <sbol:Component rdf:about="http://www.async.ece.utah.edu/BBa_J61120_BBa_C0051/component0">
+        <sbol:persistentIdentity rdf:resource="http://www.async.ece.utah.edu/BBa_J61120_BBa_C0051/component0"/>
+        <sbol:displayId>component0</sbol:displayId>
+        <sbol:access rdf:resource="http://sbols.org/v2#public"/>
+        <sbol:definition rdf:resource="http://www.async.ece.utah.edu/BBa_J61120"/>
+      </sbol:Component>
+    </sbol:component>
+    <sbol:sequenceAnnotation>
+      <sbol:SequenceAnnotation rdf:about="http://www.async.ece.utah.edu/BBa_J61120_BBa_C0051/annotation2">
+        <sbol:persistentIdentity rdf:resource="http://www.async.ece.utah.edu/BBa_J61120_BBa_C0051/annotation2"/>
+        <sbol:displayId>annotation2</sbol:displayId>
+        <prov:wasDerivedFrom rdf:resource="http://www.eugenecad.org/pTAKRightCassette_1/Repressor1/annotation_2"/>
+        <sbol:location>
+          <sbol:Range rdf:about="http://www.async.ece.utah.edu/BBa_J61120_BBa_C0051/annotation2/range">
+            <sbol:persistentIdentity rdf:resource="http://www.async.ece.utah.edu/BBa_J61120_BBa_C0051/annotation2/range"/>
+            <sbol:displayId>range</sbol:displayId>
+            <sbol:start>13</sbol:start>
+            <sbol:end>762</sbol:end>
+            <sbol:orientation rdf:resource="http://sbols.org/v2#inline"/>
+          </sbol:Range>
+        </sbol:location>
+        <sbol:component rdf:resource="http://www.async.ece.utah.edu/BBa_J61120_BBa_C0051/component1"/>
+      </sbol:SequenceAnnotation>
+    </sbol:sequenceAnnotation>
+    <sbol:sequenceAnnotation>
+      <sbol:SequenceAnnotation rdf:about="http://www.async.ece.utah.edu/BBa_J61120_BBa_C0051/annotation1">
+        <sbol:persistentIdentity rdf:resource="http://www.async.ece.utah.edu/BBa_J61120_BBa_C0051/annotation1"/>
+        <sbol:displayId>annotation1</sbol:displayId>
+        <prov:wasDerivedFrom rdf:resource="http://www.eugenecad.org/pTAKRightCassette_1/Repressor1/annotation_1"/>
+        <sbol:location>
+          <sbol:Range rdf:about="http://www.async.ece.utah.edu/BBa_J61120_BBa_C0051/annotation1/range">
+            <sbol:persistentIdentity rdf:resource="http://www.async.ece.utah.edu/BBa_J61120_BBa_C0051/annotation1/range"/>
+            <sbol:displayId>range</sbol:displayId>
+            <sbol:start>1</sbol:start>
+            <sbol:end>12</sbol:end>
+            <sbol:orientation rdf:resource="http://sbols.org/v2#inline"/>
+          </sbol:Range>
+        </sbol:location>
+        <sbol:component rdf:resource="http://www.async.ece.utah.edu/BBa_J61120_BBa_C0051/component0"/>
+      </sbol:SequenceAnnotation>
+    </sbol:sequenceAnnotation>
+    <sbol:sequence rdf:resource="http://www.async.ece.utah.edu/BBa_J61120_BBa_C0051_sequence"/>
+  </sbol:ComponentDefinition>
+  <sbol:ComponentDefinition rdf:about="http://www.async.ece.utah.edu/pIKERightCassette_2">
+    <sbol:persistentIdentity rdf:resource="http://www.async.ece.utah.edu/pIKERightCassette_2"/>
+    <sbol:displayId>pIKERightCassette_2</sbol:displayId>
+    <prov:wasDerivedFrom rdf:resource="http://www.eugenecad.org/pIKERightCassette_2"/>
+    <dcterms:description>pIKERightCassette_2</dcterms:description>
+    <sbol:type rdf:resource="http://www.biopax.org/release/biopax-level3.owl#DnaRegion"/>
+    <sbol:role rdf:resource="http://identifiers.org/so/SO:0000805"/>
+    <sbol:component>
+      <sbol:Component rdf:about="http://www.async.ece.utah.edu/pIKERightCassette_2/component3">
+        <sbol:persistentIdentity rdf:resource="http://www.async.ece.utah.edu/pIKERightCassette_2/component3"/>
+        <sbol:displayId>component3</sbol:displayId>
+        <sbol:access rdf:resource="http://sbols.org/v2#public"/>
+        <sbol:definition rdf:resource="http://www.async.ece.utah.edu/BBa_J61053"/>
+      </sbol:Component>
+    </sbol:component>
+    <sbol:component>
+      <sbol:Component rdf:about="http://www.async.ece.utah.edu/pIKERightCassette_2/component2">
+        <sbol:persistentIdentity rdf:resource="http://www.async.ece.utah.edu/pIKERightCassette_2/component2"/>
+        <sbol:displayId>component2</sbol:displayId>
+        <sbol:access rdf:resource="http://sbols.org/v2#public"/>
+        <sbol:definition rdf:resource="http://www.async.ece.utah.edu/BBa_J61130_BBa_E0040"/>
+      </sbol:Component>
+    </sbol:component>
+    <sbol:component>
+      <sbol:Component rdf:about="http://www.async.ece.utah.edu/pIKERightCassette_2/component0">
+        <sbol:persistentIdentity rdf:resource="http://www.async.ece.utah.edu/pIKERightCassette_2/component0"/>
+        <sbol:displayId>component0</sbol:displayId>
+        <sbol:access rdf:resource="http://sbols.org/v2#public"/>
+        <sbol:definition rdf:resource="http://www.async.ece.utah.edu/BBa_R0010"/>
+      </sbol:Component>
+    </sbol:component>
+    <sbol:component>
+      <sbol:Component rdf:about="http://www.async.ece.utah.edu/pIKERightCassette_2/component1">
+        <sbol:persistentIdentity rdf:resource="http://www.async.ece.utah.edu/pIKERightCassette_2/component1"/>
+        <sbol:displayId>component1</sbol:displayId>
+        <sbol:access rdf:resource="http://sbols.org/v2#public"/>
+        <sbol:definition rdf:resource="http://www.async.ece.utah.edu/BBa_J61120_BBa_C0040"/>
+      </sbol:Component>
+    </sbol:component>
+    <sbol:sequenceAnnotation>
+      <sbol:SequenceAnnotation rdf:about="http://www.async.ece.utah.edu/pIKERightCassette_2/annotation2">
+        <sbol:persistentIdentity rdf:resource="http://www.async.ece.utah.edu/pIKERightCassette_2/annotation2"/>
+        <sbol:displayId>annotation2</sbol:displayId>
+        <prov:wasDerivedFrom rdf:resource="http://www.eugenecad.org/pIKERightCassette_2/annotation_2"/>
+        <sbol:location>
+          <sbol:Range rdf:about="http://www.async.ece.utah.edu/pIKERightCassette_2/annotation2/range">
+            <sbol:persistentIdentity rdf:resource="http://www.async.ece.utah.edu/pIKERightCassette_2/annotation2/range"/>
+            <sbol:displayId>range</sbol:displayId>
+            <sbol:start>201</sbol:start>
+            <sbol:end>872</sbol:end>
+            <sbol:orientation rdf:resource="http://sbols.org/v2#inline"/>
+          </sbol:Range>
+        </sbol:location>
+        <sbol:component rdf:resource="http://www.async.ece.utah.edu/pIKERightCassette_2/component1"/>
+      </sbol:SequenceAnnotation>
+    </sbol:sequenceAnnotation>
+    <sbol:sequenceAnnotation>
+      <sbol:SequenceAnnotation rdf:about="http://www.async.ece.utah.edu/pIKERightCassette_2/annotation3">
+        <sbol:persistentIdentity rdf:resource="http://www.async.ece.utah.edu/pIKERightCassette_2/annotation3"/>
+        <sbol:displayId>annotation3</sbol:displayId>
+        <prov:wasDerivedFrom rdf:resource="http://www.eugenecad.org/pIKERightCassette_2/annotation_3"/>
+        <sbol:location>
+          <sbol:Range rdf:about="http://www.async.ece.utah.edu/pIKERightCassette_2/annotation3/range">
+            <sbol:persistentIdentity rdf:resource="http://www.async.ece.utah.edu/pIKERightCassette_2/annotation3/range"/>
+            <sbol:displayId>range</sbol:displayId>
+            <sbol:start>873</sbol:start>
+            <sbol:end>1604</sbol:end>
+            <sbol:orientation rdf:resource="http://sbols.org/v2#inline"/>
+          </sbol:Range>
+        </sbol:location>
+        <sbol:component rdf:resource="http://www.async.ece.utah.edu/pIKERightCassette_2/component2"/>
+      </sbol:SequenceAnnotation>
+    </sbol:sequenceAnnotation>
+    <sbol:sequenceAnnotation>
+      <sbol:SequenceAnnotation rdf:about="http://www.async.ece.utah.edu/pIKERightCassette_2/annotation1">
+        <sbol:persistentIdentity rdf:resource="http://www.async.ece.utah.edu/pIKERightCassette_2/annotation1"/>
+        <sbol:displayId>annotation1</sbol:displayId>
+        <prov:wasDerivedFrom rdf:resource="http://www.eugenecad.org/pIKERightCassette_2/annotation_1"/>
+        <sbol:location>
+          <sbol:Range rdf:about="http://www.async.ece.utah.edu/pIKERightCassette_2/annotation1/range">
+            <sbol:persistentIdentity rdf:resource="http://www.async.ece.utah.edu/pIKERightCassette_2/annotation1/range"/>
+            <sbol:displayId>range</sbol:displayId>
+            <sbol:start>1</sbol:start>
+            <sbol:end>200</sbol:end>
+            <sbol:orientation rdf:resource="http://sbols.org/v2#inline"/>
+          </sbol:Range>
+        </sbol:location>
+        <sbol:component rdf:resource="http://www.async.ece.utah.edu/pIKERightCassette_2/component0"/>
+      </sbol:SequenceAnnotation>
+    </sbol:sequenceAnnotation>
+    <sbol:sequenceAnnotation>
+      <sbol:SequenceAnnotation rdf:about="http://www.async.ece.utah.edu/pIKERightCassette_2/annotation4">
+        <sbol:persistentIdentity rdf:resource="http://www.async.ece.utah.edu/pIKERightCassette_2/annotation4"/>
+        <sbol:displayId>annotation4</sbol:displayId>
+        <prov:wasDerivedFrom rdf:resource="http://www.eugenecad.org/pIKERightCassette_2/annotation_4"/>
+        <sbol:location>
+          <sbol:Range rdf:about="http://www.async.ece.utah.edu/pIKERightCassette_2/annotation4/range">
+            <sbol:persistentIdentity rdf:resource="http://www.async.ece.utah.edu/pIKERightCassette_2/annotation4/range"/>
+            <sbol:displayId>range</sbol:displayId>
+            <sbol:start>1605</sbol:start>
+            <sbol:end>1656</sbol:end>
+            <sbol:orientation rdf:resource="http://sbols.org/v2#inline"/>
+          </sbol:Range>
+        </sbol:location>
+        <sbol:component rdf:resource="http://www.async.ece.utah.edu/pIKERightCassette_2/component3"/>
+      </sbol:SequenceAnnotation>
+    </sbol:sequenceAnnotation>
+    <sbol:sequence rdf:resource="http://www.async.ece.utah.edu/pIKERightCassette_2_sequence"/>
+  </sbol:ComponentDefinition>
+  <sbol:ComponentDefinition rdf:about="http://www.async.ece.utah.edu/BBa_R0010">
+    <sbol:persistentIdentity rdf:resource="http://www.async.ece.utah.edu/BBa_R0010"/>
+    <sbol:displayId>BBa_R0010</sbol:displayId>
+    <prov:wasDerivedFrom rdf:resource="http://partsregistry.org/part/BBa_R0010"/>
+    <dcterms:title>BBa_R0010</dcterms:title>
+    <dcterms:description>promoter (lacI regulated)</dcterms:description>
+    <sbol:type rdf:resource="http://www.biopax.org/release/biopax-level3.owl#DnaRegion"/>
+    <sbol:role rdf:resource="http://identifiers.org/so/SO:0000167"/>
+    <sbol:sequence rdf:resource="http://www.async.ece.utah.edu/BBa_R0010_sequence"/>
+  </sbol:ComponentDefinition>
+  <sbol:ComponentDefinition rdf:about="http://www.async.ece.utah.edu/pIKE_Toggle_8">
+    <sbol:persistentIdentity rdf:resource="http://www.async.ece.utah.edu/pIKE_Toggle_8"/>
+    <sbol:displayId>pIKE_Toggle_8</sbol:displayId>
+    <prov:wasDerivedFrom rdf:resource="http://www.async.ece.utah.edu#comp_10_8_2013_13_1_0_971_iBioSim"/>
+    <dcterms:title>pIKE Toggle Switch 8</dcterms:title>
+    <dcterms:description>This is a pIKE class toggle switch similar to those constructed by Gardner et al.</dcterms:description>
+    <sbol:type rdf:resource="http://www.biopax.org/release/biopax-level3.owl#DnaRegion"/>
+    <sbol:role rdf:resource="http://identifiers.org/so/SO:0000804"/>
+    <sbol:component>
+      <sbol:Component rdf:about="http://www.async.ece.utah.edu/pIKE_Toggle_8/component0">
+        <sbol:persistentIdentity rdf:resource="http://www.async.ece.utah.edu/pIKE_Toggle_8/component0"/>
+        <sbol:displayId>component0</sbol:displayId>
+        <sbol:access rdf:resource="http://sbols.org/v2#public"/>
+        <sbol:definition rdf:resource="http://www.async.ece.utah.edu/pIKELeftCassette_2"/>
+      </sbol:Component>
+    </sbol:component>
+    <sbol:component>
+      <sbol:Component rdf:about="http://www.async.ece.utah.edu/pIKE_Toggle_8/component1">
+        <sbol:persistentIdentity rdf:resource="http://www.async.ece.utah.edu/pIKE_Toggle_8/component1"/>
+        <sbol:displayId>component1</sbol:displayId>
+        <sbol:access rdf:resource="http://sbols.org/v2#public"/>
+        <sbol:definition rdf:resource="http://www.async.ece.utah.edu/pIKERightCassette_4"/>
+      </sbol:Component>
+    </sbol:component>
+    <sbol:sequenceAnnotation>
+      <sbol:SequenceAnnotation rdf:about="http://www.async.ece.utah.edu/pIKE_Toggle_8/annotation1">
+        <sbol:persistentIdentity rdf:resource="http://www.async.ece.utah.edu/pIKE_Toggle_8/annotation1"/>
+        <sbol:displayId>annotation1</sbol:displayId>
+        <prov:wasDerivedFrom rdf:resource="http://www.async.ece.utah.edu#anno0_10_8_2013_13_1_0_971_iBioSim"/>
+        <sbol:location>
+          <sbol:Range rdf:about="http://www.async.ece.utah.edu/pIKE_Toggle_8/annotation1/range">
+            <sbol:persistentIdentity rdf:resource="http://www.async.ece.utah.edu/pIKE_Toggle_8/annotation1/range"/>
+            <sbol:displayId>range</sbol:displayId>
+            <sbol:start>1</sbol:start>
+            <sbol:end>1251</sbol:end>
+            <sbol:orientation rdf:resource="http://sbols.org/v2#reverseComplement"/>
+          </sbol:Range>
+        </sbol:location>
+        <sbol:component rdf:resource="http://www.async.ece.utah.edu/pIKE_Toggle_8/component0"/>
+      </sbol:SequenceAnnotation>
+    </sbol:sequenceAnnotation>
+    <sbol:sequenceAnnotation>
+      <sbol:SequenceAnnotation rdf:about="http://www.async.ece.utah.edu/pIKE_Toggle_8/annotation2">
+        <sbol:persistentIdentity rdf:resource="http://www.async.ece.utah.edu/pIKE_Toggle_8/annotation2"/>
+        <sbol:displayId>annotation2</sbol:displayId>
+        <prov:wasDerivedFrom rdf:resource="http://www.async.ece.utah.edu#anno1_10_8_2013_13_1_0_971_iBioSim"/>
+        <sbol:location>
+          <sbol:Range rdf:about="http://www.async.ece.utah.edu/pIKE_Toggle_8/annotation2/range">
+            <sbol:persistentIdentity rdf:resource="http://www.async.ece.utah.edu/pIKE_Toggle_8/annotation2/range"/>
+            <sbol:displayId>range</sbol:displayId>
+            <sbol:start>1252</sbol:start>
+            <sbol:end>2907</sbol:end>
+            <sbol:orientation rdf:resource="http://sbols.org/v2#inline"/>
+          </sbol:Range>
+        </sbol:location>
+        <sbol:component rdf:resource="http://www.async.ece.utah.edu/pIKE_Toggle_8/component1"/>
+      </sbol:SequenceAnnotation>
+    </sbol:sequenceAnnotation>
+    <sbol:sequence rdf:resource="http://www.async.ece.utah.edu/www_async_ece_utah_edu_seq_10_8_2013_13_1_0_971_iBioSim"/>
+  </sbol:ComponentDefinition>
+  <sbol:ComponentDefinition rdf:about="http://www.async.ece.utah.edu/ECK120033736">
+    <sbol:persistentIdentity rdf:resource="http://www.async.ece.utah.edu/ECK120033736"/>
+    <sbol:displayId>ECK120033736</sbol:displayId>
+    <prov:wasDerivedFrom rdf:resource="http://www.eugenecad.org/parts/ECK120033736"/>
+    <dcterms:title>ECK120033736</dcterms:title>
+    <dcterms:description>Terminator</dcterms:description>
+    <sbol:type rdf:resource="http://www.biopax.org/release/biopax-level3.owl#DnaRegion"/>
+    <sbol:role rdf:resource="http://identifiers.org/so/SO:0000141"/>
+    <sbol:sequence rdf:resource="http://www.async.ece.utah.edu/ECK120033736_sequence"/>
+  </sbol:ComponentDefinition>
+  <sbol:ComponentDefinition rdf:about="http://www.async.ece.utah.edu/BBa_C0040">
+    <sbol:persistentIdentity rdf:resource="http://www.async.ece.utah.edu/BBa_C0040"/>
+    <sbol:displayId>BBa_C0040</sbol:displayId>
+    <prov:wasDerivedFrom rdf:resource="http://partsregistry.org/part/BBa_C0040"/>
+    <dcterms:title>BBa_C0040</dcterms:title>
+    <dcterms:description>tetracycline repressor from transposon Tn10 (+LVA)</dcterms:description>
+    <sbol:type rdf:resource="http://www.biopax.org/release/biopax-level3.owl#DnaRegion"/>
+    <sbol:role rdf:resource="http://identifiers.org/so/SO:0000316"/>
+    <sbol:sequence rdf:resource="http://www.async.ece.utah.edu/BBa_C0040_sequence"/>
   </sbol:ComponentDefinition>
   <sbol:ComponentDefinition rdf:about="http://www.async.ece.utah.edu/pTAK_Toggle_12">
     <sbol:persistentIdentity rdf:resource="http://www.async.ece.utah.edu/pTAK_Toggle_12"/>
@@ -138,39 +4222,9 @@
     <prov:wasDerivedFrom rdf:resource="http://www.async.ece.utah.edu#comp_10_8_2013_13_6_47_500_iBioSim"/>
     <dcterms:title>pTAK Toggle Switch 12</dcterms:title>
     <dcterms:description>This is a pTAK class toggle switch similar to those constructed by Gardner et al.</dcterms:description>
-=======
-        <sbol:component rdf:resource="http://www.async.ece.utah.edu/pTAKLeftCassette_3/component0"/>
-      </sbol:SequenceAnnotation>
-    </sbol:sequenceAnnotation>
-    <sbol:sequenceAnnotation>
-      <sbol:SequenceAnnotation rdf:about="http://www.async.ece.utah.edu/pTAKLeftCassette_3/annotation3">
-        <sbol:persistentIdentity rdf:resource="http://www.async.ece.utah.edu/pTAKLeftCassette_3/annotation3"/>
-        <sbol:displayId>annotation3</sbol:displayId>
-        <prov:wasDerivedFrom rdf:resource="http://www.eugenecad.org/pTAKLeftCassette_3/annotation_3"/>
-        <sbol:location>
-          <sbol:Range rdf:about="http://www.async.ece.utah.edu/pTAKLeftCassette_3/annotation3/range">
-            <sbol:persistentIdentity rdf:resource="http://www.async.ece.utah.edu/pTAKLeftCassette_3/annotation3/range"/>
-            <sbol:displayId>range</sbol:displayId>
-            <sbol:start>1231</sbol:start>
-            <sbol:end>1282</sbol:end>
-            <sbol:orientation rdf:resource="http://sbols.org/v2#inline"/>
-          </sbol:Range>
-        </sbol:location>
-        <sbol:component rdf:resource="http://www.async.ece.utah.edu/pTAKLeftCassette_3/component2"/>
-      </sbol:SequenceAnnotation>
-    </sbol:sequenceAnnotation>
-    <sbol:sequence rdf:resource="http://www.async.ece.utah.edu/pTAKLeftCassette_3_sequence"/>
-  </sbol:ComponentDefinition>
-  <sbol:ComponentDefinition rdf:about="http://www.async.ece.utah.edu/pTAKRightCassette_3">
-    <sbol:persistentIdentity rdf:resource="http://www.async.ece.utah.edu/pTAKRightCassette_3"/>
-    <sbol:displayId>pTAKRightCassette_3</sbol:displayId>
-    <prov:wasDerivedFrom rdf:resource="http://www.eugenecad.org/pTAKRightCassette_3"/>
-    <dcterms:description>pTAKRightCassette_3</dcterms:description>
->>>>>>> d81c6eac
-    <sbol:type rdf:resource="http://www.biopax.org/release/biopax-level3.owl#DnaRegion"/>
-    <sbol:role rdf:resource="http://identifiers.org/so/SO:0000805"/>
-    <sbol:component>
-<<<<<<< HEAD
+    <sbol:type rdf:resource="http://www.biopax.org/release/biopax-level3.owl#DnaRegion"/>
+    <sbol:role rdf:resource="http://identifiers.org/so/SO:0000804"/>
+    <sbol:component>
       <sbol:Component rdf:about="http://www.async.ece.utah.edu/pTAK_Toggle_12/component1">
         <sbol:persistentIdentity rdf:resource="http://www.async.ece.utah.edu/pTAK_Toggle_12/component1"/>
         <sbol:displayId>component1</sbol:displayId>
@@ -221,3055 +4275,6 @@
       </sbol:SequenceAnnotation>
     </sbol:sequenceAnnotation>
     <sbol:sequence rdf:resource="http://www.async.ece.utah.edu/www_async_ece_utah_edu_seq_10_8_2013_13_6_47_500_iBioSim"/>
-  </sbol:ComponentDefinition>
-  <sbol:ComponentDefinition rdf:about="http://www.async.ece.utah.edu/pIKE_Toggle_4">
-    <sbol:persistentIdentity rdf:resource="http://www.async.ece.utah.edu/pIKE_Toggle_4"/>
-    <sbol:displayId>pIKE_Toggle_4</sbol:displayId>
-    <prov:wasDerivedFrom rdf:resource="http://www.async.ece.utah.edu#comp_10_8_2013_12_57_38_712_iBioSim"/>
-    <dcterms:title>pIKE Toggle Switch 4</dcterms:title>
-    <dcterms:description>This is a pIKE class toggle switch similar to those constructed by Gardner et al.</dcterms:description>
-=======
-      <sbol:Component rdf:about="http://www.async.ece.utah.edu/pTAKRightCassette_3/component1">
-        <sbol:persistentIdentity rdf:resource="http://www.async.ece.utah.edu/pTAKRightCassette_3/component1"/>
-        <sbol:displayId>component1</sbol:displayId>
-        <sbol:access rdf:resource="http://sbols.org/v2#public"/>
-        <sbol:definition rdf:resource="http://www.async.ece.utah.edu/BBa_J61130_BBa_C0051"/>
-      </sbol:Component>
-    </sbol:component>
-    <sbol:component>
-      <sbol:Component rdf:about="http://www.async.ece.utah.edu/pTAKRightCassette_3/component3">
-        <sbol:persistentIdentity rdf:resource="http://www.async.ece.utah.edu/pTAKRightCassette_3/component3"/>
-        <sbol:displayId>component3</sbol:displayId>
-        <sbol:access rdf:resource="http://sbols.org/v2#public"/>
-        <sbol:definition rdf:resource="http://www.async.ece.utah.edu/ECK120033736"/>
-      </sbol:Component>
-    </sbol:component>
-    <sbol:component>
-      <sbol:Component rdf:about="http://www.async.ece.utah.edu/pTAKRightCassette_3/component0">
-        <sbol:persistentIdentity rdf:resource="http://www.async.ece.utah.edu/pTAKRightCassette_3/component0"/>
-        <sbol:displayId>component0</sbol:displayId>
-        <sbol:access rdf:resource="http://sbols.org/v2#public"/>
-        <sbol:definition rdf:resource="http://www.async.ece.utah.edu/BBa_R0010"/>
-      </sbol:Component>
-    </sbol:component>
-    <sbol:component>
-      <sbol:Component rdf:about="http://www.async.ece.utah.edu/pTAKRightCassette_3/component2">
-        <sbol:persistentIdentity rdf:resource="http://www.async.ece.utah.edu/pTAKRightCassette_3/component2"/>
-        <sbol:displayId>component2</sbol:displayId>
-        <sbol:access rdf:resource="http://sbols.org/v2#public"/>
-        <sbol:definition rdf:resource="http://www.async.ece.utah.edu/BBa_J61120_BBa_E0040"/>
-      </sbol:Component>
-    </sbol:component>
-    <sbol:sequenceAnnotation>
-      <sbol:SequenceAnnotation rdf:about="http://www.async.ece.utah.edu/pTAKRightCassette_3/annotation2">
-        <sbol:persistentIdentity rdf:resource="http://www.async.ece.utah.edu/pTAKRightCassette_3/annotation2"/>
-        <sbol:displayId>annotation2</sbol:displayId>
-        <prov:wasDerivedFrom rdf:resource="http://www.eugenecad.org/pTAKRightCassette_3/annotation_2"/>
-        <sbol:location>
-          <sbol:Range rdf:about="http://www.async.ece.utah.edu/pTAKRightCassette_3/annotation2/range">
-            <sbol:persistentIdentity rdf:resource="http://www.async.ece.utah.edu/pTAKRightCassette_3/annotation2/range"/>
-            <sbol:displayId>range</sbol:displayId>
-            <sbol:start>201</sbol:start>
-            <sbol:end>962</sbol:end>
-            <sbol:orientation rdf:resource="http://sbols.org/v2#inline"/>
-          </sbol:Range>
-        </sbol:location>
-        <sbol:component rdf:resource="http://www.async.ece.utah.edu/pTAKRightCassette_3/component1"/>
-      </sbol:SequenceAnnotation>
-    </sbol:sequenceAnnotation>
-    <sbol:sequenceAnnotation>
-      <sbol:SequenceAnnotation rdf:about="http://www.async.ece.utah.edu/pTAKRightCassette_3/annotation3">
-        <sbol:persistentIdentity rdf:resource="http://www.async.ece.utah.edu/pTAKRightCassette_3/annotation3"/>
-        <sbol:displayId>annotation3</sbol:displayId>
-        <prov:wasDerivedFrom rdf:resource="http://www.eugenecad.org/pTAKRightCassette_3/annotation_3"/>
-        <sbol:location>
-          <sbol:Range rdf:about="http://www.async.ece.utah.edu/pTAKRightCassette_3/annotation3/range">
-            <sbol:persistentIdentity rdf:resource="http://www.async.ece.utah.edu/pTAKRightCassette_3/annotation3/range"/>
-            <sbol:displayId>range</sbol:displayId>
-            <sbol:start>963</sbol:start>
-            <sbol:end>1694</sbol:end>
-            <sbol:orientation rdf:resource="http://sbols.org/v2#inline"/>
-          </sbol:Range>
-        </sbol:location>
-        <sbol:component rdf:resource="http://www.async.ece.utah.edu/pTAKRightCassette_3/component2"/>
-      </sbol:SequenceAnnotation>
-    </sbol:sequenceAnnotation>
-    <sbol:sequenceAnnotation>
-      <sbol:SequenceAnnotation rdf:about="http://www.async.ece.utah.edu/pTAKRightCassette_3/annotation4">
-        <sbol:persistentIdentity rdf:resource="http://www.async.ece.utah.edu/pTAKRightCassette_3/annotation4"/>
-        <sbol:displayId>annotation4</sbol:displayId>
-        <prov:wasDerivedFrom rdf:resource="http://www.eugenecad.org/pTAKRightCassette_3/annotation_4"/>
-        <sbol:location>
-          <sbol:Range rdf:about="http://www.async.ece.utah.edu/pTAKRightCassette_3/annotation4/range">
-            <sbol:persistentIdentity rdf:resource="http://www.async.ece.utah.edu/pTAKRightCassette_3/annotation4/range"/>
-            <sbol:displayId>range</sbol:displayId>
-            <sbol:start>1695</sbol:start>
-            <sbol:end>1747</sbol:end>
-            <sbol:orientation rdf:resource="http://sbols.org/v2#inline"/>
-          </sbol:Range>
-        </sbol:location>
-        <sbol:component rdf:resource="http://www.async.ece.utah.edu/pTAKRightCassette_3/component3"/>
-      </sbol:SequenceAnnotation>
-    </sbol:sequenceAnnotation>
-    <sbol:sequenceAnnotation>
-      <sbol:SequenceAnnotation rdf:about="http://www.async.ece.utah.edu/pTAKRightCassette_3/annotation1">
-        <sbol:persistentIdentity rdf:resource="http://www.async.ece.utah.edu/pTAKRightCassette_3/annotation1"/>
-        <sbol:displayId>annotation1</sbol:displayId>
-        <prov:wasDerivedFrom rdf:resource="http://www.eugenecad.org/pTAKRightCassette_3/annotation_1"/>
-        <sbol:location>
-          <sbol:Range rdf:about="http://www.async.ece.utah.edu/pTAKRightCassette_3/annotation1/range">
-            <sbol:persistentIdentity rdf:resource="http://www.async.ece.utah.edu/pTAKRightCassette_3/annotation1/range"/>
-            <sbol:displayId>range</sbol:displayId>
-            <sbol:start>1</sbol:start>
-            <sbol:end>200</sbol:end>
-            <sbol:orientation rdf:resource="http://sbols.org/v2#inline"/>
-          </sbol:Range>
-        </sbol:location>
-        <sbol:component rdf:resource="http://www.async.ece.utah.edu/pTAKRightCassette_3/component0"/>
-      </sbol:SequenceAnnotation>
-    </sbol:sequenceAnnotation>
-    <sbol:sequence rdf:resource="http://www.async.ece.utah.edu/pTAKRightCassette_3_sequence"/>
-  </sbol:ComponentDefinition>
-  <sbol:ComponentDefinition rdf:about="http://www.async.ece.utah.edu/pTAKLeftCassette_1">
-    <sbol:persistentIdentity rdf:resource="http://www.async.ece.utah.edu/pTAKLeftCassette_1"/>
-    <sbol:displayId>pTAKLeftCassette_1</sbol:displayId>
-    <prov:wasDerivedFrom rdf:resource="http://www.eugenecad.org/pTAKLeftCassette_1"/>
-    <dcterms:description>pTAKLeftCassette_1</dcterms:description>
->>>>>>> d81c6eac
-    <sbol:type rdf:resource="http://www.biopax.org/release/biopax-level3.owl#DnaRegion"/>
-    <sbol:role rdf:resource="http://identifiers.org/so/SO:0000805"/>
-    <sbol:component>
-<<<<<<< HEAD
-      <sbol:Component rdf:about="http://www.async.ece.utah.edu/pIKE_Toggle_4/component0">
-        <sbol:persistentIdentity rdf:resource="http://www.async.ece.utah.edu/pIKE_Toggle_4/component0"/>
-        <sbol:displayId>component0</sbol:displayId>
-        <sbol:access rdf:resource="http://sbols.org/v2#public"/>
-        <sbol:definition rdf:resource="http://www.async.ece.utah.edu/pIKELeftCassette_1"/>
-      </sbol:Component>
-    </sbol:component>
-    <sbol:component>
-      <sbol:Component rdf:about="http://www.async.ece.utah.edu/pIKE_Toggle_4/component1">
-        <sbol:persistentIdentity rdf:resource="http://www.async.ece.utah.edu/pIKE_Toggle_4/component1"/>
-        <sbol:displayId>component1</sbol:displayId>
-        <sbol:access rdf:resource="http://sbols.org/v2#public"/>
-        <sbol:definition rdf:resource="http://www.async.ece.utah.edu/pIKERightCassette_4"/>
-      </sbol:Component>
-    </sbol:component>
-    <sbol:sequenceAnnotation>
-      <sbol:SequenceAnnotation rdf:about="http://www.async.ece.utah.edu/pIKE_Toggle_4/annotation1">
-        <sbol:persistentIdentity rdf:resource="http://www.async.ece.utah.edu/pIKE_Toggle_4/annotation1"/>
-        <sbol:displayId>annotation1</sbol:displayId>
-        <prov:wasDerivedFrom rdf:resource="http://www.async.ece.utah.edu#anno0_10_8_2013_12_57_38_712_iBioSim"/>
-        <sbol:location>
-          <sbol:Range rdf:about="http://www.async.ece.utah.edu/pIKE_Toggle_4/annotation1/range">
-            <sbol:persistentIdentity rdf:resource="http://www.async.ece.utah.edu/pIKE_Toggle_4/annotation1/range"/>
-            <sbol:displayId>range</sbol:displayId>
-            <sbol:start>1</sbol:start>
-            <sbol:end>1284</sbol:end>
-            <sbol:orientation rdf:resource="http://sbols.org/v2#reverseComplement"/>
-          </sbol:Range>
-        </sbol:location>
-        <sbol:component rdf:resource="http://www.async.ece.utah.edu/pIKE_Toggle_4/component0"/>
-      </sbol:SequenceAnnotation>
-    </sbol:sequenceAnnotation>
-    <sbol:sequenceAnnotation>
-      <sbol:SequenceAnnotation rdf:about="http://www.async.ece.utah.edu/pIKE_Toggle_4/annotation2">
-        <sbol:persistentIdentity rdf:resource="http://www.async.ece.utah.edu/pIKE_Toggle_4/annotation2"/>
-        <sbol:displayId>annotation2</sbol:displayId>
-        <prov:wasDerivedFrom rdf:resource="http://www.async.ece.utah.edu#anno1_10_8_2013_12_57_38_712_iBioSim"/>
-        <sbol:location>
-          <sbol:Range rdf:about="http://www.async.ece.utah.edu/pIKE_Toggle_4/annotation2/range">
-            <sbol:persistentIdentity rdf:resource="http://www.async.ece.utah.edu/pIKE_Toggle_4/annotation2/range"/>
-            <sbol:displayId>range</sbol:displayId>
-            <sbol:start>1285</sbol:start>
-            <sbol:end>2940</sbol:end>
-            <sbol:orientation rdf:resource="http://sbols.org/v2#inline"/>
-          </sbol:Range>
-        </sbol:location>
-        <sbol:component rdf:resource="http://www.async.ece.utah.edu/pIKE_Toggle_4/component1"/>
-      </sbol:SequenceAnnotation>
-    </sbol:sequenceAnnotation>
-    <sbol:sequence rdf:resource="http://www.async.ece.utah.edu/www_async_ece_utah_edu_seq_10_8_2013_12_57_38_712_iBioSim"/>
-  </sbol:ComponentDefinition>
-  <sbol:ComponentDefinition rdf:about="http://www.async.ece.utah.edu/pTAK_Toggle_2">
-    <sbol:persistentIdentity rdf:resource="http://www.async.ece.utah.edu/pTAK_Toggle_2"/>
-    <sbol:displayId>pTAK_Toggle_2</sbol:displayId>
-    <prov:wasDerivedFrom rdf:resource="http://www.async.ece.utah.edu#comp_10_8_2013_13_10_29_767_iBioSim"/>
-    <dcterms:title>pTAK Toggle Switch 2</dcterms:title>
-    <dcterms:description>This is a pTAK class toggle switch similar to those constructed by Gardner et al.</dcterms:description>
-    <sbol:type rdf:resource="http://www.biopax.org/release/biopax-level3.owl#DnaRegion"/>
-    <sbol:role rdf:resource="http://identifiers.org/so/SO:0000804"/>
-    <sbol:component>
-      <sbol:Component rdf:about="http://www.async.ece.utah.edu/pTAK_Toggle_2/component1">
-        <sbol:persistentIdentity rdf:resource="http://www.async.ece.utah.edu/pTAK_Toggle_2/component1"/>
-        <sbol:displayId>component1</sbol:displayId>
-        <sbol:access rdf:resource="http://sbols.org/v2#public"/>
-        <sbol:definition rdf:resource="http://www.async.ece.utah.edu/pTAKRightCassette_2"/>
-      </sbol:Component>
-    </sbol:component>
-    <sbol:component>
-      <sbol:Component rdf:about="http://www.async.ece.utah.edu/pTAK_Toggle_2/component0">
-        <sbol:persistentIdentity rdf:resource="http://www.async.ece.utah.edu/pTAK_Toggle_2/component0"/>
-        <sbol:displayId>component0</sbol:displayId>
-        <sbol:access rdf:resource="http://sbols.org/v2#public"/>
-        <sbol:definition rdf:resource="http://www.async.ece.utah.edu/pTAKLeftCassette_1"/>
-      </sbol:Component>
-    </sbol:component>
-    <sbol:sequenceAnnotation>
-      <sbol:SequenceAnnotation rdf:about="http://www.async.ece.utah.edu/pTAK_Toggle_2/annotation2">
-        <sbol:persistentIdentity rdf:resource="http://www.async.ece.utah.edu/pTAK_Toggle_2/annotation2"/>
-        <sbol:displayId>annotation2</sbol:displayId>
-        <prov:wasDerivedFrom rdf:resource="http://www.async.ece.utah.edu#anno1_10_8_2013_13_10_29_767_iBioSim"/>
-        <sbol:location>
-          <sbol:Range rdf:about="http://www.async.ece.utah.edu/pTAK_Toggle_2/annotation2/range">
-            <sbol:persistentIdentity rdf:resource="http://www.async.ece.utah.edu/pTAK_Toggle_2/annotation2/range"/>
-            <sbol:displayId>range</sbol:displayId>
-            <sbol:start>1321</sbol:start>
-            <sbol:end>3066</sbol:end>
-            <sbol:orientation rdf:resource="http://sbols.org/v2#inline"/>
-          </sbol:Range>
-        </sbol:location>
-        <sbol:component rdf:resource="http://www.async.ece.utah.edu/pTAK_Toggle_2/component1"/>
-      </sbol:SequenceAnnotation>
-    </sbol:sequenceAnnotation>
-    <sbol:sequenceAnnotation>
-      <sbol:SequenceAnnotation rdf:about="http://www.async.ece.utah.edu/pTAK_Toggle_2/annotation1">
-        <sbol:persistentIdentity rdf:resource="http://www.async.ece.utah.edu/pTAK_Toggle_2/annotation1"/>
-        <sbol:displayId>annotation1</sbol:displayId>
-        <prov:wasDerivedFrom rdf:resource="http://www.async.ece.utah.edu#anno0_10_8_2013_13_10_29_767_iBioSim"/>
-        <sbol:location>
-          <sbol:Range rdf:about="http://www.async.ece.utah.edu/pTAK_Toggle_2/annotation1/range">
-            <sbol:persistentIdentity rdf:resource="http://www.async.ece.utah.edu/pTAK_Toggle_2/annotation1/range"/>
-            <sbol:displayId>range</sbol:displayId>
-            <sbol:start>1</sbol:start>
-            <sbol:end>1320</sbol:end>
-            <sbol:orientation rdf:resource="http://sbols.org/v2#reverseComplement"/>
-          </sbol:Range>
-        </sbol:location>
-        <sbol:component rdf:resource="http://www.async.ece.utah.edu/pTAK_Toggle_2/component0"/>
-=======
-      <sbol:Component rdf:about="http://www.async.ece.utah.edu/pTAKLeftCassette_1/component2">
-        <sbol:persistentIdentity rdf:resource="http://www.async.ece.utah.edu/pTAKLeftCassette_1/component2"/>
-        <sbol:displayId>component2</sbol:displayId>
-        <sbol:access rdf:resource="http://sbols.org/v2#public"/>
-        <sbol:definition rdf:resource="http://www.async.ece.utah.edu/ECK120029600"/>
-      </sbol:Component>
-    </sbol:component>
-    <sbol:component>
-      <sbol:Component rdf:about="http://www.async.ece.utah.edu/pTAKLeftCassette_1/component1">
-        <sbol:persistentIdentity rdf:resource="http://www.async.ece.utah.edu/pTAKLeftCassette_1/component1"/>
-        <sbol:displayId>component1</sbol:displayId>
-        <sbol:access rdf:resource="http://sbols.org/v2#public"/>
-        <sbol:definition rdf:resource="http://www.async.ece.utah.edu/BBa_J61101_BBa_C0012"/>
-      </sbol:Component>
-    </sbol:component>
-    <sbol:component>
-      <sbol:Component rdf:about="http://www.async.ece.utah.edu/pTAKLeftCassette_1/component0">
-        <sbol:persistentIdentity rdf:resource="http://www.async.ece.utah.edu/pTAKLeftCassette_1/component0"/>
-        <sbol:displayId>component0</sbol:displayId>
-        <sbol:access rdf:resource="http://sbols.org/v2#public"/>
-        <sbol:definition rdf:resource="http://www.async.ece.utah.edu/BBa_K121014"/>
-      </sbol:Component>
-    </sbol:component>
-    <sbol:sequenceAnnotation>
-      <sbol:SequenceAnnotation rdf:about="http://www.async.ece.utah.edu/pTAKLeftCassette_1/annotation3">
-        <sbol:persistentIdentity rdf:resource="http://www.async.ece.utah.edu/pTAKLeftCassette_1/annotation3"/>
-        <sbol:displayId>annotation3</sbol:displayId>
-        <prov:wasDerivedFrom rdf:resource="http://www.eugenecad.org/pTAKLeftCassette_1/annotation_3"/>
-        <sbol:location>
-          <sbol:Range rdf:about="http://www.async.ece.utah.edu/pTAKLeftCassette_1/annotation3/range">
-            <sbol:persistentIdentity rdf:resource="http://www.async.ece.utah.edu/pTAKLeftCassette_1/annotation3/range"/>
-            <sbol:displayId>range</sbol:displayId>
-            <sbol:start>1231</sbol:start>
-            <sbol:end>1320</sbol:end>
-            <sbol:orientation rdf:resource="http://sbols.org/v2#inline"/>
-          </sbol:Range>
-        </sbol:location>
-        <sbol:component rdf:resource="http://www.async.ece.utah.edu/pTAKLeftCassette_1/component2"/>
-      </sbol:SequenceAnnotation>
-    </sbol:sequenceAnnotation>
-    <sbol:sequenceAnnotation>
-      <sbol:SequenceAnnotation rdf:about="http://www.async.ece.utah.edu/pTAKLeftCassette_1/annotation2">
-        <sbol:persistentIdentity rdf:resource="http://www.async.ece.utah.edu/pTAKLeftCassette_1/annotation2"/>
-        <sbol:displayId>annotation2</sbol:displayId>
-        <prov:wasDerivedFrom rdf:resource="http://www.eugenecad.org/pTAKLeftCassette_1/annotation_2"/>
-        <sbol:location>
-          <sbol:Range rdf:about="http://www.async.ece.utah.edu/pTAKLeftCassette_1/annotation2/range">
-            <sbol:persistentIdentity rdf:resource="http://www.async.ece.utah.edu/pTAKLeftCassette_1/annotation2/range"/>
-            <sbol:displayId>range</sbol:displayId>
-            <sbol:start>91</sbol:start>
-            <sbol:end>1230</sbol:end>
-            <sbol:orientation rdf:resource="http://sbols.org/v2#inline"/>
-          </sbol:Range>
-        </sbol:location>
-        <sbol:component rdf:resource="http://www.async.ece.utah.edu/pTAKLeftCassette_1/component1"/>
-      </sbol:SequenceAnnotation>
-    </sbol:sequenceAnnotation>
-    <sbol:sequenceAnnotation>
-      <sbol:SequenceAnnotation rdf:about="http://www.async.ece.utah.edu/pTAKLeftCassette_1/annotation1">
-        <sbol:persistentIdentity rdf:resource="http://www.async.ece.utah.edu/pTAKLeftCassette_1/annotation1"/>
-        <sbol:displayId>annotation1</sbol:displayId>
-        <prov:wasDerivedFrom rdf:resource="http://www.eugenecad.org/pTAKLeftCassette_1/annotation_1"/>
-        <sbol:location>
-          <sbol:Range rdf:about="http://www.async.ece.utah.edu/pTAKLeftCassette_1/annotation1/range">
-            <sbol:persistentIdentity rdf:resource="http://www.async.ece.utah.edu/pTAKLeftCassette_1/annotation1/range"/>
-            <sbol:displayId>range</sbol:displayId>
-            <sbol:start>1</sbol:start>
-            <sbol:end>90</sbol:end>
-            <sbol:orientation rdf:resource="http://sbols.org/v2#inline"/>
-          </sbol:Range>
-        </sbol:location>
-        <sbol:component rdf:resource="http://www.async.ece.utah.edu/pTAKLeftCassette_1/component0"/>
-      </sbol:SequenceAnnotation>
-    </sbol:sequenceAnnotation>
-    <sbol:sequence rdf:resource="http://www.async.ece.utah.edu/pTAKLeftCassette_1_sequence"/>
-  </sbol:ComponentDefinition>
-  <sbol:ComponentDefinition rdf:about="http://www.async.ece.utah.edu/BBa_J61120_BBa_E0040">
-    <sbol:persistentIdentity rdf:resource="http://www.async.ece.utah.edu/BBa_J61120_BBa_E0040"/>
-    <sbol:displayId>BBa_J61120_BBa_E0040</sbol:displayId>
-    <prov:wasDerivedFrom rdf:resource="http://www.eugenecad.org/device/BBa_J61120_BBa_E0040"/>
-    <dcterms:description>Reporter</dcterms:description>
-    <sbol:type rdf:resource="http://www.biopax.org/release/biopax-level3.owl#DnaRegion"/>
-    <sbol:role rdf:resource="http://identifiers.org/so/SO:0000805"/>
-    <sbol:component>
-      <sbol:Component rdf:about="http://www.async.ece.utah.edu/BBa_J61120_BBa_E0040/component1">
-        <sbol:persistentIdentity rdf:resource="http://www.async.ece.utah.edu/BBa_J61120_BBa_E0040/component1"/>
-        <sbol:displayId>component1</sbol:displayId>
-        <sbol:access rdf:resource="http://sbols.org/v2#public"/>
-        <sbol:definition rdf:resource="http://www.async.ece.utah.edu/BBa_E0040"/>
-      </sbol:Component>
-    </sbol:component>
-    <sbol:component>
-      <sbol:Component rdf:about="http://www.async.ece.utah.edu/BBa_J61120_BBa_E0040/component0">
-        <sbol:persistentIdentity rdf:resource="http://www.async.ece.utah.edu/BBa_J61120_BBa_E0040/component0"/>
-        <sbol:displayId>component0</sbol:displayId>
-        <sbol:access rdf:resource="http://sbols.org/v2#public"/>
-        <sbol:definition rdf:resource="http://www.async.ece.utah.edu/BBa_J61120"/>
-      </sbol:Component>
-    </sbol:component>
-    <sbol:sequenceAnnotation>
-      <sbol:SequenceAnnotation rdf:about="http://www.async.ece.utah.edu/BBa_J61120_BBa_E0040/annotation2">
-        <sbol:persistentIdentity rdf:resource="http://www.async.ece.utah.edu/BBa_J61120_BBa_E0040/annotation2"/>
-        <sbol:displayId>annotation2</sbol:displayId>
-        <prov:wasDerivedFrom rdf:resource="http://www.eugenecad.org/pIKERightCassette_3/Reporter/annotation_2"/>
-        <sbol:location>
-          <sbol:Range rdf:about="http://www.async.ece.utah.edu/BBa_J61120_BBa_E0040/annotation2/range">
-            <sbol:persistentIdentity rdf:resource="http://www.async.ece.utah.edu/BBa_J61120_BBa_E0040/annotation2/range"/>
-            <sbol:displayId>range</sbol:displayId>
-            <sbol:start>13</sbol:start>
-            <sbol:end>732</sbol:end>
-            <sbol:orientation rdf:resource="http://sbols.org/v2#inline"/>
-          </sbol:Range>
-        </sbol:location>
-        <sbol:component rdf:resource="http://www.async.ece.utah.edu/BBa_J61120_BBa_E0040/component1"/>
->>>>>>> d81c6eac
-      </sbol:SequenceAnnotation>
-    </sbol:sequenceAnnotation>
-    <sbol:sequence rdf:resource="http://www.async.ece.utah.edu/www_async_ece_utah_edu_seq_10_8_2013_13_10_29_767_iBioSim"/>
-  </sbol:ComponentDefinition>
-  <sbol:ComponentDefinition rdf:about="http://www.async.ece.utah.edu/pIKE_Toggle_5">
-    <sbol:persistentIdentity rdf:resource="http://www.async.ece.utah.edu/pIKE_Toggle_5"/>
-    <sbol:displayId>pIKE_Toggle_5</sbol:displayId>
-    <prov:wasDerivedFrom rdf:resource="http://www.async.ece.utah.edu#comp_10_8_2013_12_58_50_979_iBioSim"/>
-    <dcterms:title>pIKE Toggle Switch 5</dcterms:title>
-    <dcterms:description>This is a pIKE class toggle switch similar to those constructed by Gardner et al.</dcterms:description>
-    <sbol:type rdf:resource="http://www.biopax.org/release/biopax-level3.owl#DnaRegion"/>
-    <sbol:role rdf:resource="http://identifiers.org/so/SO:0000804"/>
-    <sbol:component>
-      <sbol:Component rdf:about="http://www.async.ece.utah.edu/pIKE_Toggle_5/component1">
-        <sbol:persistentIdentity rdf:resource="http://www.async.ece.utah.edu/pIKE_Toggle_5/component1"/>
-        <sbol:displayId>component1</sbol:displayId>
-        <sbol:access rdf:resource="http://sbols.org/v2#public"/>
-        <sbol:definition rdf:resource="http://www.async.ece.utah.edu/pIKERightCassette_1"/>
-      </sbol:Component>
-    </sbol:component>
-    <sbol:component>
-      <sbol:Component rdf:about="http://www.async.ece.utah.edu/pIKE_Toggle_5/component0">
-        <sbol:persistentIdentity rdf:resource="http://www.async.ece.utah.edu/pIKE_Toggle_5/component0"/>
-        <sbol:displayId>component0</sbol:displayId>
-        <sbol:access rdf:resource="http://sbols.org/v2#public"/>
-        <sbol:definition rdf:resource="http://www.async.ece.utah.edu/pIKELeftCassette_2"/>
-      </sbol:Component>
-    </sbol:component>
-    <sbol:sequenceAnnotation>
-<<<<<<< HEAD
-      <sbol:SequenceAnnotation rdf:about="http://www.async.ece.utah.edu/pIKE_Toggle_5/annotation2">
-        <sbol:persistentIdentity rdf:resource="http://www.async.ece.utah.edu/pIKE_Toggle_5/annotation2"/>
-        <sbol:displayId>annotation2</sbol:displayId>
-        <prov:wasDerivedFrom rdf:resource="http://www.async.ece.utah.edu#anno1_10_8_2013_12_58_50_979_iBioSim"/>
-        <sbol:location>
-          <sbol:Range rdf:about="http://www.async.ece.utah.edu/pIKE_Toggle_5/annotation2/range">
-            <sbol:persistentIdentity rdf:resource="http://www.async.ece.utah.edu/pIKE_Toggle_5/annotation2/range"/>
-            <sbol:displayId>range</sbol:displayId>
-            <sbol:start>1252</sbol:start>
-            <sbol:end>2908</sbol:end>
-            <sbol:orientation rdf:resource="http://sbols.org/v2#inline"/>
-          </sbol:Range>
-        </sbol:location>
-        <sbol:component rdf:resource="http://www.async.ece.utah.edu/pIKE_Toggle_5/component1"/>
-      </sbol:SequenceAnnotation>
-    </sbol:sequenceAnnotation>
-    <sbol:sequenceAnnotation>
-      <sbol:SequenceAnnotation rdf:about="http://www.async.ece.utah.edu/pIKE_Toggle_5/annotation1">
-        <sbol:persistentIdentity rdf:resource="http://www.async.ece.utah.edu/pIKE_Toggle_5/annotation1"/>
-        <sbol:displayId>annotation1</sbol:displayId>
-        <prov:wasDerivedFrom rdf:resource="http://www.async.ece.utah.edu#anno0_10_8_2013_12_58_50_979_iBioSim"/>
-        <sbol:location>
-          <sbol:Range rdf:about="http://www.async.ece.utah.edu/pIKE_Toggle_5/annotation1/range">
-            <sbol:persistentIdentity rdf:resource="http://www.async.ece.utah.edu/pIKE_Toggle_5/annotation1/range"/>
-            <sbol:displayId>range</sbol:displayId>
-            <sbol:start>1</sbol:start>
-            <sbol:end>1251</sbol:end>
-            <sbol:orientation rdf:resource="http://sbols.org/v2#reverseComplement"/>
-          </sbol:Range>
-        </sbol:location>
-        <sbol:component rdf:resource="http://www.async.ece.utah.edu/pIKE_Toggle_5/component0"/>
-      </sbol:SequenceAnnotation>
-    </sbol:sequenceAnnotation>
-    <sbol:sequence rdf:resource="http://www.async.ece.utah.edu/www_async_ece_utah_edu_seq_10_8_2013_12_58_50_979_iBioSim"/>
-  </sbol:ComponentDefinition>
-  <sbol:ComponentDefinition rdf:about="http://www.async.ece.utah.edu/pIKELeftCassette_2">
-    <sbol:persistentIdentity rdf:resource="http://www.async.ece.utah.edu/pIKELeftCassette_2"/>
-    <sbol:displayId>pIKELeftCassette_2</sbol:displayId>
-    <prov:wasDerivedFrom rdf:resource="http://www.eugenecad.org/pIKELeftCassette_2"/>
-    <dcterms:description>pIKELeftCassette_2</dcterms:description>
-=======
-      <sbol:SequenceAnnotation rdf:about="http://www.async.ece.utah.edu/BBa_J61120_BBa_E0040/annotation1">
-        <sbol:persistentIdentity rdf:resource="http://www.async.ece.utah.edu/BBa_J61120_BBa_E0040/annotation1"/>
-        <sbol:displayId>annotation1</sbol:displayId>
-        <prov:wasDerivedFrom rdf:resource="http://www.eugenecad.org/pIKERightCassette_3/Reporter/annotation_1"/>
-        <sbol:location>
-          <sbol:Range rdf:about="http://www.async.ece.utah.edu/BBa_J61120_BBa_E0040/annotation1/range">
-            <sbol:persistentIdentity rdf:resource="http://www.async.ece.utah.edu/BBa_J61120_BBa_E0040/annotation1/range"/>
-            <sbol:displayId>range</sbol:displayId>
-            <sbol:start>1</sbol:start>
-            <sbol:end>12</sbol:end>
-            <sbol:orientation rdf:resource="http://sbols.org/v2#inline"/>
-          </sbol:Range>
-        </sbol:location>
-        <sbol:component rdf:resource="http://www.async.ece.utah.edu/BBa_J61120_BBa_E0040/component0"/>
-      </sbol:SequenceAnnotation>
-    </sbol:sequenceAnnotation>
-    <sbol:sequence rdf:resource="http://www.async.ece.utah.edu/BBa_J61120_BBa_E0040_sequence"/>
-  </sbol:ComponentDefinition>
-  <sbol:ComponentDefinition rdf:about="http://www.async.ece.utah.edu/pTAK_Toggle_2">
-    <sbol:persistentIdentity rdf:resource="http://www.async.ece.utah.edu/pTAK_Toggle_2"/>
-    <sbol:displayId>pTAK_Toggle_2</sbol:displayId>
-    <prov:wasDerivedFrom rdf:resource="http://www.async.ece.utah.edu#comp_10_8_2013_13_10_29_767_iBioSim"/>
-    <dcterms:title>pTAK Toggle Switch 2</dcterms:title>
-    <dcterms:description>This is a pTAK class toggle switch similar to those constructed by Gardner et al.</dcterms:description>
->>>>>>> d81c6eac
-    <sbol:type rdf:resource="http://www.biopax.org/release/biopax-level3.owl#DnaRegion"/>
-    <sbol:role rdf:resource="http://identifiers.org/so/SO:0000804"/>
-    <sbol:component>
-<<<<<<< HEAD
-      <sbol:Component rdf:about="http://www.async.ece.utah.edu/pIKELeftCassette_2/component0">
-        <sbol:persistentIdentity rdf:resource="http://www.async.ece.utah.edu/pIKELeftCassette_2/component0"/>
-        <sbol:displayId>component0</sbol:displayId>
-        <sbol:access rdf:resource="http://sbols.org/v2#public"/>
-        <sbol:definition rdf:resource="http://www.async.ece.utah.edu/BBa_R0040"/>
-      </sbol:Component>
-    </sbol:component>
-    <sbol:component>
-      <sbol:Component rdf:about="http://www.async.ece.utah.edu/pIKELeftCassette_2/component1">
-        <sbol:persistentIdentity rdf:resource="http://www.async.ece.utah.edu/pIKELeftCassette_2/component1"/>
-        <sbol:displayId>component1</sbol:displayId>
-        <sbol:access rdf:resource="http://sbols.org/v2#public"/>
-        <sbol:definition rdf:resource="http://www.async.ece.utah.edu/BBa_J61104_BBa_C0012"/>
-      </sbol:Component>
-    </sbol:component>
-    <sbol:component>
-      <sbol:Component rdf:about="http://www.async.ece.utah.edu/pIKELeftCassette_2/component2">
-        <sbol:persistentIdentity rdf:resource="http://www.async.ece.utah.edu/pIKELeftCassette_2/component2"/>
-        <sbol:displayId>component2</sbol:displayId>
-        <sbol:access rdf:resource="http://sbols.org/v2#public"/>
-        <sbol:definition rdf:resource="http://www.async.ece.utah.edu/ECK120033737"/>
-      </sbol:Component>
-    </sbol:component>
-    <sbol:sequenceAnnotation>
-      <sbol:SequenceAnnotation rdf:about="http://www.async.ece.utah.edu/pIKELeftCassette_2/annotation2">
-        <sbol:persistentIdentity rdf:resource="http://www.async.ece.utah.edu/pIKELeftCassette_2/annotation2"/>
-        <sbol:displayId>annotation2</sbol:displayId>
-        <prov:wasDerivedFrom rdf:resource="http://www.eugenecad.org/pIKELeftCassette_2/annotation_2"/>
-        <sbol:location>
-          <sbol:Range rdf:about="http://www.async.ece.utah.edu/pIKELeftCassette_2/annotation2/range">
-            <sbol:persistentIdentity rdf:resource="http://www.async.ece.utah.edu/pIKELeftCassette_2/annotation2/range"/>
-            <sbol:displayId>range</sbol:displayId>
-            <sbol:start>55</sbol:start>
-            <sbol:end>1194</sbol:end>
-            <sbol:orientation rdf:resource="http://sbols.org/v2#inline"/>
-          </sbol:Range>
-        </sbol:location>
-        <sbol:component rdf:resource="http://www.async.ece.utah.edu/pIKELeftCassette_2/component1"/>
-      </sbol:SequenceAnnotation>
-    </sbol:sequenceAnnotation>
-    <sbol:sequenceAnnotation>
-      <sbol:SequenceAnnotation rdf:about="http://www.async.ece.utah.edu/pIKELeftCassette_2/annotation1">
-        <sbol:persistentIdentity rdf:resource="http://www.async.ece.utah.edu/pIKELeftCassette_2/annotation1"/>
-        <sbol:displayId>annotation1</sbol:displayId>
-        <prov:wasDerivedFrom rdf:resource="http://www.eugenecad.org/pIKELeftCassette_2/annotation_1"/>
-        <sbol:location>
-          <sbol:Range rdf:about="http://www.async.ece.utah.edu/pIKELeftCassette_2/annotation1/range">
-            <sbol:persistentIdentity rdf:resource="http://www.async.ece.utah.edu/pIKELeftCassette_2/annotation1/range"/>
-            <sbol:displayId>range</sbol:displayId>
-            <sbol:start>1</sbol:start>
-            <sbol:end>54</sbol:end>
-            <sbol:orientation rdf:resource="http://sbols.org/v2#inline"/>
-          </sbol:Range>
-        </sbol:location>
-        <sbol:component rdf:resource="http://www.async.ece.utah.edu/pIKELeftCassette_2/component0"/>
-      </sbol:SequenceAnnotation>
-    </sbol:sequenceAnnotation>
-    <sbol:sequenceAnnotation>
-      <sbol:SequenceAnnotation rdf:about="http://www.async.ece.utah.edu/pIKELeftCassette_2/annotation3">
-        <sbol:persistentIdentity rdf:resource="http://www.async.ece.utah.edu/pIKELeftCassette_2/annotation3"/>
-        <sbol:displayId>annotation3</sbol:displayId>
-        <prov:wasDerivedFrom rdf:resource="http://www.eugenecad.org/pIKELeftCassette_2/annotation_3"/>
-        <sbol:location>
-          <sbol:Range rdf:about="http://www.async.ece.utah.edu/pIKELeftCassette_2/annotation3/range">
-            <sbol:persistentIdentity rdf:resource="http://www.async.ece.utah.edu/pIKELeftCassette_2/annotation3/range"/>
-            <sbol:displayId>range</sbol:displayId>
-            <sbol:start>1195</sbol:start>
-            <sbol:end>1251</sbol:end>
-            <sbol:orientation rdf:resource="http://sbols.org/v2#inline"/>
-          </sbol:Range>
-        </sbol:location>
-        <sbol:component rdf:resource="http://www.async.ece.utah.edu/pIKELeftCassette_2/component2"/>
-      </sbol:SequenceAnnotation>
-    </sbol:sequenceAnnotation>
-    <sbol:sequence rdf:resource="http://www.async.ece.utah.edu/pIKELeftCassette_2_sequence"/>
-  </sbol:ComponentDefinition>
-  <sbol:ComponentDefinition rdf:about="http://www.async.ece.utah.edu/BBa_J61101_BBa_C0012">
-    <sbol:persistentIdentity rdf:resource="http://www.async.ece.utah.edu/BBa_J61101_BBa_C0012"/>
-    <sbol:displayId>BBa_J61101_BBa_C0012</sbol:displayId>
-    <prov:wasDerivedFrom rdf:resource="http://www.eugenecad.org/device/BBa_J61101_BBa_C0012"/>
-    <dcterms:description>Repressor2</dcterms:description>
-=======
-      <sbol:Component rdf:about="http://www.async.ece.utah.edu/pTAK_Toggle_2/component1">
-        <sbol:persistentIdentity rdf:resource="http://www.async.ece.utah.edu/pTAK_Toggle_2/component1"/>
-        <sbol:displayId>component1</sbol:displayId>
-        <sbol:access rdf:resource="http://sbols.org/v2#public"/>
-        <sbol:definition rdf:resource="http://www.async.ece.utah.edu/pTAKRightCassette_2"/>
-      </sbol:Component>
-    </sbol:component>
-    <sbol:component>
-      <sbol:Component rdf:about="http://www.async.ece.utah.edu/pTAK_Toggle_2/component0">
-        <sbol:persistentIdentity rdf:resource="http://www.async.ece.utah.edu/pTAK_Toggle_2/component0"/>
-        <sbol:displayId>component0</sbol:displayId>
-        <sbol:access rdf:resource="http://sbols.org/v2#public"/>
-        <sbol:definition rdf:resource="http://www.async.ece.utah.edu/pTAKLeftCassette_1"/>
-      </sbol:Component>
-    </sbol:component>
-    <sbol:sequenceAnnotation>
-      <sbol:SequenceAnnotation rdf:about="http://www.async.ece.utah.edu/pTAK_Toggle_2/annotation1">
-        <sbol:persistentIdentity rdf:resource="http://www.async.ece.utah.edu/pTAK_Toggle_2/annotation1"/>
-        <sbol:displayId>annotation1</sbol:displayId>
-        <prov:wasDerivedFrom rdf:resource="http://www.async.ece.utah.edu#anno0_10_8_2013_13_10_29_767_iBioSim"/>
-        <sbol:location>
-          <sbol:Range rdf:about="http://www.async.ece.utah.edu/pTAK_Toggle_2/annotation1/range">
-            <sbol:persistentIdentity rdf:resource="http://www.async.ece.utah.edu/pTAK_Toggle_2/annotation1/range"/>
-            <sbol:displayId>range</sbol:displayId>
-            <sbol:start>1</sbol:start>
-            <sbol:end>1320</sbol:end>
-            <sbol:orientation rdf:resource="http://sbols.org/v2#reverseComplement"/>
-          </sbol:Range>
-        </sbol:location>
-        <sbol:component rdf:resource="http://www.async.ece.utah.edu/pTAK_Toggle_2/component0"/>
-      </sbol:SequenceAnnotation>
-    </sbol:sequenceAnnotation>
-    <sbol:sequenceAnnotation>
-      <sbol:SequenceAnnotation rdf:about="http://www.async.ece.utah.edu/pTAK_Toggle_2/annotation2">
-        <sbol:persistentIdentity rdf:resource="http://www.async.ece.utah.edu/pTAK_Toggle_2/annotation2"/>
-        <sbol:displayId>annotation2</sbol:displayId>
-        <prov:wasDerivedFrom rdf:resource="http://www.async.ece.utah.edu#anno1_10_8_2013_13_10_29_767_iBioSim"/>
-        <sbol:location>
-          <sbol:Range rdf:about="http://www.async.ece.utah.edu/pTAK_Toggle_2/annotation2/range">
-            <sbol:persistentIdentity rdf:resource="http://www.async.ece.utah.edu/pTAK_Toggle_2/annotation2/range"/>
-            <sbol:displayId>range</sbol:displayId>
-            <sbol:start>1321</sbol:start>
-            <sbol:end>3066</sbol:end>
-            <sbol:orientation rdf:resource="http://sbols.org/v2#inline"/>
-          </sbol:Range>
-        </sbol:location>
-        <sbol:component rdf:resource="http://www.async.ece.utah.edu/pTAK_Toggle_2/component1"/>
-      </sbol:SequenceAnnotation>
-    </sbol:sequenceAnnotation>
-    <sbol:sequence rdf:resource="http://www.async.ece.utah.edu/www_async_ece_utah_edu_seq_10_8_2013_13_10_29_767_iBioSim"/>
-  </sbol:ComponentDefinition>
-  <sbol:ComponentDefinition rdf:about="http://www.async.ece.utah.edu/BBa_J61130">
-    <sbol:persistentIdentity rdf:resource="http://www.async.ece.utah.edu/BBa_J61130"/>
-    <sbol:displayId>BBa_J61130</sbol:displayId>
-    <prov:wasDerivedFrom rdf:resource="http://partsregistry.org/part/BBa_J61130"/>
-    <dcterms:title>BBa_J61130</dcterms:title>
-    <dcterms:description>Ribosome Binding Site Family Member</dcterms:description>
->>>>>>> d81c6eac
-    <sbol:type rdf:resource="http://www.biopax.org/release/biopax-level3.owl#DnaRegion"/>
-    <sbol:role rdf:resource="http://identifiers.org/so/SO:0000139"/>
-    <sbol:sequence rdf:resource="http://www.async.ece.utah.edu/BBa_J61130_sequence"/>
-  </sbol:ComponentDefinition>
-  <sbol:ComponentDefinition rdf:about="http://www.async.ece.utah.edu/pTAK_Toggle_1">
-    <sbol:persistentIdentity rdf:resource="http://www.async.ece.utah.edu/pTAK_Toggle_1"/>
-    <sbol:displayId>pTAK_Toggle_1</sbol:displayId>
-    <prov:wasDerivedFrom rdf:resource="http://www.async.ece.utah.edu#comp_10_8_2013_13_4_4_409_iBioSim"/>
-    <dcterms:title>pTAK Toggle Switch 1</dcterms:title>
-    <dcterms:description>This is a pTAK class toggle switch similar to those constructed by Gardner et al.</dcterms:description>
-    <sbol:type rdf:resource="http://www.biopax.org/release/biopax-level3.owl#DnaRegion"/>
-    <sbol:role rdf:resource="http://identifiers.org/so/SO:0000804"/>
-    <sbol:component>
-<<<<<<< HEAD
-      <sbol:Component rdf:about="http://www.async.ece.utah.edu/BBa_J61101_BBa_C0012/component0">
-        <sbol:persistentIdentity rdf:resource="http://www.async.ece.utah.edu/BBa_J61101_BBa_C0012/component0"/>
-        <sbol:displayId>component0</sbol:displayId>
-        <sbol:access rdf:resource="http://sbols.org/v2#public"/>
-        <sbol:definition rdf:resource="http://www.async.ece.utah.edu/BBa_J61101"/>
-      </sbol:Component>
-    </sbol:component>
-    <sbol:component>
-      <sbol:Component rdf:about="http://www.async.ece.utah.edu/BBa_J61101_BBa_C0012/component1">
-        <sbol:persistentIdentity rdf:resource="http://www.async.ece.utah.edu/BBa_J61101_BBa_C0012/component1"/>
-        <sbol:displayId>component1</sbol:displayId>
-        <sbol:access rdf:resource="http://sbols.org/v2#public"/>
-        <sbol:definition rdf:resource="http://www.async.ece.utah.edu/BBa_C0012"/>
-      </sbol:Component>
-    </sbol:component>
-    <sbol:sequenceAnnotation>
-      <sbol:SequenceAnnotation rdf:about="http://www.async.ece.utah.edu/BBa_J61101_BBa_C0012/annotation2">
-        <sbol:persistentIdentity rdf:resource="http://www.async.ece.utah.edu/BBa_J61101_BBa_C0012/annotation2"/>
-        <sbol:displayId>annotation2</sbol:displayId>
-        <prov:wasDerivedFrom rdf:resource="http://www.eugenecad.org/pIKELeftCassette_1/Repressor2/annotation_2"/>
-        <sbol:location>
-          <sbol:Range rdf:about="http://www.async.ece.utah.edu/BBa_J61101_BBa_C0012/annotation2/range">
-            <sbol:persistentIdentity rdf:resource="http://www.async.ece.utah.edu/BBa_J61101_BBa_C0012/annotation2/range"/>
-            <sbol:displayId>range</sbol:displayId>
-            <sbol:start>13</sbol:start>
-            <sbol:end>1140</sbol:end>
-            <sbol:orientation rdf:resource="http://sbols.org/v2#inline"/>
-          </sbol:Range>
-        </sbol:location>
-        <sbol:component rdf:resource="http://www.async.ece.utah.edu/BBa_J61101_BBa_C0012/component1"/>
-      </sbol:SequenceAnnotation>
-    </sbol:sequenceAnnotation>
-    <sbol:sequenceAnnotation>
-      <sbol:SequenceAnnotation rdf:about="http://www.async.ece.utah.edu/BBa_J61101_BBa_C0012/annotation1">
-        <sbol:persistentIdentity rdf:resource="http://www.async.ece.utah.edu/BBa_J61101_BBa_C0012/annotation1"/>
-        <sbol:displayId>annotation1</sbol:displayId>
-        <prov:wasDerivedFrom rdf:resource="http://www.eugenecad.org/pIKELeftCassette_1/Repressor2/annotation_1"/>
-        <sbol:location>
-          <sbol:Range rdf:about="http://www.async.ece.utah.edu/BBa_J61101_BBa_C0012/annotation1/range">
-            <sbol:persistentIdentity rdf:resource="http://www.async.ece.utah.edu/BBa_J61101_BBa_C0012/annotation1/range"/>
-            <sbol:displayId>range</sbol:displayId>
-            <sbol:start>1</sbol:start>
-            <sbol:end>12</sbol:end>
-            <sbol:orientation rdf:resource="http://sbols.org/v2#inline"/>
-          </sbol:Range>
-        </sbol:location>
-        <sbol:component rdf:resource="http://www.async.ece.utah.edu/BBa_J61101_BBa_C0012/component0"/>
-      </sbol:SequenceAnnotation>
-    </sbol:sequenceAnnotation>
-    <sbol:sequence rdf:resource="http://www.async.ece.utah.edu/BBa_J61101_BBa_C0012_sequence"/>
-  </sbol:ComponentDefinition>
-  <sbol:ComponentDefinition rdf:about="http://www.async.ece.utah.edu/pTAKRightCassette_1">
-    <sbol:persistentIdentity rdf:resource="http://www.async.ece.utah.edu/pTAKRightCassette_1"/>
-    <sbol:displayId>pTAKRightCassette_1</sbol:displayId>
-    <prov:wasDerivedFrom rdf:resource="http://www.eugenecad.org/pTAKRightCassette_1"/>
-    <dcterms:description>pTAKRightCassette_1</dcterms:description>
-=======
-      <sbol:Component rdf:about="http://www.async.ece.utah.edu/pTAK_Toggle_1/component1">
-        <sbol:persistentIdentity rdf:resource="http://www.async.ece.utah.edu/pTAK_Toggle_1/component1"/>
-        <sbol:displayId>component1</sbol:displayId>
-        <sbol:access rdf:resource="http://sbols.org/v2#public"/>
-        <sbol:definition rdf:resource="http://www.async.ece.utah.edu/pTAKRightCassette_1"/>
-      </sbol:Component>
-    </sbol:component>
-    <sbol:component>
-      <sbol:Component rdf:about="http://www.async.ece.utah.edu/pTAK_Toggle_1/component0">
-        <sbol:persistentIdentity rdf:resource="http://www.async.ece.utah.edu/pTAK_Toggle_1/component0"/>
-        <sbol:displayId>component0</sbol:displayId>
-        <sbol:access rdf:resource="http://sbols.org/v2#public"/>
-        <sbol:definition rdf:resource="http://www.async.ece.utah.edu/pTAKLeftCassette_1"/>
-      </sbol:Component>
-    </sbol:component>
-    <sbol:sequenceAnnotation>
-      <sbol:SequenceAnnotation rdf:about="http://www.async.ece.utah.edu/pTAK_Toggle_1/annotation1">
-        <sbol:persistentIdentity rdf:resource="http://www.async.ece.utah.edu/pTAK_Toggle_1/annotation1"/>
-        <sbol:displayId>annotation1</sbol:displayId>
-        <prov:wasDerivedFrom rdf:resource="http://www.async.ece.utah.edu#anno0_10_8_2013_13_4_4_409_iBioSim"/>
-        <sbol:location>
-          <sbol:Range rdf:about="http://www.async.ece.utah.edu/pTAK_Toggle_1/annotation1/range">
-            <sbol:persistentIdentity rdf:resource="http://www.async.ece.utah.edu/pTAK_Toggle_1/annotation1/range"/>
-            <sbol:displayId>range</sbol:displayId>
-            <sbol:start>1</sbol:start>
-            <sbol:end>1320</sbol:end>
-            <sbol:orientation rdf:resource="http://sbols.org/v2#reverseComplement"/>
-          </sbol:Range>
-        </sbol:location>
-        <sbol:component rdf:resource="http://www.async.ece.utah.edu/pTAK_Toggle_1/component0"/>
-      </sbol:SequenceAnnotation>
-    </sbol:sequenceAnnotation>
-    <sbol:sequenceAnnotation>
-      <sbol:SequenceAnnotation rdf:about="http://www.async.ece.utah.edu/pTAK_Toggle_1/annotation2">
-        <sbol:persistentIdentity rdf:resource="http://www.async.ece.utah.edu/pTAK_Toggle_1/annotation2"/>
-        <sbol:displayId>annotation2</sbol:displayId>
-        <prov:wasDerivedFrom rdf:resource="http://www.async.ece.utah.edu#anno1_10_8_2013_13_4_4_409_iBioSim"/>
-        <sbol:location>
-          <sbol:Range rdf:about="http://www.async.ece.utah.edu/pTAK_Toggle_1/annotation2/range">
-            <sbol:persistentIdentity rdf:resource="http://www.async.ece.utah.edu/pTAK_Toggle_1/annotation2/range"/>
-            <sbol:displayId>range</sbol:displayId>
-            <sbol:start>1321</sbol:start>
-            <sbol:end>3067</sbol:end>
-            <sbol:orientation rdf:resource="http://sbols.org/v2#inline"/>
-          </sbol:Range>
-        </sbol:location>
-        <sbol:component rdf:resource="http://www.async.ece.utah.edu/pTAK_Toggle_1/component1"/>
-      </sbol:SequenceAnnotation>
-    </sbol:sequenceAnnotation>
-    <sbol:sequence rdf:resource="http://www.async.ece.utah.edu/www_async_ece_utah_edu_seq_10_8_2013_13_4_4_409_iBioSim"/>
-  </sbol:ComponentDefinition>
-  <sbol:ComponentDefinition rdf:about="http://www.async.ece.utah.edu/pheA1">
-    <sbol:persistentIdentity rdf:resource="http://www.async.ece.utah.edu/pheA1"/>
-    <sbol:displayId>pheA1</sbol:displayId>
-    <prov:wasDerivedFrom rdf:resource="http://www.eugenecad.org/parts/pheA-1"/>
-    <dcterms:title>pheA1</dcterms:title>
-    <dcterms:description>Terminator</dcterms:description>
-    <sbol:type rdf:resource="http://www.biopax.org/release/biopax-level3.owl#DnaRegion"/>
-    <sbol:role rdf:resource="http://identifiers.org/so/SO:0000141"/>
-    <sbol:sequence rdf:resource="http://www.async.ece.utah.edu/pheA_1_sequence"/>
-  </sbol:ComponentDefinition>
-  <sbol:ComponentDefinition rdf:about="http://www.async.ece.utah.edu/pIKE_Toggle_16">
-    <sbol:persistentIdentity rdf:resource="http://www.async.ece.utah.edu/pIKE_Toggle_16"/>
-    <sbol:displayId>pIKE_Toggle_16</sbol:displayId>
-    <prov:wasDerivedFrom rdf:resource="http://www.async.ece.utah.edu#comp_10_8_2013_12_51_21_118_iBioSim"/>
-    <dcterms:title>pIKE Toggle Switch 16</dcterms:title>
-    <dcterms:description>This is a pIKE class toggle switch similar to those constructed by Gardner et al.</dcterms:description>
->>>>>>> d81c6eac
-    <sbol:type rdf:resource="http://www.biopax.org/release/biopax-level3.owl#DnaRegion"/>
-    <sbol:role rdf:resource="http://identifiers.org/so/SO:0000805"/>
-    <sbol:component>
-<<<<<<< HEAD
-      <sbol:Component rdf:about="http://www.async.ece.utah.edu/pTAKRightCassette_1/component1">
-        <sbol:persistentIdentity rdf:resource="http://www.async.ece.utah.edu/pTAKRightCassette_1/component1"/>
-        <sbol:displayId>component1</sbol:displayId>
-        <sbol:access rdf:resource="http://sbols.org/v2#public"/>
-        <sbol:definition rdf:resource="http://www.async.ece.utah.edu/BBa_J61120_BBa_C0051"/>
-      </sbol:Component>
-    </sbol:component>
-    <sbol:component>
-      <sbol:Component rdf:about="http://www.async.ece.utah.edu/pTAKRightCassette_1/component3">
-        <sbol:persistentIdentity rdf:resource="http://www.async.ece.utah.edu/pTAKRightCassette_1/component3"/>
-        <sbol:displayId>component3</sbol:displayId>
-        <sbol:access rdf:resource="http://sbols.org/v2#public"/>
-        <sbol:definition rdf:resource="http://www.async.ece.utah.edu/ECK120033736"/>
-      </sbol:Component>
-    </sbol:component>
-    <sbol:component>
-      <sbol:Component rdf:about="http://www.async.ece.utah.edu/pTAKRightCassette_1/component0">
-        <sbol:persistentIdentity rdf:resource="http://www.async.ece.utah.edu/pTAKRightCassette_1/component0"/>
-        <sbol:displayId>component0</sbol:displayId>
-        <sbol:access rdf:resource="http://sbols.org/v2#public"/>
-        <sbol:definition rdf:resource="http://www.async.ece.utah.edu/BBa_R0010"/>
-      </sbol:Component>
-    </sbol:component>
-    <sbol:component>
-      <sbol:Component rdf:about="http://www.async.ece.utah.edu/pTAKRightCassette_1/component2">
-        <sbol:persistentIdentity rdf:resource="http://www.async.ece.utah.edu/pTAKRightCassette_1/component2"/>
-        <sbol:displayId>component2</sbol:displayId>
-        <sbol:access rdf:resource="http://sbols.org/v2#public"/>
-        <sbol:definition rdf:resource="http://www.async.ece.utah.edu/BBa_J61130_BBa_E0040"/>
-      </sbol:Component>
-    </sbol:component>
-    <sbol:sequenceAnnotation>
-      <sbol:SequenceAnnotation rdf:about="http://www.async.ece.utah.edu/pTAKRightCassette_1/annotation3">
-        <sbol:persistentIdentity rdf:resource="http://www.async.ece.utah.edu/pTAKRightCassette_1/annotation3"/>
-        <sbol:displayId>annotation3</sbol:displayId>
-        <prov:wasDerivedFrom rdf:resource="http://www.eugenecad.org/pTAKRightCassette_1/annotation_3"/>
-        <sbol:location>
-          <sbol:Range rdf:about="http://www.async.ece.utah.edu/pTAKRightCassette_1/annotation3/range">
-            <sbol:persistentIdentity rdf:resource="http://www.async.ece.utah.edu/pTAKRightCassette_1/annotation3/range"/>
-            <sbol:displayId>range</sbol:displayId>
-            <sbol:start>963</sbol:start>
-            <sbol:end>1694</sbol:end>
-            <sbol:orientation rdf:resource="http://sbols.org/v2#inline"/>
-          </sbol:Range>
-        </sbol:location>
-        <sbol:component rdf:resource="http://www.async.ece.utah.edu/pTAKRightCassette_1/component2"/>
-      </sbol:SequenceAnnotation>
-    </sbol:sequenceAnnotation>
-    <sbol:sequenceAnnotation>
-      <sbol:SequenceAnnotation rdf:about="http://www.async.ece.utah.edu/pTAKRightCassette_1/annotation1">
-        <sbol:persistentIdentity rdf:resource="http://www.async.ece.utah.edu/pTAKRightCassette_1/annotation1"/>
-        <sbol:displayId>annotation1</sbol:displayId>
-        <prov:wasDerivedFrom rdf:resource="http://www.eugenecad.org/pTAKRightCassette_1/annotation_1"/>
-        <sbol:location>
-          <sbol:Range rdf:about="http://www.async.ece.utah.edu/pTAKRightCassette_1/annotation1/range">
-            <sbol:persistentIdentity rdf:resource="http://www.async.ece.utah.edu/pTAKRightCassette_1/annotation1/range"/>
-            <sbol:displayId>range</sbol:displayId>
-            <sbol:start>1</sbol:start>
-            <sbol:end>200</sbol:end>
-            <sbol:orientation rdf:resource="http://sbols.org/v2#inline"/>
-          </sbol:Range>
-        </sbol:location>
-        <sbol:component rdf:resource="http://www.async.ece.utah.edu/pTAKRightCassette_1/component0"/>
-      </sbol:SequenceAnnotation>
-    </sbol:sequenceAnnotation>
-    <sbol:sequenceAnnotation>
-      <sbol:SequenceAnnotation rdf:about="http://www.async.ece.utah.edu/pTAKRightCassette_1/annotation2">
-        <sbol:persistentIdentity rdf:resource="http://www.async.ece.utah.edu/pTAKRightCassette_1/annotation2"/>
-        <sbol:displayId>annotation2</sbol:displayId>
-        <prov:wasDerivedFrom rdf:resource="http://www.eugenecad.org/pTAKRightCassette_1/annotation_2"/>
-        <sbol:location>
-          <sbol:Range rdf:about="http://www.async.ece.utah.edu/pTAKRightCassette_1/annotation2/range">
-            <sbol:persistentIdentity rdf:resource="http://www.async.ece.utah.edu/pTAKRightCassette_1/annotation2/range"/>
-            <sbol:displayId>range</sbol:displayId>
-            <sbol:start>201</sbol:start>
-            <sbol:end>962</sbol:end>
-            <sbol:orientation rdf:resource="http://sbols.org/v2#inline"/>
-          </sbol:Range>
-        </sbol:location>
-        <sbol:component rdf:resource="http://www.async.ece.utah.edu/pTAKRightCassette_1/component1"/>
-      </sbol:SequenceAnnotation>
-    </sbol:sequenceAnnotation>
-    <sbol:sequenceAnnotation>
-      <sbol:SequenceAnnotation rdf:about="http://www.async.ece.utah.edu/pTAKRightCassette_1/annotation4">
-        <sbol:persistentIdentity rdf:resource="http://www.async.ece.utah.edu/pTAKRightCassette_1/annotation4"/>
-        <sbol:displayId>annotation4</sbol:displayId>
-        <prov:wasDerivedFrom rdf:resource="http://www.eugenecad.org/pTAKRightCassette_1/annotation_4"/>
-        <sbol:location>
-          <sbol:Range rdf:about="http://www.async.ece.utah.edu/pTAKRightCassette_1/annotation4/range">
-            <sbol:persistentIdentity rdf:resource="http://www.async.ece.utah.edu/pTAKRightCassette_1/annotation4/range"/>
-            <sbol:displayId>range</sbol:displayId>
-            <sbol:start>1695</sbol:start>
-            <sbol:end>1747</sbol:end>
-            <sbol:orientation rdf:resource="http://sbols.org/v2#inline"/>
-          </sbol:Range>
-        </sbol:location>
-        <sbol:component rdf:resource="http://www.async.ece.utah.edu/pTAKRightCassette_1/component3"/>
-      </sbol:SequenceAnnotation>
-    </sbol:sequenceAnnotation>
-    <sbol:sequence rdf:resource="http://www.async.ece.utah.edu/pTAKRightCassette_1_sequence"/>
-  </sbol:ComponentDefinition>
-  <sbol:ComponentDefinition rdf:about="http://www.async.ece.utah.edu/pIKE_Toggle_6">
-    <sbol:persistentIdentity rdf:resource="http://www.async.ece.utah.edu/pIKE_Toggle_6"/>
-    <sbol:displayId>pIKE_Toggle_6</sbol:displayId>
-    <prov:wasDerivedFrom rdf:resource="http://www.async.ece.utah.edu#comp_10_8_2013_13_0_5_897_iBioSim"/>
-    <dcterms:title>pIKE Toggle Switch 6</dcterms:title>
-=======
-      <sbol:Component rdf:about="http://www.async.ece.utah.edu/pIKE_Toggle_16/component0">
-        <sbol:persistentIdentity rdf:resource="http://www.async.ece.utah.edu/pIKE_Toggle_16/component0"/>
-        <sbol:displayId>component0</sbol:displayId>
-        <sbol:access rdf:resource="http://sbols.org/v2#public"/>
-        <sbol:definition rdf:resource="http://www.async.ece.utah.edu/pIKELeftCassette_4"/>
-      </sbol:Component>
-    </sbol:component>
-    <sbol:component>
-      <sbol:Component rdf:about="http://www.async.ece.utah.edu/pIKE_Toggle_16/component1">
-        <sbol:persistentIdentity rdf:resource="http://www.async.ece.utah.edu/pIKE_Toggle_16/component1"/>
-        <sbol:displayId>component1</sbol:displayId>
-        <sbol:access rdf:resource="http://sbols.org/v2#public"/>
-        <sbol:definition rdf:resource="http://www.async.ece.utah.edu/pIKERightCassette_4"/>
-      </sbol:Component>
-    </sbol:component>
-    <sbol:sequenceAnnotation>
-      <sbol:SequenceAnnotation rdf:about="http://www.async.ece.utah.edu/pIKE_Toggle_16/annotation1">
-        <sbol:persistentIdentity rdf:resource="http://www.async.ece.utah.edu/pIKE_Toggle_16/annotation1"/>
-        <sbol:displayId>annotation1</sbol:displayId>
-        <prov:wasDerivedFrom rdf:resource="http://www.async.ece.utah.edu#anno0_10_8_2013_12_51_21_118_iBioSim"/>
-        <sbol:location>
-          <sbol:Range rdf:about="http://www.async.ece.utah.edu/pIKE_Toggle_16/annotation1/range">
-            <sbol:persistentIdentity rdf:resource="http://www.async.ece.utah.edu/pIKE_Toggle_16/annotation1/range"/>
-            <sbol:displayId>range</sbol:displayId>
-            <sbol:start>1</sbol:start>
-            <sbol:end>1251</sbol:end>
-            <sbol:orientation rdf:resource="http://sbols.org/v2#reverseComplement"/>
-          </sbol:Range>
-        </sbol:location>
-        <sbol:component rdf:resource="http://www.async.ece.utah.edu/pIKE_Toggle_16/component0"/>
-      </sbol:SequenceAnnotation>
-    </sbol:sequenceAnnotation>
-    <sbol:sequenceAnnotation>
-      <sbol:SequenceAnnotation rdf:about="http://www.async.ece.utah.edu/pIKE_Toggle_16/annotation2">
-        <sbol:persistentIdentity rdf:resource="http://www.async.ece.utah.edu/pIKE_Toggle_16/annotation2"/>
-        <sbol:displayId>annotation2</sbol:displayId>
-        <prov:wasDerivedFrom rdf:resource="http://www.async.ece.utah.edu#anno1_10_8_2013_12_51_21_118_iBioSim"/>
-        <sbol:location>
-          <sbol:Range rdf:about="http://www.async.ece.utah.edu/pIKE_Toggle_16/annotation2/range">
-            <sbol:persistentIdentity rdf:resource="http://www.async.ece.utah.edu/pIKE_Toggle_16/annotation2/range"/>
-            <sbol:displayId>range</sbol:displayId>
-            <sbol:start>1252</sbol:start>
-            <sbol:end>2907</sbol:end>
-            <sbol:orientation rdf:resource="http://sbols.org/v2#inline"/>
-          </sbol:Range>
-        </sbol:location>
-        <sbol:component rdf:resource="http://www.async.ece.utah.edu/pIKE_Toggle_16/component1"/>
-      </sbol:SequenceAnnotation>
-    </sbol:sequenceAnnotation>
-    <sbol:sequence rdf:resource="http://www.async.ece.utah.edu/www_async_ece_utah_edu_seq_10_8_2013_12_51_21_118_iBioSim"/>
-  </sbol:ComponentDefinition>
-  <sbol:ComponentDefinition rdf:about="http://www.async.ece.utah.edu/pIKE_Toggle_15">
-    <sbol:persistentIdentity rdf:resource="http://www.async.ece.utah.edu/pIKE_Toggle_15"/>
-    <sbol:displayId>pIKE_Toggle_15</sbol:displayId>
-    <prov:wasDerivedFrom rdf:resource="http://www.async.ece.utah.edu#comp_10_8_2013_12_50_43_911_iBioSim"/>
-    <dcterms:title>pIKE Toggle Switch 15</dcterms:title>
->>>>>>> d81c6eac
-    <dcterms:description>This is a pIKE class toggle switch similar to those constructed by Gardner et al.</dcterms:description>
-    <sbol:type rdf:resource="http://www.biopax.org/release/biopax-level3.owl#DnaRegion"/>
-    <sbol:role rdf:resource="http://identifiers.org/so/SO:0000804"/>
-    <sbol:component>
-<<<<<<< HEAD
-      <sbol:Component rdf:about="http://www.async.ece.utah.edu/pIKE_Toggle_6/component1">
-        <sbol:persistentIdentity rdf:resource="http://www.async.ece.utah.edu/pIKE_Toggle_6/component1"/>
-        <sbol:displayId>component1</sbol:displayId>
-        <sbol:access rdf:resource="http://sbols.org/v2#public"/>
-        <sbol:definition rdf:resource="http://www.async.ece.utah.edu/pIKERightCassette_2"/>
-      </sbol:Component>
-    </sbol:component>
-    <sbol:component>
-      <sbol:Component rdf:about="http://www.async.ece.utah.edu/pIKE_Toggle_6/component0">
-        <sbol:persistentIdentity rdf:resource="http://www.async.ece.utah.edu/pIKE_Toggle_6/component0"/>
-        <sbol:displayId>component0</sbol:displayId>
-        <sbol:access rdf:resource="http://sbols.org/v2#public"/>
-        <sbol:definition rdf:resource="http://www.async.ece.utah.edu/pIKELeftCassette_2"/>
-      </sbol:Component>
-    </sbol:component>
-    <sbol:sequenceAnnotation>
-      <sbol:SequenceAnnotation rdf:about="http://www.async.ece.utah.edu/pIKE_Toggle_6/annotation2">
-        <sbol:persistentIdentity rdf:resource="http://www.async.ece.utah.edu/pIKE_Toggle_6/annotation2"/>
-        <sbol:displayId>annotation2</sbol:displayId>
-        <prov:wasDerivedFrom rdf:resource="http://www.async.ece.utah.edu#anno1_10_8_2013_13_0_5_897_iBioSim"/>
-        <sbol:location>
-          <sbol:Range rdf:about="http://www.async.ece.utah.edu/pIKE_Toggle_6/annotation2/range">
-            <sbol:persistentIdentity rdf:resource="http://www.async.ece.utah.edu/pIKE_Toggle_6/annotation2/range"/>
-            <sbol:displayId>range</sbol:displayId>
-            <sbol:start>1252</sbol:start>
-            <sbol:end>2907</sbol:end>
-            <sbol:orientation rdf:resource="http://sbols.org/v2#inline"/>
-          </sbol:Range>
-        </sbol:location>
-        <sbol:component rdf:resource="http://www.async.ece.utah.edu/pIKE_Toggle_6/component1"/>
-      </sbol:SequenceAnnotation>
-    </sbol:sequenceAnnotation>
-    <sbol:sequenceAnnotation>
-      <sbol:SequenceAnnotation rdf:about="http://www.async.ece.utah.edu/pIKE_Toggle_6/annotation1">
-        <sbol:persistentIdentity rdf:resource="http://www.async.ece.utah.edu/pIKE_Toggle_6/annotation1"/>
-        <sbol:displayId>annotation1</sbol:displayId>
-        <prov:wasDerivedFrom rdf:resource="http://www.async.ece.utah.edu#anno0_10_8_2013_13_0_5_897_iBioSim"/>
-        <sbol:location>
-          <sbol:Range rdf:about="http://www.async.ece.utah.edu/pIKE_Toggle_6/annotation1/range">
-            <sbol:persistentIdentity rdf:resource="http://www.async.ece.utah.edu/pIKE_Toggle_6/annotation1/range"/>
-=======
-      <sbol:Component rdf:about="http://www.async.ece.utah.edu/pIKE_Toggle_15/component0">
-        <sbol:persistentIdentity rdf:resource="http://www.async.ece.utah.edu/pIKE_Toggle_15/component0"/>
-        <sbol:displayId>component0</sbol:displayId>
-        <sbol:access rdf:resource="http://sbols.org/v2#public"/>
-        <sbol:definition rdf:resource="http://www.async.ece.utah.edu/pIKELeftCassette_4"/>
-      </sbol:Component>
-    </sbol:component>
-    <sbol:component>
-      <sbol:Component rdf:about="http://www.async.ece.utah.edu/pIKE_Toggle_15/component1">
-        <sbol:persistentIdentity rdf:resource="http://www.async.ece.utah.edu/pIKE_Toggle_15/component1"/>
-        <sbol:displayId>component1</sbol:displayId>
-        <sbol:access rdf:resource="http://sbols.org/v2#public"/>
-        <sbol:definition rdf:resource="http://www.async.ece.utah.edu/pIKERightCassette_3"/>
-      </sbol:Component>
-    </sbol:component>
-    <sbol:sequenceAnnotation>
-      <sbol:SequenceAnnotation rdf:about="http://www.async.ece.utah.edu/pIKE_Toggle_15/annotation2">
-        <sbol:persistentIdentity rdf:resource="http://www.async.ece.utah.edu/pIKE_Toggle_15/annotation2"/>
-        <sbol:displayId>annotation2</sbol:displayId>
-        <prov:wasDerivedFrom rdf:resource="http://www.async.ece.utah.edu#anno1_10_8_2013_12_50_43_911_iBioSim"/>
-        <sbol:location>
-          <sbol:Range rdf:about="http://www.async.ece.utah.edu/pIKE_Toggle_15/annotation2/range">
-            <sbol:persistentIdentity rdf:resource="http://www.async.ece.utah.edu/pIKE_Toggle_15/annotation2/range"/>
-            <sbol:displayId>range</sbol:displayId>
-            <sbol:start>1252</sbol:start>
-            <sbol:end>2908</sbol:end>
-            <sbol:orientation rdf:resource="http://sbols.org/v2#inline"/>
-          </sbol:Range>
-        </sbol:location>
-        <sbol:component rdf:resource="http://www.async.ece.utah.edu/pIKE_Toggle_15/component1"/>
-      </sbol:SequenceAnnotation>
-    </sbol:sequenceAnnotation>
-    <sbol:sequenceAnnotation>
-      <sbol:SequenceAnnotation rdf:about="http://www.async.ece.utah.edu/pIKE_Toggle_15/annotation1">
-        <sbol:persistentIdentity rdf:resource="http://www.async.ece.utah.edu/pIKE_Toggle_15/annotation1"/>
-        <sbol:displayId>annotation1</sbol:displayId>
-        <prov:wasDerivedFrom rdf:resource="http://www.async.ece.utah.edu#anno0_10_8_2013_12_50_43_911_iBioSim"/>
-        <sbol:location>
-          <sbol:Range rdf:about="http://www.async.ece.utah.edu/pIKE_Toggle_15/annotation1/range">
-            <sbol:persistentIdentity rdf:resource="http://www.async.ece.utah.edu/pIKE_Toggle_15/annotation1/range"/>
->>>>>>> d81c6eac
-            <sbol:displayId>range</sbol:displayId>
-            <sbol:start>1</sbol:start>
-            <sbol:end>1251</sbol:end>
-            <sbol:orientation rdf:resource="http://sbols.org/v2#reverseComplement"/>
-          </sbol:Range>
-        </sbol:location>
-<<<<<<< HEAD
-        <sbol:component rdf:resource="http://www.async.ece.utah.edu/pIKE_Toggle_6/component0"/>
-      </sbol:SequenceAnnotation>
-    </sbol:sequenceAnnotation>
-    <sbol:sequence rdf:resource="http://www.async.ece.utah.edu/www_async_ece_utah_edu_seq_10_8_2013_13_0_5_897_iBioSim"/>
-  </sbol:ComponentDefinition>
-  <sbol:ComponentDefinition rdf:about="http://www.async.ece.utah.edu/BBa_J61130">
-    <sbol:persistentIdentity rdf:resource="http://www.async.ece.utah.edu/BBa_J61130"/>
-    <sbol:displayId>BBa_J61130</sbol:displayId>
-    <prov:wasDerivedFrom rdf:resource="http://partsregistry.org/part/BBa_J61130"/>
-    <dcterms:title>BBa_J61130</dcterms:title>
-    <dcterms:description>Ribosome Binding Site Family Member</dcterms:description>
-    <sbol:type rdf:resource="http://www.biopax.org/release/biopax-level3.owl#DnaRegion"/>
-    <sbol:role rdf:resource="http://identifiers.org/so/SO:0000139"/>
-    <sbol:sequence rdf:resource="http://www.async.ece.utah.edu/BBa_J61130_sequence"/>
-  </sbol:ComponentDefinition>
-  <sbol:ComponentDefinition rdf:about="http://www.async.ece.utah.edu/pTAK_Toggle_16">
-    <sbol:persistentIdentity rdf:resource="http://www.async.ece.utah.edu/pTAK_Toggle_16"/>
-    <sbol:displayId>pTAK_Toggle_16</sbol:displayId>
-    <prov:wasDerivedFrom rdf:resource="http://www.async.ece.utah.edu#comp_10_8_2013_13_10_10_34_iBioSim"/>
-    <dcterms:title>pTAK Toggle Switch 16</dcterms:title>
-    <dcterms:description>This is a pTAK class toggle switch similar to those constructed by Gardner et al.</dcterms:description>
-    <sbol:type rdf:resource="http://www.biopax.org/release/biopax-level3.owl#DnaRegion"/>
-    <sbol:role rdf:resource="http://identifiers.org/so/SO:0000804"/>
-    <sbol:component>
-      <sbol:Component rdf:about="http://www.async.ece.utah.edu/pTAK_Toggle_16/component0">
-        <sbol:persistentIdentity rdf:resource="http://www.async.ece.utah.edu/pTAK_Toggle_16/component0"/>
-        <sbol:displayId>component0</sbol:displayId>
-        <sbol:access rdf:resource="http://sbols.org/v2#public"/>
-        <sbol:definition rdf:resource="http://www.async.ece.utah.edu/pTAKLeftCassette_4"/>
-      </sbol:Component>
-    </sbol:component>
-    <sbol:component>
-      <sbol:Component rdf:about="http://www.async.ece.utah.edu/pTAK_Toggle_16/component1">
-        <sbol:persistentIdentity rdf:resource="http://www.async.ece.utah.edu/pTAK_Toggle_16/component1"/>
-        <sbol:displayId>component1</sbol:displayId>
-        <sbol:access rdf:resource="http://sbols.org/v2#public"/>
-        <sbol:definition rdf:resource="http://www.async.ece.utah.edu/pTAKRightCassette_4"/>
-      </sbol:Component>
-    </sbol:component>
-    <sbol:sequenceAnnotation>
-      <sbol:SequenceAnnotation rdf:about="http://www.async.ece.utah.edu/pTAK_Toggle_16/annotation1">
-        <sbol:persistentIdentity rdf:resource="http://www.async.ece.utah.edu/pTAK_Toggle_16/annotation1"/>
-        <sbol:displayId>annotation1</sbol:displayId>
-        <prov:wasDerivedFrom rdf:resource="http://www.async.ece.utah.edu#anno0_10_8_2013_13_10_10_34_iBioSim"/>
-        <sbol:location>
-          <sbol:Range rdf:about="http://www.async.ece.utah.edu/pTAK_Toggle_16/annotation1/range">
-            <sbol:persistentIdentity rdf:resource="http://www.async.ece.utah.edu/pTAK_Toggle_16/annotation1/range"/>
-            <sbol:displayId>range</sbol:displayId>
-            <sbol:start>1</sbol:start>
-            <sbol:end>1287</sbol:end>
-            <sbol:orientation rdf:resource="http://sbols.org/v2#reverseComplement"/>
-          </sbol:Range>
-        </sbol:location>
-        <sbol:component rdf:resource="http://www.async.ece.utah.edu/pTAK_Toggle_16/component0"/>
-      </sbol:SequenceAnnotation>
-    </sbol:sequenceAnnotation>
-    <sbol:sequenceAnnotation>
-      <sbol:SequenceAnnotation rdf:about="http://www.async.ece.utah.edu/pTAK_Toggle_16/annotation2">
-        <sbol:persistentIdentity rdf:resource="http://www.async.ece.utah.edu/pTAK_Toggle_16/annotation2"/>
-        <sbol:displayId>annotation2</sbol:displayId>
-        <prov:wasDerivedFrom rdf:resource="http://www.async.ece.utah.edu#anno1_10_8_2013_13_10_10_34_iBioSim"/>
-        <sbol:location>
-          <sbol:Range rdf:about="http://www.async.ece.utah.edu/pTAK_Toggle_16/annotation2/range">
-            <sbol:persistentIdentity rdf:resource="http://www.async.ece.utah.edu/pTAK_Toggle_16/annotation2/range"/>
-            <sbol:displayId>range</sbol:displayId>
-            <sbol:start>1288</sbol:start>
-            <sbol:end>3033</sbol:end>
-            <sbol:orientation rdf:resource="http://sbols.org/v2#inline"/>
-          </sbol:Range>
-        </sbol:location>
-        <sbol:component rdf:resource="http://www.async.ece.utah.edu/pTAK_Toggle_16/component1"/>
-      </sbol:SequenceAnnotation>
-    </sbol:sequenceAnnotation>
-    <sbol:sequence rdf:resource="http://www.async.ece.utah.edu/www_async_ece_utah_edu_seq_10_8_2013_13_10_10_34_iBioSim"/>
-  </sbol:ComponentDefinition>
-  <sbol:ComponentDefinition rdf:about="http://www.async.ece.utah.edu/pheA1">
-    <sbol:persistentIdentity rdf:resource="http://www.async.ece.utah.edu/pheA1"/>
-    <sbol:displayId>pheA1</sbol:displayId>
-    <prov:wasDerivedFrom rdf:resource="http://www.eugenecad.org/parts/pheA-1"/>
-    <dcterms:title>pheA1</dcterms:title>
-    <dcterms:description>Terminator</dcterms:description>
-    <sbol:type rdf:resource="http://www.biopax.org/release/biopax-level3.owl#DnaRegion"/>
-    <sbol:role rdf:resource="http://identifiers.org/so/SO:0000141"/>
-    <sbol:sequence rdf:resource="http://www.async.ece.utah.edu/pheA_1_sequence"/>
-  </sbol:ComponentDefinition>
-  <sbol:ComponentDefinition rdf:about="http://www.async.ece.utah.edu/BBa_J61120_BBa_C0051">
-    <sbol:persistentIdentity rdf:resource="http://www.async.ece.utah.edu/BBa_J61120_BBa_C0051"/>
-    <sbol:displayId>BBa_J61120_BBa_C0051</sbol:displayId>
-    <prov:wasDerivedFrom rdf:resource="http://www.eugenecad.org/device/BBa_J61120_BBa_C0051"/>
-    <dcterms:description>Repressor1</dcterms:description>
-    <sbol:type rdf:resource="http://www.biopax.org/release/biopax-level3.owl#DnaRegion"/>
-    <sbol:role rdf:resource="http://identifiers.org/so/SO:0000805"/>
-    <sbol:component>
-      <sbol:Component rdf:about="http://www.async.ece.utah.edu/BBa_J61120_BBa_C0051/component1">
-        <sbol:persistentIdentity rdf:resource="http://www.async.ece.utah.edu/BBa_J61120_BBa_C0051/component1"/>
-        <sbol:displayId>component1</sbol:displayId>
-        <sbol:access rdf:resource="http://sbols.org/v2#public"/>
-        <sbol:definition rdf:resource="http://www.async.ece.utah.edu/BBa_C0051"/>
-      </sbol:Component>
-    </sbol:component>
-    <sbol:component>
-      <sbol:Component rdf:about="http://www.async.ece.utah.edu/BBa_J61120_BBa_C0051/component0">
-        <sbol:persistentIdentity rdf:resource="http://www.async.ece.utah.edu/BBa_J61120_BBa_C0051/component0"/>
-        <sbol:displayId>component0</sbol:displayId>
-        <sbol:access rdf:resource="http://sbols.org/v2#public"/>
-        <sbol:definition rdf:resource="http://www.async.ece.utah.edu/BBa_J61120"/>
-      </sbol:Component>
-    </sbol:component>
-    <sbol:sequenceAnnotation>
-      <sbol:SequenceAnnotation rdf:about="http://www.async.ece.utah.edu/BBa_J61120_BBa_C0051/annotation2">
-        <sbol:persistentIdentity rdf:resource="http://www.async.ece.utah.edu/BBa_J61120_BBa_C0051/annotation2"/>
-        <sbol:displayId>annotation2</sbol:displayId>
-        <prov:wasDerivedFrom rdf:resource="http://www.eugenecad.org/pTAKRightCassette_1/Repressor1/annotation_2"/>
-        <sbol:location>
-          <sbol:Range rdf:about="http://www.async.ece.utah.edu/BBa_J61120_BBa_C0051/annotation2/range">
-            <sbol:persistentIdentity rdf:resource="http://www.async.ece.utah.edu/BBa_J61120_BBa_C0051/annotation2/range"/>
-            <sbol:displayId>range</sbol:displayId>
-            <sbol:start>13</sbol:start>
-            <sbol:end>762</sbol:end>
-            <sbol:orientation rdf:resource="http://sbols.org/v2#inline"/>
-          </sbol:Range>
-        </sbol:location>
-        <sbol:component rdf:resource="http://www.async.ece.utah.edu/BBa_J61120_BBa_C0051/component1"/>
-      </sbol:SequenceAnnotation>
-    </sbol:sequenceAnnotation>
-    <sbol:sequenceAnnotation>
-      <sbol:SequenceAnnotation rdf:about="http://www.async.ece.utah.edu/BBa_J61120_BBa_C0051/annotation1">
-        <sbol:persistentIdentity rdf:resource="http://www.async.ece.utah.edu/BBa_J61120_BBa_C0051/annotation1"/>
-        <sbol:displayId>annotation1</sbol:displayId>
-        <prov:wasDerivedFrom rdf:resource="http://www.eugenecad.org/pTAKRightCassette_1/Repressor1/annotation_1"/>
-        <sbol:location>
-          <sbol:Range rdf:about="http://www.async.ece.utah.edu/BBa_J61120_BBa_C0051/annotation1/range">
-            <sbol:persistentIdentity rdf:resource="http://www.async.ece.utah.edu/BBa_J61120_BBa_C0051/annotation1/range"/>
-=======
-        <sbol:component rdf:resource="http://www.async.ece.utah.edu/pIKE_Toggle_15/component0"/>
-      </sbol:SequenceAnnotation>
-    </sbol:sequenceAnnotation>
-    <sbol:sequence rdf:resource="http://www.async.ece.utah.edu/www_async_ece_utah_edu_seq_10_8_2013_12_50_43_911_iBioSim"/>
-  </sbol:ComponentDefinition>
-  <sbol:ComponentDefinition rdf:about="http://www.async.ece.utah.edu/pIKE_Toggle_5">
-    <sbol:persistentIdentity rdf:resource="http://www.async.ece.utah.edu/pIKE_Toggle_5"/>
-    <sbol:displayId>pIKE_Toggle_5</sbol:displayId>
-    <prov:wasDerivedFrom rdf:resource="http://www.async.ece.utah.edu#comp_10_8_2013_12_58_50_979_iBioSim"/>
-    <dcterms:title>pIKE Toggle Switch 5</dcterms:title>
-    <dcterms:description>This is a pIKE class toggle switch similar to those constructed by Gardner et al.</dcterms:description>
-    <sbol:type rdf:resource="http://www.biopax.org/release/biopax-level3.owl#DnaRegion"/>
-    <sbol:role rdf:resource="http://identifiers.org/so/SO:0000804"/>
-    <sbol:component>
-      <sbol:Component rdf:about="http://www.async.ece.utah.edu/pIKE_Toggle_5/component1">
-        <sbol:persistentIdentity rdf:resource="http://www.async.ece.utah.edu/pIKE_Toggle_5/component1"/>
-        <sbol:displayId>component1</sbol:displayId>
-        <sbol:access rdf:resource="http://sbols.org/v2#public"/>
-        <sbol:definition rdf:resource="http://www.async.ece.utah.edu/pIKERightCassette_1"/>
-      </sbol:Component>
-    </sbol:component>
-    <sbol:component>
-      <sbol:Component rdf:about="http://www.async.ece.utah.edu/pIKE_Toggle_5/component0">
-        <sbol:persistentIdentity rdf:resource="http://www.async.ece.utah.edu/pIKE_Toggle_5/component0"/>
-        <sbol:displayId>component0</sbol:displayId>
-        <sbol:access rdf:resource="http://sbols.org/v2#public"/>
-        <sbol:definition rdf:resource="http://www.async.ece.utah.edu/pIKELeftCassette_2"/>
-      </sbol:Component>
-    </sbol:component>
-    <sbol:sequenceAnnotation>
-      <sbol:SequenceAnnotation rdf:about="http://www.async.ece.utah.edu/pIKE_Toggle_5/annotation2">
-        <sbol:persistentIdentity rdf:resource="http://www.async.ece.utah.edu/pIKE_Toggle_5/annotation2"/>
-        <sbol:displayId>annotation2</sbol:displayId>
-        <prov:wasDerivedFrom rdf:resource="http://www.async.ece.utah.edu#anno1_10_8_2013_12_58_50_979_iBioSim"/>
-        <sbol:location>
-          <sbol:Range rdf:about="http://www.async.ece.utah.edu/pIKE_Toggle_5/annotation2/range">
-            <sbol:persistentIdentity rdf:resource="http://www.async.ece.utah.edu/pIKE_Toggle_5/annotation2/range"/>
-            <sbol:displayId>range</sbol:displayId>
-            <sbol:start>1252</sbol:start>
-            <sbol:end>2908</sbol:end>
-            <sbol:orientation rdf:resource="http://sbols.org/v2#inline"/>
-          </sbol:Range>
-        </sbol:location>
-        <sbol:component rdf:resource="http://www.async.ece.utah.edu/pIKE_Toggle_5/component1"/>
-      </sbol:SequenceAnnotation>
-    </sbol:sequenceAnnotation>
-    <sbol:sequenceAnnotation>
-      <sbol:SequenceAnnotation rdf:about="http://www.async.ece.utah.edu/pIKE_Toggle_5/annotation1">
-        <sbol:persistentIdentity rdf:resource="http://www.async.ece.utah.edu/pIKE_Toggle_5/annotation1"/>
-        <sbol:displayId>annotation1</sbol:displayId>
-        <prov:wasDerivedFrom rdf:resource="http://www.async.ece.utah.edu#anno0_10_8_2013_12_58_50_979_iBioSim"/>
-        <sbol:location>
-          <sbol:Range rdf:about="http://www.async.ece.utah.edu/pIKE_Toggle_5/annotation1/range">
-            <sbol:persistentIdentity rdf:resource="http://www.async.ece.utah.edu/pIKE_Toggle_5/annotation1/range"/>
-            <sbol:displayId>range</sbol:displayId>
-            <sbol:start>1</sbol:start>
-            <sbol:end>1251</sbol:end>
-            <sbol:orientation rdf:resource="http://sbols.org/v2#reverseComplement"/>
-          </sbol:Range>
-        </sbol:location>
-        <sbol:component rdf:resource="http://www.async.ece.utah.edu/pIKE_Toggle_5/component0"/>
-      </sbol:SequenceAnnotation>
-    </sbol:sequenceAnnotation>
-    <sbol:sequence rdf:resource="http://www.async.ece.utah.edu/www_async_ece_utah_edu_seq_10_8_2013_12_58_50_979_iBioSim"/>
-  </sbol:ComponentDefinition>
-  <sbol:ComponentDefinition rdf:about="http://www.async.ece.utah.edu/BBa_R0040">
-    <sbol:persistentIdentity rdf:resource="http://www.async.ece.utah.edu/BBa_R0040"/>
-    <sbol:displayId>BBa_R0040</sbol:displayId>
-    <prov:wasDerivedFrom rdf:resource="http://partsregistry.org/part/BBa_R0040"/>
-    <dcterms:title>BBa_R0040</dcterms:title>
-    <dcterms:description>TetR repressible promoter</dcterms:description>
-    <sbol:type rdf:resource="http://www.biopax.org/release/biopax-level3.owl#DnaRegion"/>
-    <sbol:role rdf:resource="http://identifiers.org/so/SO:0000167"/>
-    <sbol:sequence rdf:resource="http://www.async.ece.utah.edu/BBa_R0040_sequence"/>
-  </sbol:ComponentDefinition>
-  <sbol:ComponentDefinition rdf:about="http://www.async.ece.utah.edu/BBa_E0040">
-    <sbol:persistentIdentity rdf:resource="http://www.async.ece.utah.edu/BBa_E0040"/>
-    <sbol:displayId>BBa_E0040</sbol:displayId>
-    <prov:wasDerivedFrom rdf:resource="urn:0fb4a103-86c4-4d90-8e73-d35ca45b4cf7"/>
-    <dcterms:title>BBa_E0040</dcterms:title>
-    <dcterms:description>green fluorescent protein derived from jellyfish Aequeora victoria wild-type GFP (SwissProt: P42212</dcterms:description>
-    <sbol:type rdf:resource="http://www.biopax.org/release/biopax-level3.owl#DnaRegion"/>
-    <sbol:role rdf:resource="http://identifiers.org/so/SO:0000316"/>
-    <sbol:sequence rdf:resource="http://www.async.ece.utah.edu/_0fb4a103_86c4_4d90_8e73_d35ca45b4cf7_sequence"/>
-  </sbol:ComponentDefinition>
-  <sbol:ComponentDefinition rdf:about="http://www.async.ece.utah.edu/pTAKLeftCassette_4">
-    <sbol:persistentIdentity rdf:resource="http://www.async.ece.utah.edu/pTAKLeftCassette_4"/>
-    <sbol:displayId>pTAKLeftCassette_4</sbol:displayId>
-    <prov:wasDerivedFrom rdf:resource="http://www.eugenecad.org/pTAKLeftCassette_4"/>
-    <dcterms:description>pTAKLeftCassette_4</dcterms:description>
-    <sbol:type rdf:resource="http://www.biopax.org/release/biopax-level3.owl#DnaRegion"/>
-    <sbol:role rdf:resource="http://identifiers.org/so/SO:0000805"/>
-    <sbol:component>
-      <sbol:Component rdf:about="http://www.async.ece.utah.edu/pTAKLeftCassette_4/component2">
-        <sbol:persistentIdentity rdf:resource="http://www.async.ece.utah.edu/pTAKLeftCassette_4/component2"/>
-        <sbol:displayId>component2</sbol:displayId>
-        <sbol:access rdf:resource="http://sbols.org/v2#public"/>
-        <sbol:definition rdf:resource="http://www.async.ece.utah.edu/ECK120034435"/>
-      </sbol:Component>
-    </sbol:component>
-    <sbol:component>
-      <sbol:Component rdf:about="http://www.async.ece.utah.edu/pTAKLeftCassette_4/component0">
-        <sbol:persistentIdentity rdf:resource="http://www.async.ece.utah.edu/pTAKLeftCassette_4/component0"/>
-        <sbol:displayId>component0</sbol:displayId>
-        <sbol:access rdf:resource="http://sbols.org/v2#public"/>
-        <sbol:definition rdf:resource="http://www.async.ece.utah.edu/BBa_K121014"/>
-      </sbol:Component>
-    </sbol:component>
-    <sbol:component>
-      <sbol:Component rdf:about="http://www.async.ece.utah.edu/pTAKLeftCassette_4/component1">
-        <sbol:persistentIdentity rdf:resource="http://www.async.ece.utah.edu/pTAKLeftCassette_4/component1"/>
-        <sbol:displayId>component1</sbol:displayId>
-        <sbol:access rdf:resource="http://sbols.org/v2#public"/>
-        <sbol:definition rdf:resource="http://www.async.ece.utah.edu/BBa_J61115_BBa_C0012"/>
-      </sbol:Component>
-    </sbol:component>
-    <sbol:sequenceAnnotation>
-      <sbol:SequenceAnnotation rdf:about="http://www.async.ece.utah.edu/pTAKLeftCassette_4/annotation2">
-        <sbol:persistentIdentity rdf:resource="http://www.async.ece.utah.edu/pTAKLeftCassette_4/annotation2"/>
-        <sbol:displayId>annotation2</sbol:displayId>
-        <prov:wasDerivedFrom rdf:resource="http://www.eugenecad.org/pTAKLeftCassette_4/annotation_2"/>
-        <sbol:location>
-          <sbol:Range rdf:about="http://www.async.ece.utah.edu/pTAKLeftCassette_4/annotation2/range">
-            <sbol:persistentIdentity rdf:resource="http://www.async.ece.utah.edu/pTAKLeftCassette_4/annotation2/range"/>
-            <sbol:displayId>range</sbol:displayId>
-            <sbol:start>91</sbol:start>
-            <sbol:end>1230</sbol:end>
-            <sbol:orientation rdf:resource="http://sbols.org/v2#inline"/>
-          </sbol:Range>
-        </sbol:location>
-        <sbol:component rdf:resource="http://www.async.ece.utah.edu/pTAKLeftCassette_4/component1"/>
-      </sbol:SequenceAnnotation>
-    </sbol:sequenceAnnotation>
-    <sbol:sequenceAnnotation>
-      <sbol:SequenceAnnotation rdf:about="http://www.async.ece.utah.edu/pTAKLeftCassette_4/annotation1">
-        <sbol:persistentIdentity rdf:resource="http://www.async.ece.utah.edu/pTAKLeftCassette_4/annotation1"/>
-        <sbol:displayId>annotation1</sbol:displayId>
-        <prov:wasDerivedFrom rdf:resource="http://www.eugenecad.org/pTAKLeftCassette_4/annotation_1"/>
-        <sbol:location>
-          <sbol:Range rdf:about="http://www.async.ece.utah.edu/pTAKLeftCassette_4/annotation1/range">
-            <sbol:persistentIdentity rdf:resource="http://www.async.ece.utah.edu/pTAKLeftCassette_4/annotation1/range"/>
->>>>>>> d81c6eac
-            <sbol:displayId>range</sbol:displayId>
-            <sbol:start>1</sbol:start>
-            <sbol:end>90</sbol:end>
-            <sbol:orientation rdf:resource="http://sbols.org/v2#inline"/>
-          </sbol:Range>
-        </sbol:location>
-<<<<<<< HEAD
-        <sbol:component rdf:resource="http://www.async.ece.utah.edu/BBa_J61120_BBa_C0051/component0"/>
-      </sbol:SequenceAnnotation>
-    </sbol:sequenceAnnotation>
-    <sbol:sequence rdf:resource="http://www.async.ece.utah.edu/BBa_J61120_BBa_C0051_sequence"/>
-  </sbol:ComponentDefinition>
-  <sbol:ComponentDefinition rdf:about="http://www.async.ece.utah.edu/BBa_R0040">
-    <sbol:persistentIdentity rdf:resource="http://www.async.ece.utah.edu/BBa_R0040"/>
-    <sbol:displayId>BBa_R0040</sbol:displayId>
-    <prov:wasDerivedFrom rdf:resource="http://partsregistry.org/part/BBa_R0040"/>
-    <dcterms:title>BBa_R0040</dcterms:title>
-    <dcterms:description>TetR repressible promoter</dcterms:description>
-    <sbol:type rdf:resource="http://www.biopax.org/release/biopax-level3.owl#DnaRegion"/>
-    <sbol:role rdf:resource="http://identifiers.org/so/SO:0000167"/>
-    <sbol:sequence rdf:resource="http://www.async.ece.utah.edu/BBa_R0040_sequence"/>
-  </sbol:ComponentDefinition>
-  <sbol:ComponentDefinition rdf:about="http://www.async.ece.utah.edu/BBa_E0040">
-    <sbol:persistentIdentity rdf:resource="http://www.async.ece.utah.edu/BBa_E0040"/>
-    <sbol:displayId>BBa_E0040</sbol:displayId>
-    <prov:wasDerivedFrom rdf:resource="urn:0fb4a103-86c4-4d90-8e73-d35ca45b4cf7"/>
-    <dcterms:title>BBa_E0040</dcterms:title>
-    <dcterms:description>green fluorescent protein derived from jellyfish Aequeora victoria wild-type GFP (SwissProt: P42212</dcterms:description>
-=======
-        <sbol:component rdf:resource="http://www.async.ece.utah.edu/pTAKLeftCassette_4/component0"/>
-      </sbol:SequenceAnnotation>
-    </sbol:sequenceAnnotation>
-    <sbol:sequenceAnnotation>
-      <sbol:SequenceAnnotation rdf:about="http://www.async.ece.utah.edu/pTAKLeftCassette_4/annotation3">
-        <sbol:persistentIdentity rdf:resource="http://www.async.ece.utah.edu/pTAKLeftCassette_4/annotation3"/>
-        <sbol:displayId>annotation3</sbol:displayId>
-        <prov:wasDerivedFrom rdf:resource="http://www.eugenecad.org/pTAKLeftCassette_4/annotation_3"/>
-        <sbol:location>
-          <sbol:Range rdf:about="http://www.async.ece.utah.edu/pTAKLeftCassette_4/annotation3/range">
-            <sbol:persistentIdentity rdf:resource="http://www.async.ece.utah.edu/pTAKLeftCassette_4/annotation3/range"/>
-            <sbol:displayId>range</sbol:displayId>
-            <sbol:start>1231</sbol:start>
-            <sbol:end>1287</sbol:end>
-            <sbol:orientation rdf:resource="http://sbols.org/v2#inline"/>
-          </sbol:Range>
-        </sbol:location>
-        <sbol:component rdf:resource="http://www.async.ece.utah.edu/pTAKLeftCassette_4/component2"/>
-      </sbol:SequenceAnnotation>
-    </sbol:sequenceAnnotation>
-    <sbol:sequence rdf:resource="http://www.async.ece.utah.edu/pTAKLeftCassette_4_sequence"/>
-  </sbol:ComponentDefinition>
-  <sbol:ComponentDefinition rdf:about="http://www.async.ece.utah.edu/BBa_J61104_BBa_C0012">
-    <sbol:persistentIdentity rdf:resource="http://www.async.ece.utah.edu/BBa_J61104_BBa_C0012"/>
-    <sbol:displayId>BBa_J61104_BBa_C0012</sbol:displayId>
-    <prov:wasDerivedFrom rdf:resource="http://www.eugenecad.org/device/BBa_J61104_BBa_C0012"/>
-    <dcterms:description>Repressor2</dcterms:description>
->>>>>>> d81c6eac
-    <sbol:type rdf:resource="http://www.biopax.org/release/biopax-level3.owl#DnaRegion"/>
-    <sbol:role rdf:resource="http://identifiers.org/so/SO:0000316"/>
-    <sbol:sequence rdf:resource="http://www.async.ece.utah.edu/_0fb4a103_86c4_4d90_8e73_d35ca45b4cf7_sequence"/>
-  </sbol:ComponentDefinition>
-  <sbol:ComponentDefinition rdf:about="http://www.async.ece.utah.edu/pIKE_Toggle_15">
-    <sbol:persistentIdentity rdf:resource="http://www.async.ece.utah.edu/pIKE_Toggle_15"/>
-    <sbol:displayId>pIKE_Toggle_15</sbol:displayId>
-    <prov:wasDerivedFrom rdf:resource="http://www.async.ece.utah.edu#comp_10_8_2013_12_50_43_911_iBioSim"/>
-    <dcterms:title>pIKE Toggle Switch 15</dcterms:title>
-    <dcterms:description>This is a pIKE class toggle switch similar to those constructed by Gardner et al.</dcterms:description>
-    <sbol:type rdf:resource="http://www.biopax.org/release/biopax-level3.owl#DnaRegion"/>
-    <sbol:role rdf:resource="http://identifiers.org/so/SO:0000804"/>
-    <sbol:component>
-<<<<<<< HEAD
-      <sbol:Component rdf:about="http://www.async.ece.utah.edu/pIKE_Toggle_15/component0">
-        <sbol:persistentIdentity rdf:resource="http://www.async.ece.utah.edu/pIKE_Toggle_15/component0"/>
-        <sbol:displayId>component0</sbol:displayId>
-        <sbol:access rdf:resource="http://sbols.org/v2#public"/>
-        <sbol:definition rdf:resource="http://www.async.ece.utah.edu/pIKELeftCassette_4"/>
-      </sbol:Component>
-    </sbol:component>
-    <sbol:component>
-      <sbol:Component rdf:about="http://www.async.ece.utah.edu/pIKE_Toggle_15/component1">
-        <sbol:persistentIdentity rdf:resource="http://www.async.ece.utah.edu/pIKE_Toggle_15/component1"/>
-        <sbol:displayId>component1</sbol:displayId>
-        <sbol:access rdf:resource="http://sbols.org/v2#public"/>
-        <sbol:definition rdf:resource="http://www.async.ece.utah.edu/pIKERightCassette_3"/>
-      </sbol:Component>
-    </sbol:component>
-    <sbol:sequenceAnnotation>
-      <sbol:SequenceAnnotation rdf:about="http://www.async.ece.utah.edu/pIKE_Toggle_15/annotation1">
-        <sbol:persistentIdentity rdf:resource="http://www.async.ece.utah.edu/pIKE_Toggle_15/annotation1"/>
-        <sbol:displayId>annotation1</sbol:displayId>
-        <prov:wasDerivedFrom rdf:resource="http://www.async.ece.utah.edu#anno0_10_8_2013_12_50_43_911_iBioSim"/>
-        <sbol:location>
-          <sbol:Range rdf:about="http://www.async.ece.utah.edu/pIKE_Toggle_15/annotation1/range">
-            <sbol:persistentIdentity rdf:resource="http://www.async.ece.utah.edu/pIKE_Toggle_15/annotation1/range"/>
-=======
-      <sbol:Component rdf:about="http://www.async.ece.utah.edu/BBa_J61104_BBa_C0012/component1">
-        <sbol:persistentIdentity rdf:resource="http://www.async.ece.utah.edu/BBa_J61104_BBa_C0012/component1"/>
-        <sbol:displayId>component1</sbol:displayId>
-        <sbol:access rdf:resource="http://sbols.org/v2#public"/>
-        <sbol:definition rdf:resource="http://www.async.ece.utah.edu/BBa_C0012"/>
-      </sbol:Component>
-    </sbol:component>
-    <sbol:component>
-      <sbol:Component rdf:about="http://www.async.ece.utah.edu/BBa_J61104_BBa_C0012/component0">
-        <sbol:persistentIdentity rdf:resource="http://www.async.ece.utah.edu/BBa_J61104_BBa_C0012/component0"/>
-        <sbol:displayId>component0</sbol:displayId>
-        <sbol:access rdf:resource="http://sbols.org/v2#public"/>
-        <sbol:definition rdf:resource="http://www.async.ece.utah.edu/BBa_J61104"/>
-      </sbol:Component>
-    </sbol:component>
-    <sbol:sequenceAnnotation>
-      <sbol:SequenceAnnotation rdf:about="http://www.async.ece.utah.edu/BBa_J61104_BBa_C0012/annotation1">
-        <sbol:persistentIdentity rdf:resource="http://www.async.ece.utah.edu/BBa_J61104_BBa_C0012/annotation1"/>
-        <sbol:displayId>annotation1</sbol:displayId>
-        <prov:wasDerivedFrom rdf:resource="http://www.eugenecad.org/pIKELeftCassette_2/Repressor2/annotation_1"/>
-        <sbol:location>
-          <sbol:Range rdf:about="http://www.async.ece.utah.edu/BBa_J61104_BBa_C0012/annotation1/range">
-            <sbol:persistentIdentity rdf:resource="http://www.async.ece.utah.edu/BBa_J61104_BBa_C0012/annotation1/range"/>
->>>>>>> d81c6eac
-            <sbol:displayId>range</sbol:displayId>
-            <sbol:start>1</sbol:start>
-            <sbol:end>1251</sbol:end>
-            <sbol:orientation rdf:resource="http://sbols.org/v2#reverseComplement"/>
-          </sbol:Range>
-        </sbol:location>
-<<<<<<< HEAD
-        <sbol:component rdf:resource="http://www.async.ece.utah.edu/pIKE_Toggle_15/component0"/>
-      </sbol:SequenceAnnotation>
-    </sbol:sequenceAnnotation>
-    <sbol:sequenceAnnotation>
-      <sbol:SequenceAnnotation rdf:about="http://www.async.ece.utah.edu/pIKE_Toggle_15/annotation2">
-        <sbol:persistentIdentity rdf:resource="http://www.async.ece.utah.edu/pIKE_Toggle_15/annotation2"/>
-        <sbol:displayId>annotation2</sbol:displayId>
-        <prov:wasDerivedFrom rdf:resource="http://www.async.ece.utah.edu#anno1_10_8_2013_12_50_43_911_iBioSim"/>
-        <sbol:location>
-          <sbol:Range rdf:about="http://www.async.ece.utah.edu/pIKE_Toggle_15/annotation2/range">
-            <sbol:persistentIdentity rdf:resource="http://www.async.ece.utah.edu/pIKE_Toggle_15/annotation2/range"/>
-=======
-        <sbol:component rdf:resource="http://www.async.ece.utah.edu/BBa_J61104_BBa_C0012/component0"/>
-      </sbol:SequenceAnnotation>
-    </sbol:sequenceAnnotation>
-    <sbol:sequenceAnnotation>
-      <sbol:SequenceAnnotation rdf:about="http://www.async.ece.utah.edu/BBa_J61104_BBa_C0012/annotation2">
-        <sbol:persistentIdentity rdf:resource="http://www.async.ece.utah.edu/BBa_J61104_BBa_C0012/annotation2"/>
-        <sbol:displayId>annotation2</sbol:displayId>
-        <prov:wasDerivedFrom rdf:resource="http://www.eugenecad.org/pIKELeftCassette_2/Repressor2/annotation_2"/>
-        <sbol:location>
-          <sbol:Range rdf:about="http://www.async.ece.utah.edu/BBa_J61104_BBa_C0012/annotation2/range">
-            <sbol:persistentIdentity rdf:resource="http://www.async.ece.utah.edu/BBa_J61104_BBa_C0012/annotation2/range"/>
->>>>>>> d81c6eac
-            <sbol:displayId>range</sbol:displayId>
-            <sbol:start>1252</sbol:start>
-            <sbol:end>2908</sbol:end>
-            <sbol:orientation rdf:resource="http://sbols.org/v2#inline"/>
-          </sbol:Range>
-        </sbol:location>
-<<<<<<< HEAD
-        <sbol:component rdf:resource="http://www.async.ece.utah.edu/pIKE_Toggle_15/component1"/>
-      </sbol:SequenceAnnotation>
-    </sbol:sequenceAnnotation>
-    <sbol:sequence rdf:resource="http://www.async.ece.utah.edu/www_async_ece_utah_edu_seq_10_8_2013_12_50_43_911_iBioSim"/>
-  </sbol:ComponentDefinition>
-  <sbol:ComponentDefinition rdf:about="http://www.async.ece.utah.edu/pTAKLeftCassette_2">
-    <sbol:persistentIdentity rdf:resource="http://www.async.ece.utah.edu/pTAKLeftCassette_2"/>
-    <sbol:displayId>pTAKLeftCassette_2</sbol:displayId>
-    <prov:wasDerivedFrom rdf:resource="http://www.eugenecad.org/pTAKLeftCassette_2"/>
-    <dcterms:description>pTAKLeftCassette_2</dcterms:description>
-    <sbol:type rdf:resource="http://www.biopax.org/release/biopax-level3.owl#DnaRegion"/>
-    <sbol:role rdf:resource="http://identifiers.org/so/SO:0000805"/>
-    <sbol:component>
-      <sbol:Component rdf:about="http://www.async.ece.utah.edu/pTAKLeftCassette_2/component1">
-        <sbol:persistentIdentity rdf:resource="http://www.async.ece.utah.edu/pTAKLeftCassette_2/component1"/>
-        <sbol:displayId>component1</sbol:displayId>
-        <sbol:access rdf:resource="http://sbols.org/v2#public"/>
-        <sbol:definition rdf:resource="http://www.async.ece.utah.edu/BBa_J61104_BBa_C0012"/>
-      </sbol:Component>
-    </sbol:component>
-    <sbol:component>
-      <sbol:Component rdf:about="http://www.async.ece.utah.edu/pTAKLeftCassette_2/component0">
-        <sbol:persistentIdentity rdf:resource="http://www.async.ece.utah.edu/pTAKLeftCassette_2/component0"/>
-        <sbol:displayId>component0</sbol:displayId>
-        <sbol:access rdf:resource="http://sbols.org/v2#public"/>
-        <sbol:definition rdf:resource="http://www.async.ece.utah.edu/BBa_K121014"/>
-      </sbol:Component>
-    </sbol:component>
-    <sbol:component>
-      <sbol:Component rdf:about="http://www.async.ece.utah.edu/pTAKLeftCassette_2/component2">
-        <sbol:persistentIdentity rdf:resource="http://www.async.ece.utah.edu/pTAKLeftCassette_2/component2"/>
-        <sbol:displayId>component2</sbol:displayId>
-        <sbol:access rdf:resource="http://sbols.org/v2#public"/>
-        <sbol:definition rdf:resource="http://www.async.ece.utah.edu/ECK120033737"/>
-      </sbol:Component>
-    </sbol:component>
-    <sbol:sequenceAnnotation>
-      <sbol:SequenceAnnotation rdf:about="http://www.async.ece.utah.edu/pTAKLeftCassette_2/annotation2">
-        <sbol:persistentIdentity rdf:resource="http://www.async.ece.utah.edu/pTAKLeftCassette_2/annotation2"/>
-        <sbol:displayId>annotation2</sbol:displayId>
-        <prov:wasDerivedFrom rdf:resource="http://www.eugenecad.org/pTAKLeftCassette_2/annotation_2"/>
-        <sbol:location>
-          <sbol:Range rdf:about="http://www.async.ece.utah.edu/pTAKLeftCassette_2/annotation2/range">
-            <sbol:persistentIdentity rdf:resource="http://www.async.ece.utah.edu/pTAKLeftCassette_2/annotation2/range"/>
-            <sbol:displayId>range</sbol:displayId>
-            <sbol:start>91</sbol:start>
-            <sbol:end>1230</sbol:end>
-            <sbol:orientation rdf:resource="http://sbols.org/v2#inline"/>
-          </sbol:Range>
-        </sbol:location>
-        <sbol:component rdf:resource="http://www.async.ece.utah.edu/pTAKLeftCassette_2/component1"/>
-      </sbol:SequenceAnnotation>
-    </sbol:sequenceAnnotation>
-    <sbol:sequenceAnnotation>
-      <sbol:SequenceAnnotation rdf:about="http://www.async.ece.utah.edu/pTAKLeftCassette_2/annotation1">
-        <sbol:persistentIdentity rdf:resource="http://www.async.ece.utah.edu/pTAKLeftCassette_2/annotation1"/>
-        <sbol:displayId>annotation1</sbol:displayId>
-        <prov:wasDerivedFrom rdf:resource="http://www.eugenecad.org/pTAKLeftCassette_2/annotation_1"/>
-        <sbol:location>
-          <sbol:Range rdf:about="http://www.async.ece.utah.edu/pTAKLeftCassette_2/annotation1/range">
-            <sbol:persistentIdentity rdf:resource="http://www.async.ece.utah.edu/pTAKLeftCassette_2/annotation1/range"/>
-            <sbol:displayId>range</sbol:displayId>
-            <sbol:start>1</sbol:start>
-            <sbol:end>90</sbol:end>
-            <sbol:orientation rdf:resource="http://sbols.org/v2#inline"/>
-          </sbol:Range>
-        </sbol:location>
-        <sbol:component rdf:resource="http://www.async.ece.utah.edu/pTAKLeftCassette_2/component0"/>
-      </sbol:SequenceAnnotation>
-    </sbol:sequenceAnnotation>
-    <sbol:sequenceAnnotation>
-      <sbol:SequenceAnnotation rdf:about="http://www.async.ece.utah.edu/pTAKLeftCassette_2/annotation3">
-        <sbol:persistentIdentity rdf:resource="http://www.async.ece.utah.edu/pTAKLeftCassette_2/annotation3"/>
-        <sbol:displayId>annotation3</sbol:displayId>
-        <prov:wasDerivedFrom rdf:resource="http://www.eugenecad.org/pTAKLeftCassette_2/annotation_3"/>
-        <sbol:location>
-          <sbol:Range rdf:about="http://www.async.ece.utah.edu/pTAKLeftCassette_2/annotation3/range">
-            <sbol:persistentIdentity rdf:resource="http://www.async.ece.utah.edu/pTAKLeftCassette_2/annotation3/range"/>
-            <sbol:displayId>range</sbol:displayId>
-            <sbol:start>1231</sbol:start>
-            <sbol:end>1287</sbol:end>
-            <sbol:orientation rdf:resource="http://sbols.org/v2#inline"/>
-          </sbol:Range>
-        </sbol:location>
-        <sbol:component rdf:resource="http://www.async.ece.utah.edu/pTAKLeftCassette_2/component2"/>
-      </sbol:SequenceAnnotation>
-    </sbol:sequenceAnnotation>
-    <sbol:sequence rdf:resource="http://www.async.ece.utah.edu/pTAKLeftCassette_2_sequence"/>
-  </sbol:ComponentDefinition>
-  <sbol:ComponentDefinition rdf:about="http://www.async.ece.utah.edu/BBa_J61107_BBa_C0012">
-    <sbol:persistentIdentity rdf:resource="http://www.async.ece.utah.edu/BBa_J61107_BBa_C0012"/>
-    <sbol:displayId>BBa_J61107_BBa_C0012</sbol:displayId>
-    <prov:wasDerivedFrom rdf:resource="http://www.eugenecad.org/device/BBa_J61107_BBa_C0012"/>
-    <dcterms:description>Repressor2</dcterms:description>
-    <sbol:type rdf:resource="http://www.biopax.org/release/biopax-level3.owl#DnaRegion"/>
-    <sbol:role rdf:resource="http://identifiers.org/so/SO:0000805"/>
-    <sbol:component>
-      <sbol:Component rdf:about="http://www.async.ece.utah.edu/BBa_J61107_BBa_C0012/component0">
-        <sbol:persistentIdentity rdf:resource="http://www.async.ece.utah.edu/BBa_J61107_BBa_C0012/component0"/>
-        <sbol:displayId>component0</sbol:displayId>
-        <sbol:access rdf:resource="http://sbols.org/v2#public"/>
-        <sbol:definition rdf:resource="http://www.async.ece.utah.edu/BBa_J61107"/>
-      </sbol:Component>
-    </sbol:component>
-    <sbol:component>
-      <sbol:Component rdf:about="http://www.async.ece.utah.edu/BBa_J61107_BBa_C0012/component1">
-        <sbol:persistentIdentity rdf:resource="http://www.async.ece.utah.edu/BBa_J61107_BBa_C0012/component1"/>
-        <sbol:displayId>component1</sbol:displayId>
-        <sbol:access rdf:resource="http://sbols.org/v2#public"/>
-        <sbol:definition rdf:resource="http://www.async.ece.utah.edu/BBa_C0012"/>
-      </sbol:Component>
-    </sbol:component>
-    <sbol:sequenceAnnotation>
-      <sbol:SequenceAnnotation rdf:about="http://www.async.ece.utah.edu/BBa_J61107_BBa_C0012/annotation2">
-        <sbol:persistentIdentity rdf:resource="http://www.async.ece.utah.edu/BBa_J61107_BBa_C0012/annotation2"/>
-        <sbol:displayId>annotation2</sbol:displayId>
-        <prov:wasDerivedFrom rdf:resource="http://www.eugenecad.org/pIKELeftCassette_3/Repressor2/annotation_2"/>
-        <sbol:location>
-          <sbol:Range rdf:about="http://www.async.ece.utah.edu/BBa_J61107_BBa_C0012/annotation2/range">
-            <sbol:persistentIdentity rdf:resource="http://www.async.ece.utah.edu/BBa_J61107_BBa_C0012/annotation2/range"/>
-            <sbol:displayId>range</sbol:displayId>
-            <sbol:start>13</sbol:start>
-            <sbol:end>1140</sbol:end>
-            <sbol:orientation rdf:resource="http://sbols.org/v2#inline"/>
-          </sbol:Range>
-        </sbol:location>
-        <sbol:component rdf:resource="http://www.async.ece.utah.edu/BBa_J61107_BBa_C0012/component1"/>
-      </sbol:SequenceAnnotation>
-    </sbol:sequenceAnnotation>
-    <sbol:sequenceAnnotation>
-      <sbol:SequenceAnnotation rdf:about="http://www.async.ece.utah.edu/BBa_J61107_BBa_C0012/annotation1">
-        <sbol:persistentIdentity rdf:resource="http://www.async.ece.utah.edu/BBa_J61107_BBa_C0012/annotation1"/>
-        <sbol:displayId>annotation1</sbol:displayId>
-        <prov:wasDerivedFrom rdf:resource="http://www.eugenecad.org/pIKELeftCassette_3/Repressor2/annotation_1"/>
-        <sbol:location>
-          <sbol:Range rdf:about="http://www.async.ece.utah.edu/BBa_J61107_BBa_C0012/annotation1/range">
-            <sbol:persistentIdentity rdf:resource="http://www.async.ece.utah.edu/BBa_J61107_BBa_C0012/annotation1/range"/>
-=======
-        <sbol:component rdf:resource="http://www.async.ece.utah.edu/BBa_J61104_BBa_C0012/component1"/>
-      </sbol:SequenceAnnotation>
-    </sbol:sequenceAnnotation>
-    <sbol:sequence rdf:resource="http://www.async.ece.utah.edu/BBa_J61104_BBa_C0012_sequence"/>
-  </sbol:ComponentDefinition>
-  <sbol:ComponentDefinition rdf:about="http://www.async.ece.utah.edu/pIKELeftCassette_4">
-    <sbol:persistentIdentity rdf:resource="http://www.async.ece.utah.edu/pIKELeftCassette_4"/>
-    <sbol:displayId>pIKELeftCassette_4</sbol:displayId>
-    <prov:wasDerivedFrom rdf:resource="http://www.eugenecad.org/pIKELeftCassette_4"/>
-    <dcterms:description>pIKELeftCassette_4</dcterms:description>
-    <sbol:type rdf:resource="http://www.biopax.org/release/biopax-level3.owl#DnaRegion"/>
-    <sbol:role rdf:resource="http://identifiers.org/so/SO:0000805"/>
-    <sbol:component>
-      <sbol:Component rdf:about="http://www.async.ece.utah.edu/pIKELeftCassette_4/component1">
-        <sbol:persistentIdentity rdf:resource="http://www.async.ece.utah.edu/pIKELeftCassette_4/component1"/>
-        <sbol:displayId>component1</sbol:displayId>
-        <sbol:access rdf:resource="http://sbols.org/v2#public"/>
-        <sbol:definition rdf:resource="http://www.async.ece.utah.edu/BBa_J61115_BBa_C0012"/>
-      </sbol:Component>
-    </sbol:component>
-    <sbol:component>
-      <sbol:Component rdf:about="http://www.async.ece.utah.edu/pIKELeftCassette_4/component0">
-        <sbol:persistentIdentity rdf:resource="http://www.async.ece.utah.edu/pIKELeftCassette_4/component0"/>
-        <sbol:displayId>component0</sbol:displayId>
-        <sbol:access rdf:resource="http://sbols.org/v2#public"/>
-        <sbol:definition rdf:resource="http://www.async.ece.utah.edu/BBa_R0040"/>
-      </sbol:Component>
-    </sbol:component>
-    <sbol:component>
-      <sbol:Component rdf:about="http://www.async.ece.utah.edu/pIKELeftCassette_4/component2">
-        <sbol:persistentIdentity rdf:resource="http://www.async.ece.utah.edu/pIKELeftCassette_4/component2"/>
-        <sbol:displayId>component2</sbol:displayId>
-        <sbol:access rdf:resource="http://sbols.org/v2#public"/>
-        <sbol:definition rdf:resource="http://www.async.ece.utah.edu/ECK120034435"/>
-      </sbol:Component>
-    </sbol:component>
-    <sbol:sequenceAnnotation>
-      <sbol:SequenceAnnotation rdf:about="http://www.async.ece.utah.edu/pIKELeftCassette_4/annotation2">
-        <sbol:persistentIdentity rdf:resource="http://www.async.ece.utah.edu/pIKELeftCassette_4/annotation2"/>
-        <sbol:displayId>annotation2</sbol:displayId>
-        <prov:wasDerivedFrom rdf:resource="http://www.eugenecad.org/pIKELeftCassette_4/annotation_2"/>
-        <sbol:location>
-          <sbol:Range rdf:about="http://www.async.ece.utah.edu/pIKELeftCassette_4/annotation2/range">
-            <sbol:persistentIdentity rdf:resource="http://www.async.ece.utah.edu/pIKELeftCassette_4/annotation2/range"/>
-            <sbol:displayId>range</sbol:displayId>
-            <sbol:start>55</sbol:start>
-            <sbol:end>1194</sbol:end>
-            <sbol:orientation rdf:resource="http://sbols.org/v2#inline"/>
-          </sbol:Range>
-        </sbol:location>
-        <sbol:component rdf:resource="http://www.async.ece.utah.edu/pIKELeftCassette_4/component1"/>
-      </sbol:SequenceAnnotation>
-    </sbol:sequenceAnnotation>
-    <sbol:sequenceAnnotation>
-      <sbol:SequenceAnnotation rdf:about="http://www.async.ece.utah.edu/pIKELeftCassette_4/annotation3">
-        <sbol:persistentIdentity rdf:resource="http://www.async.ece.utah.edu/pIKELeftCassette_4/annotation3"/>
-        <sbol:displayId>annotation3</sbol:displayId>
-        <prov:wasDerivedFrom rdf:resource="http://www.eugenecad.org/pIKELeftCassette_4/annotation_3"/>
-        <sbol:location>
-          <sbol:Range rdf:about="http://www.async.ece.utah.edu/pIKELeftCassette_4/annotation3/range">
-            <sbol:persistentIdentity rdf:resource="http://www.async.ece.utah.edu/pIKELeftCassette_4/annotation3/range"/>
-            <sbol:displayId>range</sbol:displayId>
-            <sbol:start>1195</sbol:start>
-            <sbol:end>1251</sbol:end>
-            <sbol:orientation rdf:resource="http://sbols.org/v2#inline"/>
-          </sbol:Range>
-        </sbol:location>
-        <sbol:component rdf:resource="http://www.async.ece.utah.edu/pIKELeftCassette_4/component2"/>
-      </sbol:SequenceAnnotation>
-    </sbol:sequenceAnnotation>
-    <sbol:sequenceAnnotation>
-      <sbol:SequenceAnnotation rdf:about="http://www.async.ece.utah.edu/pIKELeftCassette_4/annotation1">
-        <sbol:persistentIdentity rdf:resource="http://www.async.ece.utah.edu/pIKELeftCassette_4/annotation1"/>
-        <sbol:displayId>annotation1</sbol:displayId>
-        <prov:wasDerivedFrom rdf:resource="http://www.eugenecad.org/pIKELeftCassette_4/annotation_1"/>
-        <sbol:location>
-          <sbol:Range rdf:about="http://www.async.ece.utah.edu/pIKELeftCassette_4/annotation1/range">
-            <sbol:persistentIdentity rdf:resource="http://www.async.ece.utah.edu/pIKELeftCassette_4/annotation1/range"/>
-            <sbol:displayId>range</sbol:displayId>
-            <sbol:start>1</sbol:start>
-            <sbol:end>54</sbol:end>
-            <sbol:orientation rdf:resource="http://sbols.org/v2#inline"/>
-          </sbol:Range>
-        </sbol:location>
-        <sbol:component rdf:resource="http://www.async.ece.utah.edu/pIKELeftCassette_4/component0"/>
-      </sbol:SequenceAnnotation>
-    </sbol:sequenceAnnotation>
-    <sbol:sequence rdf:resource="http://www.async.ece.utah.edu/pIKELeftCassette_4_sequence"/>
-  </sbol:ComponentDefinition>
-  <sbol:ComponentDefinition rdf:about="http://www.async.ece.utah.edu/pTAKRightCassette_4">
-    <sbol:persistentIdentity rdf:resource="http://www.async.ece.utah.edu/pTAKRightCassette_4"/>
-    <sbol:displayId>pTAKRightCassette_4</sbol:displayId>
-    <prov:wasDerivedFrom rdf:resource="http://www.eugenecad.org/pTAKRightCassette_4"/>
-    <dcterms:description>pTAKRightCassette_4</dcterms:description>
-    <sbol:type rdf:resource="http://www.biopax.org/release/biopax-level3.owl#DnaRegion"/>
-    <sbol:role rdf:resource="http://identifiers.org/so/SO:0000805"/>
-    <sbol:component>
-      <sbol:Component rdf:about="http://www.async.ece.utah.edu/pTAKRightCassette_4/component3">
-        <sbol:persistentIdentity rdf:resource="http://www.async.ece.utah.edu/pTAKRightCassette_4/component3"/>
-        <sbol:displayId>component3</sbol:displayId>
-        <sbol:access rdf:resource="http://sbols.org/v2#public"/>
-        <sbol:definition rdf:resource="http://www.async.ece.utah.edu/BBa_J61053"/>
-      </sbol:Component>
-    </sbol:component>
-    <sbol:component>
-      <sbol:Component rdf:about="http://www.async.ece.utah.edu/pTAKRightCassette_4/component2">
-        <sbol:persistentIdentity rdf:resource="http://www.async.ece.utah.edu/pTAKRightCassette_4/component2"/>
-        <sbol:displayId>component2</sbol:displayId>
-        <sbol:access rdf:resource="http://sbols.org/v2#public"/>
-        <sbol:definition rdf:resource="http://www.async.ece.utah.edu/BBa_J61120_BBa_E0040"/>
-      </sbol:Component>
-    </sbol:component>
-    <sbol:component>
-      <sbol:Component rdf:about="http://www.async.ece.utah.edu/pTAKRightCassette_4/component1">
-        <sbol:persistentIdentity rdf:resource="http://www.async.ece.utah.edu/pTAKRightCassette_4/component1"/>
-        <sbol:displayId>component1</sbol:displayId>
-        <sbol:access rdf:resource="http://sbols.org/v2#public"/>
-        <sbol:definition rdf:resource="http://www.async.ece.utah.edu/BBa_J61130_BBa_C0051"/>
-      </sbol:Component>
-    </sbol:component>
-    <sbol:component>
-      <sbol:Component rdf:about="http://www.async.ece.utah.edu/pTAKRightCassette_4/component0">
-        <sbol:persistentIdentity rdf:resource="http://www.async.ece.utah.edu/pTAKRightCassette_4/component0"/>
-        <sbol:displayId>component0</sbol:displayId>
-        <sbol:access rdf:resource="http://sbols.org/v2#public"/>
-        <sbol:definition rdf:resource="http://www.async.ece.utah.edu/BBa_R0010"/>
-      </sbol:Component>
-    </sbol:component>
-    <sbol:sequenceAnnotation>
-      <sbol:SequenceAnnotation rdf:about="http://www.async.ece.utah.edu/pTAKRightCassette_4/annotation1">
-        <sbol:persistentIdentity rdf:resource="http://www.async.ece.utah.edu/pTAKRightCassette_4/annotation1"/>
-        <sbol:displayId>annotation1</sbol:displayId>
-        <prov:wasDerivedFrom rdf:resource="http://www.eugenecad.org/pTAKRightCassette_4/annotation_1"/>
-        <sbol:location>
-          <sbol:Range rdf:about="http://www.async.ece.utah.edu/pTAKRightCassette_4/annotation1/range">
-            <sbol:persistentIdentity rdf:resource="http://www.async.ece.utah.edu/pTAKRightCassette_4/annotation1/range"/>
->>>>>>> d81c6eac
-            <sbol:displayId>range</sbol:displayId>
-            <sbol:start>1</sbol:start>
-            <sbol:end>200</sbol:end>
-            <sbol:orientation rdf:resource="http://sbols.org/v2#inline"/>
-          </sbol:Range>
-        </sbol:location>
-<<<<<<< HEAD
-        <sbol:component rdf:resource="http://www.async.ece.utah.edu/BBa_J61107_BBa_C0012/component0"/>
-      </sbol:SequenceAnnotation>
-    </sbol:sequenceAnnotation>
-    <sbol:sequence rdf:resource="http://www.async.ece.utah.edu/BBa_J61107_BBa_C0012_sequence"/>
-  </sbol:ComponentDefinition>
-  <sbol:ComponentDefinition rdf:about="http://www.async.ece.utah.edu/pIKE_Toggle_1">
-    <sbol:persistentIdentity rdf:resource="http://www.async.ece.utah.edu/pIKE_Toggle_1"/>
-    <sbol:displayId>pIKE_Toggle_1</sbol:displayId>
-    <prov:wasDerivedFrom rdf:resource="http://www.async.ece.utah.edu#comp_10_8_2013_12_45_4_890_iBioSim"/>
-    <dcterms:title>pIKE Toggle Switch 1</dcterms:title>
-    <dcterms:description>This is a pIKE class toggle switch similar to those constructed by Gardner et al.</dcterms:description>
-    <sbol:type rdf:resource="http://www.biopax.org/release/biopax-level3.owl#DnaRegion"/>
-    <sbol:role rdf:resource="http://identifiers.org/so/SO:0000804"/>
-    <sbol:component>
-      <sbol:Component rdf:about="http://www.async.ece.utah.edu/pIKE_Toggle_1/component0">
-        <sbol:persistentIdentity rdf:resource="http://www.async.ece.utah.edu/pIKE_Toggle_1/component0"/>
-        <sbol:displayId>component0</sbol:displayId>
-        <sbol:access rdf:resource="http://sbols.org/v2#public"/>
-        <sbol:definition rdf:resource="http://www.async.ece.utah.edu/pIKELeftCassette_1"/>
-      </sbol:Component>
-    </sbol:component>
-    <sbol:component>
-      <sbol:Component rdf:about="http://www.async.ece.utah.edu/pIKE_Toggle_1/component1">
-        <sbol:persistentIdentity rdf:resource="http://www.async.ece.utah.edu/pIKE_Toggle_1/component1"/>
-        <sbol:displayId>component1</sbol:displayId>
-        <sbol:access rdf:resource="http://sbols.org/v2#public"/>
-        <sbol:definition rdf:resource="http://www.async.ece.utah.edu/pIKERightCassette_1"/>
-      </sbol:Component>
-    </sbol:component>
-    <sbol:sequenceAnnotation>
-      <sbol:SequenceAnnotation rdf:about="http://www.async.ece.utah.edu/pIKE_Toggle_1/annotation1">
-        <sbol:persistentIdentity rdf:resource="http://www.async.ece.utah.edu/pIKE_Toggle_1/annotation1"/>
-        <sbol:displayId>annotation1</sbol:displayId>
-        <prov:wasDerivedFrom rdf:resource="http://www.async.ece.utah.edu#anno0_10_8_2013_12_45_4_890_iBioSim"/>
-        <sbol:location>
-          <sbol:Range rdf:about="http://www.async.ece.utah.edu/pIKE_Toggle_1/annotation1/range">
-            <sbol:persistentIdentity rdf:resource="http://www.async.ece.utah.edu/pIKE_Toggle_1/annotation1/range"/>
-            <sbol:displayId>range</sbol:displayId>
-            <sbol:start>1</sbol:start>
-            <sbol:end>1284</sbol:end>
-            <sbol:orientation rdf:resource="http://sbols.org/v2#reverseComplement"/>
-          </sbol:Range>
-        </sbol:location>
-        <sbol:component rdf:resource="http://www.async.ece.utah.edu/pIKE_Toggle_1/component0"/>
-      </sbol:SequenceAnnotation>
-    </sbol:sequenceAnnotation>
-    <sbol:sequenceAnnotation>
-      <sbol:SequenceAnnotation rdf:about="http://www.async.ece.utah.edu/pIKE_Toggle_1/annotation2">
-        <sbol:persistentIdentity rdf:resource="http://www.async.ece.utah.edu/pIKE_Toggle_1/annotation2"/>
-        <sbol:displayId>annotation2</sbol:displayId>
-        <prov:wasDerivedFrom rdf:resource="http://www.async.ece.utah.edu#anno1_10_8_2013_12_45_4_890_iBioSim"/>
-        <sbol:location>
-          <sbol:Range rdf:about="http://www.async.ece.utah.edu/pIKE_Toggle_1/annotation2/range">
-            <sbol:persistentIdentity rdf:resource="http://www.async.ece.utah.edu/pIKE_Toggle_1/annotation2/range"/>
-            <sbol:displayId>range</sbol:displayId>
-            <sbol:start>1285</sbol:start>
-            <sbol:end>2941</sbol:end>
-            <sbol:orientation rdf:resource="http://sbols.org/v2#inline"/>
-          </sbol:Range>
-        </sbol:location>
-        <sbol:component rdf:resource="http://www.async.ece.utah.edu/pIKE_Toggle_1/component1"/>
-      </sbol:SequenceAnnotation>
-    </sbol:sequenceAnnotation>
-    <sbol:sequence rdf:resource="http://www.async.ece.utah.edu/www_async_ece_utah_edu_seq_10_8_2013_12_45_4_890_iBioSim"/>
-=======
-        <sbol:component rdf:resource="http://www.async.ece.utah.edu/pTAKRightCassette_4/component0"/>
-      </sbol:SequenceAnnotation>
-    </sbol:sequenceAnnotation>
-    <sbol:sequenceAnnotation>
-      <sbol:SequenceAnnotation rdf:about="http://www.async.ece.utah.edu/pTAKRightCassette_4/annotation4">
-        <sbol:persistentIdentity rdf:resource="http://www.async.ece.utah.edu/pTAKRightCassette_4/annotation4"/>
-        <sbol:displayId>annotation4</sbol:displayId>
-        <prov:wasDerivedFrom rdf:resource="http://www.eugenecad.org/pTAKRightCassette_4/annotation_4"/>
-        <sbol:location>
-          <sbol:Range rdf:about="http://www.async.ece.utah.edu/pTAKRightCassette_4/annotation4/range">
-            <sbol:persistentIdentity rdf:resource="http://www.async.ece.utah.edu/pTAKRightCassette_4/annotation4/range"/>
-            <sbol:displayId>range</sbol:displayId>
-            <sbol:start>1695</sbol:start>
-            <sbol:end>1746</sbol:end>
-            <sbol:orientation rdf:resource="http://sbols.org/v2#inline"/>
-          </sbol:Range>
-        </sbol:location>
-        <sbol:component rdf:resource="http://www.async.ece.utah.edu/pTAKRightCassette_4/component3"/>
-      </sbol:SequenceAnnotation>
-    </sbol:sequenceAnnotation>
-    <sbol:sequenceAnnotation>
-      <sbol:SequenceAnnotation rdf:about="http://www.async.ece.utah.edu/pTAKRightCassette_4/annotation3">
-        <sbol:persistentIdentity rdf:resource="http://www.async.ece.utah.edu/pTAKRightCassette_4/annotation3"/>
-        <sbol:displayId>annotation3</sbol:displayId>
-        <prov:wasDerivedFrom rdf:resource="http://www.eugenecad.org/pTAKRightCassette_4/annotation_3"/>
-        <sbol:location>
-          <sbol:Range rdf:about="http://www.async.ece.utah.edu/pTAKRightCassette_4/annotation3/range">
-            <sbol:persistentIdentity rdf:resource="http://www.async.ece.utah.edu/pTAKRightCassette_4/annotation3/range"/>
-            <sbol:displayId>range</sbol:displayId>
-            <sbol:start>963</sbol:start>
-            <sbol:end>1694</sbol:end>
-            <sbol:orientation rdf:resource="http://sbols.org/v2#inline"/>
-          </sbol:Range>
-        </sbol:location>
-        <sbol:component rdf:resource="http://www.async.ece.utah.edu/pTAKRightCassette_4/component2"/>
-      </sbol:SequenceAnnotation>
-    </sbol:sequenceAnnotation>
-    <sbol:sequenceAnnotation>
-      <sbol:SequenceAnnotation rdf:about="http://www.async.ece.utah.edu/pTAKRightCassette_4/annotation2">
-        <sbol:persistentIdentity rdf:resource="http://www.async.ece.utah.edu/pTAKRightCassette_4/annotation2"/>
-        <sbol:displayId>annotation2</sbol:displayId>
-        <prov:wasDerivedFrom rdf:resource="http://www.eugenecad.org/pTAKRightCassette_4/annotation_2"/>
-        <sbol:location>
-          <sbol:Range rdf:about="http://www.async.ece.utah.edu/pTAKRightCassette_4/annotation2/range">
-            <sbol:persistentIdentity rdf:resource="http://www.async.ece.utah.edu/pTAKRightCassette_4/annotation2/range"/>
-            <sbol:displayId>range</sbol:displayId>
-            <sbol:start>201</sbol:start>
-            <sbol:end>962</sbol:end>
-            <sbol:orientation rdf:resource="http://sbols.org/v2#inline"/>
-          </sbol:Range>
-        </sbol:location>
-        <sbol:component rdf:resource="http://www.async.ece.utah.edu/pTAKRightCassette_4/component1"/>
-      </sbol:SequenceAnnotation>
-    </sbol:sequenceAnnotation>
-    <sbol:sequence rdf:resource="http://www.async.ece.utah.edu/pTAKRightCassette_4_sequence"/>
->>>>>>> d81c6eac
-  </sbol:ComponentDefinition>
-  <sbol:ComponentDefinition rdf:about="http://www.async.ece.utah.edu/pTAKRightCassette_1">
-    <sbol:persistentIdentity rdf:resource="http://www.async.ece.utah.edu/pTAKRightCassette_1"/>
-    <sbol:displayId>pTAKRightCassette_1</sbol:displayId>
-    <prov:wasDerivedFrom rdf:resource="http://www.eugenecad.org/pTAKRightCassette_1"/>
-    <dcterms:description>pTAKRightCassette_1</dcterms:description>
-    <sbol:type rdf:resource="http://www.biopax.org/release/biopax-level3.owl#DnaRegion"/>
-    <sbol:role rdf:resource="http://identifiers.org/so/SO:0000805"/>
-    <sbol:component>
-<<<<<<< HEAD
-      <sbol:Component rdf:about="http://www.async.ece.utah.edu/pIKE_Toggle_13/component0">
-        <sbol:persistentIdentity rdf:resource="http://www.async.ece.utah.edu/pIKE_Toggle_13/component0"/>
-=======
-      <sbol:Component rdf:about="http://www.async.ece.utah.edu/pTAKRightCassette_1/component1">
-        <sbol:persistentIdentity rdf:resource="http://www.async.ece.utah.edu/pTAKRightCassette_1/component1"/>
-        <sbol:displayId>component1</sbol:displayId>
-        <sbol:access rdf:resource="http://sbols.org/v2#public"/>
-        <sbol:definition rdf:resource="http://www.async.ece.utah.edu/BBa_J61120_BBa_C0051"/>
-      </sbol:Component>
-    </sbol:component>
-    <sbol:component>
-      <sbol:Component rdf:about="http://www.async.ece.utah.edu/pTAKRightCassette_1/component3">
-        <sbol:persistentIdentity rdf:resource="http://www.async.ece.utah.edu/pTAKRightCassette_1/component3"/>
-        <sbol:displayId>component3</sbol:displayId>
-        <sbol:access rdf:resource="http://sbols.org/v2#public"/>
-        <sbol:definition rdf:resource="http://www.async.ece.utah.edu/ECK120033736"/>
-      </sbol:Component>
-    </sbol:component>
-    <sbol:component>
-      <sbol:Component rdf:about="http://www.async.ece.utah.edu/pTAKRightCassette_1/component0">
-        <sbol:persistentIdentity rdf:resource="http://www.async.ece.utah.edu/pTAKRightCassette_1/component0"/>
->>>>>>> d81c6eac
-        <sbol:displayId>component0</sbol:displayId>
-        <sbol:access rdf:resource="http://sbols.org/v2#public"/>
-        <sbol:definition rdf:resource="http://www.async.ece.utah.edu/BBa_R0010"/>
-      </sbol:Component>
-    </sbol:component>
-    <sbol:component>
-      <sbol:Component rdf:about="http://www.async.ece.utah.edu/pTAKRightCassette_1/component2">
-        <sbol:persistentIdentity rdf:resource="http://www.async.ece.utah.edu/pTAKRightCassette_1/component2"/>
-        <sbol:displayId>component2</sbol:displayId>
-        <sbol:access rdf:resource="http://sbols.org/v2#public"/>
-        <sbol:definition rdf:resource="http://www.async.ece.utah.edu/BBa_J61130_BBa_E0040"/>
-      </sbol:Component>
-    </sbol:component>
-<<<<<<< HEAD
-    <sbol:component>
-      <sbol:Component rdf:about="http://www.async.ece.utah.edu/pIKE_Toggle_13/component1">
-        <sbol:persistentIdentity rdf:resource="http://www.async.ece.utah.edu/pIKE_Toggle_13/component1"/>
-        <sbol:displayId>component1</sbol:displayId>
-        <sbol:access rdf:resource="http://sbols.org/v2#public"/>
-        <sbol:definition rdf:resource="http://www.async.ece.utah.edu/pIKERightCassette_1"/>
-      </sbol:Component>
-    </sbol:component>
-=======
-    <sbol:sequenceAnnotation>
-      <sbol:SequenceAnnotation rdf:about="http://www.async.ece.utah.edu/pTAKRightCassette_1/annotation3">
-        <sbol:persistentIdentity rdf:resource="http://www.async.ece.utah.edu/pTAKRightCassette_1/annotation3"/>
-        <sbol:displayId>annotation3</sbol:displayId>
-        <prov:wasDerivedFrom rdf:resource="http://www.eugenecad.org/pTAKRightCassette_1/annotation_3"/>
-        <sbol:location>
-          <sbol:Range rdf:about="http://www.async.ece.utah.edu/pTAKRightCassette_1/annotation3/range">
-            <sbol:persistentIdentity rdf:resource="http://www.async.ece.utah.edu/pTAKRightCassette_1/annotation3/range"/>
-            <sbol:displayId>range</sbol:displayId>
-            <sbol:start>963</sbol:start>
-            <sbol:end>1694</sbol:end>
-            <sbol:orientation rdf:resource="http://sbols.org/v2#inline"/>
-          </sbol:Range>
-        </sbol:location>
-        <sbol:component rdf:resource="http://www.async.ece.utah.edu/pTAKRightCassette_1/component2"/>
-      </sbol:SequenceAnnotation>
-    </sbol:sequenceAnnotation>
-    <sbol:sequenceAnnotation>
-      <sbol:SequenceAnnotation rdf:about="http://www.async.ece.utah.edu/pTAKRightCassette_1/annotation1">
-        <sbol:persistentIdentity rdf:resource="http://www.async.ece.utah.edu/pTAKRightCassette_1/annotation1"/>
-        <sbol:displayId>annotation1</sbol:displayId>
-        <prov:wasDerivedFrom rdf:resource="http://www.eugenecad.org/pTAKRightCassette_1/annotation_1"/>
-        <sbol:location>
-          <sbol:Range rdf:about="http://www.async.ece.utah.edu/pTAKRightCassette_1/annotation1/range">
-            <sbol:persistentIdentity rdf:resource="http://www.async.ece.utah.edu/pTAKRightCassette_1/annotation1/range"/>
-            <sbol:displayId>range</sbol:displayId>
-            <sbol:start>1</sbol:start>
-            <sbol:end>200</sbol:end>
-            <sbol:orientation rdf:resource="http://sbols.org/v2#inline"/>
-          </sbol:Range>
-        </sbol:location>
-        <sbol:component rdf:resource="http://www.async.ece.utah.edu/pTAKRightCassette_1/component0"/>
-      </sbol:SequenceAnnotation>
-    </sbol:sequenceAnnotation>
->>>>>>> d81c6eac
-    <sbol:sequenceAnnotation>
-      <sbol:SequenceAnnotation rdf:about="http://www.async.ece.utah.edu/pTAKRightCassette_1/annotation2">
-        <sbol:persistentIdentity rdf:resource="http://www.async.ece.utah.edu/pTAKRightCassette_1/annotation2"/>
-        <sbol:displayId>annotation2</sbol:displayId>
-        <prov:wasDerivedFrom rdf:resource="http://www.eugenecad.org/pTAKRightCassette_1/annotation_2"/>
-        <sbol:location>
-          <sbol:Range rdf:about="http://www.async.ece.utah.edu/pTAKRightCassette_1/annotation2/range">
-            <sbol:persistentIdentity rdf:resource="http://www.async.ece.utah.edu/pTAKRightCassette_1/annotation2/range"/>
-            <sbol:displayId>range</sbol:displayId>
-            <sbol:start>201</sbol:start>
-            <sbol:end>962</sbol:end>
-            <sbol:orientation rdf:resource="http://sbols.org/v2#inline"/>
-          </sbol:Range>
-        </sbol:location>
-        <sbol:component rdf:resource="http://www.async.ece.utah.edu/pTAKRightCassette_1/component1"/>
-      </sbol:SequenceAnnotation>
-    </sbol:sequenceAnnotation>
-    <sbol:sequenceAnnotation>
-<<<<<<< HEAD
-      <sbol:SequenceAnnotation rdf:about="http://www.async.ece.utah.edu/pIKE_Toggle_13/annotation1">
-        <sbol:persistentIdentity rdf:resource="http://www.async.ece.utah.edu/pIKE_Toggle_13/annotation1"/>
-        <sbol:displayId>annotation1</sbol:displayId>
-        <prov:wasDerivedFrom rdf:resource="http://www.async.ece.utah.edu#anno0_10_8_2013_12_48_31_175_iBioSim"/>
-        <sbol:location>
-          <sbol:Range rdf:about="http://www.async.ece.utah.edu/pIKE_Toggle_13/annotation1/range">
-            <sbol:persistentIdentity rdf:resource="http://www.async.ece.utah.edu/pIKE_Toggle_13/annotation1/range"/>
-            <sbol:displayId>range</sbol:displayId>
-            <sbol:start>1</sbol:start>
-            <sbol:end>1251</sbol:end>
-            <sbol:orientation rdf:resource="http://sbols.org/v2#reverseComplement"/>
-          </sbol:Range>
-        </sbol:location>
-        <sbol:component rdf:resource="http://www.async.ece.utah.edu/pIKE_Toggle_13/component0"/>
-      </sbol:SequenceAnnotation>
-    </sbol:sequenceAnnotation>
-    <sbol:sequence rdf:resource="http://www.async.ece.utah.edu/www_async_ece_utah_edu_seq_10_8_2013_12_48_31_175_iBioSim"/>
-  </sbol:ComponentDefinition>
-  <sbol:ComponentDefinition rdf:about="http://www.async.ece.utah.edu/BBa_J61120">
-    <sbol:persistentIdentity rdf:resource="http://www.async.ece.utah.edu/BBa_J61120"/>
-    <sbol:displayId>BBa_J61120</sbol:displayId>
-    <prov:wasDerivedFrom rdf:resource="http://partsregistry.org/part/BBa_J61120"/>
-    <dcterms:title>BBa_J61120</dcterms:title>
-    <dcterms:description>Ribosome Binding Site Family Member</dcterms:description>
-    <sbol:type rdf:resource="http://www.biopax.org/release/biopax-level3.owl#DnaRegion"/>
-    <sbol:role rdf:resource="http://identifiers.org/so/SO:0000139"/>
-    <sbol:sequence rdf:resource="http://www.async.ece.utah.edu/BBa_J61120_sequence"/>
-  </sbol:ComponentDefinition>
-  <sbol:ComponentDefinition rdf:about="http://www.async.ece.utah.edu/pTAK_Toggle_8">
-    <sbol:persistentIdentity rdf:resource="http://www.async.ece.utah.edu/pTAK_Toggle_8"/>
-    <sbol:displayId>pTAK_Toggle_8</sbol:displayId>
-    <prov:wasDerivedFrom rdf:resource="http://www.async.ece.utah.edu#comp_10_8_2013_13_15_16_347_iBioSim"/>
-    <dcterms:title>pTAK Toggle Switch 8</dcterms:title>
-    <dcterms:description>This is a pTAK class toggle switch similar to those constructed by Gardner et al.</dcterms:description>
-    <sbol:type rdf:resource="http://www.biopax.org/release/biopax-level3.owl#DnaRegion"/>
-    <sbol:role rdf:resource="http://identifiers.org/so/SO:0000804"/>
-    <sbol:component>
-      <sbol:Component rdf:about="http://www.async.ece.utah.edu/pTAK_Toggle_8/component1">
-        <sbol:persistentIdentity rdf:resource="http://www.async.ece.utah.edu/pTAK_Toggle_8/component1"/>
-        <sbol:displayId>component1</sbol:displayId>
-        <sbol:access rdf:resource="http://sbols.org/v2#public"/>
-        <sbol:definition rdf:resource="http://www.async.ece.utah.edu/pTAKRightCassette_4"/>
-      </sbol:Component>
-    </sbol:component>
-    <sbol:component>
-      <sbol:Component rdf:about="http://www.async.ece.utah.edu/pTAK_Toggle_8/component0">
-        <sbol:persistentIdentity rdf:resource="http://www.async.ece.utah.edu/pTAK_Toggle_8/component0"/>
-        <sbol:displayId>component0</sbol:displayId>
-        <sbol:access rdf:resource="http://sbols.org/v2#public"/>
-        <sbol:definition rdf:resource="http://www.async.ece.utah.edu/pTAKLeftCassette_2"/>
-      </sbol:Component>
-    </sbol:component>
-    <sbol:sequenceAnnotation>
-      <sbol:SequenceAnnotation rdf:about="http://www.async.ece.utah.edu/pTAK_Toggle_8/annotation2">
-        <sbol:persistentIdentity rdf:resource="http://www.async.ece.utah.edu/pTAK_Toggle_8/annotation2"/>
-        <sbol:displayId>annotation2</sbol:displayId>
-        <prov:wasDerivedFrom rdf:resource="http://www.async.ece.utah.edu#anno1_10_8_2013_13_15_16_347_iBioSim"/>
-        <sbol:location>
-          <sbol:Range rdf:about="http://www.async.ece.utah.edu/pTAK_Toggle_8/annotation2/range">
-            <sbol:persistentIdentity rdf:resource="http://www.async.ece.utah.edu/pTAK_Toggle_8/annotation2/range"/>
-            <sbol:displayId>range</sbol:displayId>
-            <sbol:start>1288</sbol:start>
-            <sbol:end>3033</sbol:end>
-            <sbol:orientation rdf:resource="http://sbols.org/v2#inline"/>
-          </sbol:Range>
-        </sbol:location>
-        <sbol:component rdf:resource="http://www.async.ece.utah.edu/pTAK_Toggle_8/component1"/>
-      </sbol:SequenceAnnotation>
-    </sbol:sequenceAnnotation>
-    <sbol:sequenceAnnotation>
-      <sbol:SequenceAnnotation rdf:about="http://www.async.ece.utah.edu/pTAK_Toggle_8/annotation1">
-        <sbol:persistentIdentity rdf:resource="http://www.async.ece.utah.edu/pTAK_Toggle_8/annotation1"/>
-        <sbol:displayId>annotation1</sbol:displayId>
-        <prov:wasDerivedFrom rdf:resource="http://www.async.ece.utah.edu#anno0_10_8_2013_13_15_16_347_iBioSim"/>
-        <sbol:location>
-          <sbol:Range rdf:about="http://www.async.ece.utah.edu/pTAK_Toggle_8/annotation1/range">
-            <sbol:persistentIdentity rdf:resource="http://www.async.ece.utah.edu/pTAK_Toggle_8/annotation1/range"/>
-            <sbol:displayId>range</sbol:displayId>
-            <sbol:start>1</sbol:start>
-            <sbol:end>1287</sbol:end>
-            <sbol:orientation rdf:resource="http://sbols.org/v2#reverseComplement"/>
-          </sbol:Range>
-        </sbol:location>
-        <sbol:component rdf:resource="http://www.async.ece.utah.edu/pTAK_Toggle_8/component0"/>
-      </sbol:SequenceAnnotation>
-    </sbol:sequenceAnnotation>
-    <sbol:sequence rdf:resource="http://www.async.ece.utah.edu/www_async_ece_utah_edu_seq_10_8_2013_13_15_16_347_iBioSim"/>
-  </sbol:ComponentDefinition>
-  <sbol:ComponentDefinition rdf:about="http://www.async.ece.utah.edu/pIKE_Toggle_10">
-    <sbol:persistentIdentity rdf:resource="http://www.async.ece.utah.edu/pIKE_Toggle_10"/>
-    <sbol:displayId>pIKE_Toggle_10</sbol:displayId>
-    <prov:wasDerivedFrom rdf:resource="http://www.async.ece.utah.edu#comp_10_8_2013_12_45_55_663_iBioSim"/>
-    <dcterms:title>pIKE Toggle Switch 10</dcterms:title>
-    <dcterms:description>This is a pIKE class toggle switch similar to those constructed by Gardner et al.</dcterms:description>
-    <sbol:type rdf:resource="http://www.biopax.org/release/biopax-level3.owl#DnaRegion"/>
-    <sbol:role rdf:resource="http://identifiers.org/so/SO:0000804"/>
-    <sbol:component>
-      <sbol:Component rdf:about="http://www.async.ece.utah.edu/pIKE_Toggle_10/component1">
-        <sbol:persistentIdentity rdf:resource="http://www.async.ece.utah.edu/pIKE_Toggle_10/component1"/>
-        <sbol:displayId>component1</sbol:displayId>
-        <sbol:access rdf:resource="http://sbols.org/v2#public"/>
-        <sbol:definition rdf:resource="http://www.async.ece.utah.edu/pIKERightCassette_2"/>
-      </sbol:Component>
-    </sbol:component>
-    <sbol:component>
-      <sbol:Component rdf:about="http://www.async.ece.utah.edu/pIKE_Toggle_10/component0">
-        <sbol:persistentIdentity rdf:resource="http://www.async.ece.utah.edu/pIKE_Toggle_10/component0"/>
-        <sbol:displayId>component0</sbol:displayId>
-        <sbol:access rdf:resource="http://sbols.org/v2#public"/>
-        <sbol:definition rdf:resource="http://www.async.ece.utah.edu/pIKELeftCassette_3"/>
-      </sbol:Component>
-    </sbol:component>
-    <sbol:sequenceAnnotation>
-      <sbol:SequenceAnnotation rdf:about="http://www.async.ece.utah.edu/pIKE_Toggle_10/annotation1">
-        <sbol:persistentIdentity rdf:resource="http://www.async.ece.utah.edu/pIKE_Toggle_10/annotation1"/>
-        <sbol:displayId>annotation1</sbol:displayId>
-        <prov:wasDerivedFrom rdf:resource="http://www.async.ece.utah.edu#anno0_10_8_2013_12_45_55_663_iBioSim"/>
-        <sbol:location>
-          <sbol:Range rdf:about="http://www.async.ece.utah.edu/pIKE_Toggle_10/annotation1/range">
-            <sbol:persistentIdentity rdf:resource="http://www.async.ece.utah.edu/pIKE_Toggle_10/annotation1/range"/>
-            <sbol:displayId>range</sbol:displayId>
-            <sbol:start>1</sbol:start>
-            <sbol:end>1246</sbol:end>
-            <sbol:orientation rdf:resource="http://sbols.org/v2#reverseComplement"/>
-          </sbol:Range>
-        </sbol:location>
-        <sbol:component rdf:resource="http://www.async.ece.utah.edu/pIKE_Toggle_10/component0"/>
-      </sbol:SequenceAnnotation>
-    </sbol:sequenceAnnotation>
-    <sbol:sequenceAnnotation>
-      <sbol:SequenceAnnotation rdf:about="http://www.async.ece.utah.edu/pIKE_Toggle_10/annotation2">
-        <sbol:persistentIdentity rdf:resource="http://www.async.ece.utah.edu/pIKE_Toggle_10/annotation2"/>
-        <sbol:displayId>annotation2</sbol:displayId>
-        <prov:wasDerivedFrom rdf:resource="http://www.async.ece.utah.edu#anno1_10_8_2013_12_45_55_663_iBioSim"/>
-        <sbol:location>
-          <sbol:Range rdf:about="http://www.async.ece.utah.edu/pIKE_Toggle_10/annotation2/range">
-            <sbol:persistentIdentity rdf:resource="http://www.async.ece.utah.edu/pIKE_Toggle_10/annotation2/range"/>
-            <sbol:displayId>range</sbol:displayId>
-            <sbol:start>1247</sbol:start>
-            <sbol:end>2902</sbol:end>
-            <sbol:orientation rdf:resource="http://sbols.org/v2#inline"/>
-          </sbol:Range>
-        </sbol:location>
-        <sbol:component rdf:resource="http://www.async.ece.utah.edu/pIKE_Toggle_10/component1"/>
-=======
-      <sbol:SequenceAnnotation rdf:about="http://www.async.ece.utah.edu/pTAKRightCassette_1/annotation4">
-        <sbol:persistentIdentity rdf:resource="http://www.async.ece.utah.edu/pTAKRightCassette_1/annotation4"/>
-        <sbol:displayId>annotation4</sbol:displayId>
-        <prov:wasDerivedFrom rdf:resource="http://www.eugenecad.org/pTAKRightCassette_1/annotation_4"/>
-        <sbol:location>
-          <sbol:Range rdf:about="http://www.async.ece.utah.edu/pTAKRightCassette_1/annotation4/range">
-            <sbol:persistentIdentity rdf:resource="http://www.async.ece.utah.edu/pTAKRightCassette_1/annotation4/range"/>
-            <sbol:displayId>range</sbol:displayId>
-            <sbol:start>1695</sbol:start>
-            <sbol:end>1747</sbol:end>
-            <sbol:orientation rdf:resource="http://sbols.org/v2#inline"/>
-          </sbol:Range>
-        </sbol:location>
-        <sbol:component rdf:resource="http://www.async.ece.utah.edu/pTAKRightCassette_1/component3"/>
-      </sbol:SequenceAnnotation>
-    </sbol:sequenceAnnotation>
-    <sbol:sequence rdf:resource="http://www.async.ece.utah.edu/pTAKRightCassette_1_sequence"/>
-  </sbol:ComponentDefinition>
-  <sbol:ComponentDefinition rdf:about="http://www.async.ece.utah.edu/pIKE_Toggle_9">
-    <sbol:persistentIdentity rdf:resource="http://www.async.ece.utah.edu/pIKE_Toggle_9"/>
-    <sbol:displayId>pIKE_Toggle_9</sbol:displayId>
-    <prov:wasDerivedFrom rdf:resource="http://www.async.ece.utah.edu#comp_10_8_2013_13_2_10_371_iBioSim"/>
-    <dcterms:title>pIKE Toggle Switch 9</dcterms:title>
-    <dcterms:description>This is a pIKE class toggle switch similar to those constructed by Gardner et al.</dcterms:description>
-    <sbol:type rdf:resource="http://www.biopax.org/release/biopax-level3.owl#DnaRegion"/>
-    <sbol:role rdf:resource="http://identifiers.org/so/SO:0000804"/>
-    <sbol:component>
-      <sbol:Component rdf:about="http://www.async.ece.utah.edu/pIKE_Toggle_9/component0">
-        <sbol:persistentIdentity rdf:resource="http://www.async.ece.utah.edu/pIKE_Toggle_9/component0"/>
-        <sbol:displayId>component0</sbol:displayId>
-        <sbol:access rdf:resource="http://sbols.org/v2#public"/>
-        <sbol:definition rdf:resource="http://www.async.ece.utah.edu/pIKELeftCassette_3"/>
-      </sbol:Component>
-    </sbol:component>
-    <sbol:component>
-      <sbol:Component rdf:about="http://www.async.ece.utah.edu/pIKE_Toggle_9/component1">
-        <sbol:persistentIdentity rdf:resource="http://www.async.ece.utah.edu/pIKE_Toggle_9/component1"/>
-        <sbol:displayId>component1</sbol:displayId>
-        <sbol:access rdf:resource="http://sbols.org/v2#public"/>
-        <sbol:definition rdf:resource="http://www.async.ece.utah.edu/pIKERightCassette_1"/>
-      </sbol:Component>
-    </sbol:component>
-    <sbol:sequenceAnnotation>
-      <sbol:SequenceAnnotation rdf:about="http://www.async.ece.utah.edu/pIKE_Toggle_9/annotation1">
-        <sbol:persistentIdentity rdf:resource="http://www.async.ece.utah.edu/pIKE_Toggle_9/annotation1"/>
-        <sbol:displayId>annotation1</sbol:displayId>
-        <prov:wasDerivedFrom rdf:resource="http://www.async.ece.utah.edu#anno0_10_8_2013_13_2_10_371_iBioSim"/>
-        <sbol:location>
-          <sbol:Range rdf:about="http://www.async.ece.utah.edu/pIKE_Toggle_9/annotation1/range">
-            <sbol:persistentIdentity rdf:resource="http://www.async.ece.utah.edu/pIKE_Toggle_9/annotation1/range"/>
-            <sbol:displayId>range</sbol:displayId>
-            <sbol:start>1</sbol:start>
-            <sbol:end>1246</sbol:end>
-            <sbol:orientation rdf:resource="http://sbols.org/v2#reverseComplement"/>
-          </sbol:Range>
-        </sbol:location>
-        <sbol:component rdf:resource="http://www.async.ece.utah.edu/pIKE_Toggle_9/component0"/>
-      </sbol:SequenceAnnotation>
-    </sbol:sequenceAnnotation>
-    <sbol:sequenceAnnotation>
-      <sbol:SequenceAnnotation rdf:about="http://www.async.ece.utah.edu/pIKE_Toggle_9/annotation2">
-        <sbol:persistentIdentity rdf:resource="http://www.async.ece.utah.edu/pIKE_Toggle_9/annotation2"/>
-        <sbol:displayId>annotation2</sbol:displayId>
-        <prov:wasDerivedFrom rdf:resource="http://www.async.ece.utah.edu#anno1_10_8_2013_13_2_10_371_iBioSim"/>
-        <sbol:location>
-          <sbol:Range rdf:about="http://www.async.ece.utah.edu/pIKE_Toggle_9/annotation2/range">
-            <sbol:persistentIdentity rdf:resource="http://www.async.ece.utah.edu/pIKE_Toggle_9/annotation2/range"/>
-            <sbol:displayId>range</sbol:displayId>
-            <sbol:start>1247</sbol:start>
-            <sbol:end>2903</sbol:end>
-            <sbol:orientation rdf:resource="http://sbols.org/v2#inline"/>
-          </sbol:Range>
-        </sbol:location>
-        <sbol:component rdf:resource="http://www.async.ece.utah.edu/pIKE_Toggle_9/component1"/>
-      </sbol:SequenceAnnotation>
-    </sbol:sequenceAnnotation>
-    <sbol:sequence rdf:resource="http://www.async.ece.utah.edu/www_async_ece_utah_edu_seq_10_8_2013_13_2_10_371_iBioSim"/>
-  </sbol:ComponentDefinition>
-  <sbol:ComponentDefinition rdf:about="http://www.async.ece.utah.edu/pIKE_Toggle_14">
-    <sbol:persistentIdentity rdf:resource="http://www.async.ece.utah.edu/pIKE_Toggle_14"/>
-    <sbol:displayId>pIKE_Toggle_14</sbol:displayId>
-    <prov:wasDerivedFrom rdf:resource="http://www.async.ece.utah.edu#comp_10_8_2013_12_50_54_947_iBioSim"/>
-    <dcterms:title>pIKE Toggle Switch 14</dcterms:title>
-    <dcterms:description>This is a pIKE class toggle switch similar to those constructed by Gardner et al.</dcterms:description>
-    <sbol:type rdf:resource="http://www.biopax.org/release/biopax-level3.owl#DnaRegion"/>
-    <sbol:role rdf:resource="http://identifiers.org/so/SO:0000804"/>
-    <sbol:component>
-      <sbol:Component rdf:about="http://www.async.ece.utah.edu/pIKE_Toggle_14/component0">
-        <sbol:persistentIdentity rdf:resource="http://www.async.ece.utah.edu/pIKE_Toggle_14/component0"/>
-        <sbol:displayId>component0</sbol:displayId>
-        <sbol:access rdf:resource="http://sbols.org/v2#public"/>
-        <sbol:definition rdf:resource="http://www.async.ece.utah.edu/pIKELeftCassette_4"/>
-      </sbol:Component>
-    </sbol:component>
-    <sbol:component>
-      <sbol:Component rdf:about="http://www.async.ece.utah.edu/pIKE_Toggle_14/component1">
-        <sbol:persistentIdentity rdf:resource="http://www.async.ece.utah.edu/pIKE_Toggle_14/component1"/>
-        <sbol:displayId>component1</sbol:displayId>
-        <sbol:access rdf:resource="http://sbols.org/v2#public"/>
-        <sbol:definition rdf:resource="http://www.async.ece.utah.edu/pIKERightCassette_2"/>
-      </sbol:Component>
-    </sbol:component>
-    <sbol:sequenceAnnotation>
-      <sbol:SequenceAnnotation rdf:about="http://www.async.ece.utah.edu/pIKE_Toggle_14/annotation1">
-        <sbol:persistentIdentity rdf:resource="http://www.async.ece.utah.edu/pIKE_Toggle_14/annotation1"/>
-        <sbol:displayId>annotation1</sbol:displayId>
-        <prov:wasDerivedFrom rdf:resource="http://www.async.ece.utah.edu#anno0_10_8_2013_12_50_54_947_iBioSim"/>
-        <sbol:location>
-          <sbol:Range rdf:about="http://www.async.ece.utah.edu/pIKE_Toggle_14/annotation1/range">
-            <sbol:persistentIdentity rdf:resource="http://www.async.ece.utah.edu/pIKE_Toggle_14/annotation1/range"/>
-            <sbol:displayId>range</sbol:displayId>
-            <sbol:start>1</sbol:start>
-            <sbol:end>1251</sbol:end>
-            <sbol:orientation rdf:resource="http://sbols.org/v2#reverseComplement"/>
-          </sbol:Range>
-        </sbol:location>
-        <sbol:component rdf:resource="http://www.async.ece.utah.edu/pIKE_Toggle_14/component0"/>
->>>>>>> d81c6eac
-      </sbol:SequenceAnnotation>
-    </sbol:sequenceAnnotation>
-    <sbol:sequence rdf:resource="http://www.async.ece.utah.edu/www_async_ece_utah_edu_seq_10_8_2013_12_45_55_663_iBioSim"/>
-  </sbol:ComponentDefinition>
-  <sbol:ComponentDefinition rdf:about="http://www.async.ece.utah.edu/pIKE_Toggle_14">
-    <sbol:persistentIdentity rdf:resource="http://www.async.ece.utah.edu/pIKE_Toggle_14"/>
-    <sbol:displayId>pIKE_Toggle_14</sbol:displayId>
-    <prov:wasDerivedFrom rdf:resource="http://www.async.ece.utah.edu#comp_10_8_2013_12_50_54_947_iBioSim"/>
-    <dcterms:title>pIKE Toggle Switch 14</dcterms:title>
-    <dcterms:description>This is a pIKE class toggle switch similar to those constructed by Gardner et al.</dcterms:description>
-    <sbol:type rdf:resource="http://www.biopax.org/release/biopax-level3.owl#DnaRegion"/>
-    <sbol:role rdf:resource="http://identifiers.org/so/SO:0000804"/>
-    <sbol:component>
-      <sbol:Component rdf:about="http://www.async.ece.utah.edu/pIKE_Toggle_14/component0">
-        <sbol:persistentIdentity rdf:resource="http://www.async.ece.utah.edu/pIKE_Toggle_14/component0"/>
-        <sbol:displayId>component0</sbol:displayId>
-        <sbol:access rdf:resource="http://sbols.org/v2#public"/>
-        <sbol:definition rdf:resource="http://www.async.ece.utah.edu/pIKELeftCassette_4"/>
-      </sbol:Component>
-    </sbol:component>
-    <sbol:component>
-      <sbol:Component rdf:about="http://www.async.ece.utah.edu/pIKE_Toggle_14/component1">
-        <sbol:persistentIdentity rdf:resource="http://www.async.ece.utah.edu/pIKE_Toggle_14/component1"/>
-        <sbol:displayId>component1</sbol:displayId>
-        <sbol:access rdf:resource="http://sbols.org/v2#public"/>
-        <sbol:definition rdf:resource="http://www.async.ece.utah.edu/pIKERightCassette_2"/>
-      </sbol:Component>
-    </sbol:component>
-    <sbol:sequenceAnnotation>
-      <sbol:SequenceAnnotation rdf:about="http://www.async.ece.utah.edu/pIKE_Toggle_14/annotation2">
-        <sbol:persistentIdentity rdf:resource="http://www.async.ece.utah.edu/pIKE_Toggle_14/annotation2"/>
-        <sbol:displayId>annotation2</sbol:displayId>
-        <prov:wasDerivedFrom rdf:resource="http://www.async.ece.utah.edu#anno1_10_8_2013_12_50_54_947_iBioSim"/>
-        <sbol:location>
-          <sbol:Range rdf:about="http://www.async.ece.utah.edu/pIKE_Toggle_14/annotation2/range">
-            <sbol:persistentIdentity rdf:resource="http://www.async.ece.utah.edu/pIKE_Toggle_14/annotation2/range"/>
-            <sbol:displayId>range</sbol:displayId>
-            <sbol:start>1252</sbol:start>
-            <sbol:end>2907</sbol:end>
-            <sbol:orientation rdf:resource="http://sbols.org/v2#inline"/>
-          </sbol:Range>
-        </sbol:location>
-        <sbol:component rdf:resource="http://www.async.ece.utah.edu/pIKE_Toggle_14/component1"/>
-      </sbol:SequenceAnnotation>
-    </sbol:sequenceAnnotation>
-<<<<<<< HEAD
-    <sbol:sequenceAnnotation>
-      <sbol:SequenceAnnotation rdf:about="http://www.async.ece.utah.edu/pIKE_Toggle_14/annotation1">
-        <sbol:persistentIdentity rdf:resource="http://www.async.ece.utah.edu/pIKE_Toggle_14/annotation1"/>
-        <sbol:displayId>annotation1</sbol:displayId>
-        <prov:wasDerivedFrom rdf:resource="http://www.async.ece.utah.edu#anno0_10_8_2013_12_50_54_947_iBioSim"/>
-        <sbol:location>
-          <sbol:Range rdf:about="http://www.async.ece.utah.edu/pIKE_Toggle_14/annotation1/range">
-            <sbol:persistentIdentity rdf:resource="http://www.async.ece.utah.edu/pIKE_Toggle_14/annotation1/range"/>
-            <sbol:displayId>range</sbol:displayId>
-            <sbol:start>1</sbol:start>
-            <sbol:end>1251</sbol:end>
-            <sbol:orientation rdf:resource="http://sbols.org/v2#reverseComplement"/>
-          </sbol:Range>
-        </sbol:location>
-        <sbol:component rdf:resource="http://www.async.ece.utah.edu/pIKE_Toggle_14/component0"/>
-      </sbol:SequenceAnnotation>
-    </sbol:sequenceAnnotation>
-    <sbol:sequence rdf:resource="http://www.async.ece.utah.edu/www_async_ece_utah_edu_seq_10_8_2013_12_50_54_947_iBioSim"/>
-  </sbol:ComponentDefinition>
-  <sbol:ComponentDefinition rdf:about="http://www.async.ece.utah.edu/BBa_K121014">
-    <sbol:persistentIdentity rdf:resource="http://www.async.ece.utah.edu/BBa_K121014"/>
-    <sbol:displayId>BBa_K121014</sbol:displayId>
-    <prov:wasDerivedFrom rdf:resource="http://partsregistry.org/part/BBa_K121014"/>
-    <dcterms:title>BBa_K121014</dcterms:title>
-    <dcterms:description>promoter (lambda cI regulated)</dcterms:description>
-    <sbol:type rdf:resource="http://www.biopax.org/release/biopax-level3.owl#DnaRegion"/>
-    <sbol:role rdf:resource="http://identifiers.org/so/SO:0000167"/>
-    <sbol:sequence rdf:resource="http://www.async.ece.utah.edu/BBa_K121014_sequence"/>
-  </sbol:ComponentDefinition>
-  <sbol:ComponentDefinition rdf:about="http://www.async.ece.utah.edu/pIKERightCassette_4">
-    <sbol:persistentIdentity rdf:resource="http://www.async.ece.utah.edu/pIKERightCassette_4"/>
-    <sbol:displayId>pIKERightCassette_4</sbol:displayId>
-    <prov:wasDerivedFrom rdf:resource="http://www.eugenecad.org/pIKERightCassette_4"/>
-    <dcterms:description>pIKERightCassette_4</dcterms:description>
-    <sbol:type rdf:resource="http://www.biopax.org/release/biopax-level3.owl#DnaRegion"/>
-    <sbol:role rdf:resource="http://identifiers.org/so/SO:0000805"/>
-    <sbol:component>
-      <sbol:Component rdf:about="http://www.async.ece.utah.edu/pIKERightCassette_4/component0">
-        <sbol:persistentIdentity rdf:resource="http://www.async.ece.utah.edu/pIKERightCassette_4/component0"/>
-        <sbol:displayId>component0</sbol:displayId>
-        <sbol:access rdf:resource="http://sbols.org/v2#public"/>
-        <sbol:definition rdf:resource="http://www.async.ece.utah.edu/BBa_R0010"/>
-      </sbol:Component>
-    </sbol:component>
-    <sbol:component>
-      <sbol:Component rdf:about="http://www.async.ece.utah.edu/pIKERightCassette_4/component1">
-        <sbol:persistentIdentity rdf:resource="http://www.async.ece.utah.edu/pIKERightCassette_4/component1"/>
-        <sbol:displayId>component1</sbol:displayId>
-        <sbol:access rdf:resource="http://sbols.org/v2#public"/>
-        <sbol:definition rdf:resource="http://www.async.ece.utah.edu/BBa_J61130_BBa_C0040"/>
-      </sbol:Component>
-    </sbol:component>
-    <sbol:component>
-      <sbol:Component rdf:about="http://www.async.ece.utah.edu/pIKERightCassette_4/component2">
-        <sbol:persistentIdentity rdf:resource="http://www.async.ece.utah.edu/pIKERightCassette_4/component2"/>
-        <sbol:displayId>component2</sbol:displayId>
-        <sbol:access rdf:resource="http://sbols.org/v2#public"/>
-        <sbol:definition rdf:resource="http://www.async.ece.utah.edu/BBa_J61120_BBa_E0040"/>
-      </sbol:Component>
-    </sbol:component>
-    <sbol:component>
-      <sbol:Component rdf:about="http://www.async.ece.utah.edu/pIKERightCassette_4/component3">
-        <sbol:persistentIdentity rdf:resource="http://www.async.ece.utah.edu/pIKERightCassette_4/component3"/>
-        <sbol:displayId>component3</sbol:displayId>
-        <sbol:access rdf:resource="http://sbols.org/v2#public"/>
-        <sbol:definition rdf:resource="http://www.async.ece.utah.edu/BBa_J61053"/>
-      </sbol:Component>
-    </sbol:component>
-    <sbol:sequenceAnnotation>
-      <sbol:SequenceAnnotation rdf:about="http://www.async.ece.utah.edu/pIKERightCassette_4/annotation3">
-        <sbol:persistentIdentity rdf:resource="http://www.async.ece.utah.edu/pIKERightCassette_4/annotation3"/>
-        <sbol:displayId>annotation3</sbol:displayId>
-        <prov:wasDerivedFrom rdf:resource="http://www.eugenecad.org/pIKERightCassette_4/annotation_3"/>
-        <sbol:location>
-          <sbol:Range rdf:about="http://www.async.ece.utah.edu/pIKERightCassette_4/annotation3/range">
-            <sbol:persistentIdentity rdf:resource="http://www.async.ece.utah.edu/pIKERightCassette_4/annotation3/range"/>
-            <sbol:displayId>range</sbol:displayId>
-            <sbol:start>873</sbol:start>
-            <sbol:end>1604</sbol:end>
-            <sbol:orientation rdf:resource="http://sbols.org/v2#inline"/>
-          </sbol:Range>
-        </sbol:location>
-        <sbol:component rdf:resource="http://www.async.ece.utah.edu/pIKERightCassette_4/component2"/>
-      </sbol:SequenceAnnotation>
-    </sbol:sequenceAnnotation>
-    <sbol:sequenceAnnotation>
-      <sbol:SequenceAnnotation rdf:about="http://www.async.ece.utah.edu/pIKERightCassette_4/annotation1">
-        <sbol:persistentIdentity rdf:resource="http://www.async.ece.utah.edu/pIKERightCassette_4/annotation1"/>
-        <sbol:displayId>annotation1</sbol:displayId>
-        <prov:wasDerivedFrom rdf:resource="http://www.eugenecad.org/pIKERightCassette_4/annotation_1"/>
-        <sbol:location>
-          <sbol:Range rdf:about="http://www.async.ece.utah.edu/pIKERightCassette_4/annotation1/range">
-            <sbol:persistentIdentity rdf:resource="http://www.async.ece.utah.edu/pIKERightCassette_4/annotation1/range"/>
-            <sbol:displayId>range</sbol:displayId>
-            <sbol:start>1</sbol:start>
-            <sbol:end>200</sbol:end>
-            <sbol:orientation rdf:resource="http://sbols.org/v2#inline"/>
-          </sbol:Range>
-        </sbol:location>
-        <sbol:component rdf:resource="http://www.async.ece.utah.edu/pIKERightCassette_4/component0"/>
-      </sbol:SequenceAnnotation>
-    </sbol:sequenceAnnotation>
-    <sbol:sequenceAnnotation>
-      <sbol:SequenceAnnotation rdf:about="http://www.async.ece.utah.edu/pIKERightCassette_4/annotation4">
-        <sbol:persistentIdentity rdf:resource="http://www.async.ece.utah.edu/pIKERightCassette_4/annotation4"/>
-        <sbol:displayId>annotation4</sbol:displayId>
-        <prov:wasDerivedFrom rdf:resource="http://www.eugenecad.org/pIKERightCassette_4/annotation_4"/>
-        <sbol:location>
-          <sbol:Range rdf:about="http://www.async.ece.utah.edu/pIKERightCassette_4/annotation4/range">
-            <sbol:persistentIdentity rdf:resource="http://www.async.ece.utah.edu/pIKERightCassette_4/annotation4/range"/>
-            <sbol:displayId>range</sbol:displayId>
-            <sbol:start>1605</sbol:start>
-            <sbol:end>1656</sbol:end>
-            <sbol:orientation rdf:resource="http://sbols.org/v2#inline"/>
-          </sbol:Range>
-        </sbol:location>
-        <sbol:component rdf:resource="http://www.async.ece.utah.edu/pIKERightCassette_4/component3"/>
-      </sbol:SequenceAnnotation>
-    </sbol:sequenceAnnotation>
-    <sbol:sequenceAnnotation>
-      <sbol:SequenceAnnotation rdf:about="http://www.async.ece.utah.edu/pIKERightCassette_4/annotation2">
-        <sbol:persistentIdentity rdf:resource="http://www.async.ece.utah.edu/pIKERightCassette_4/annotation2"/>
-        <sbol:displayId>annotation2</sbol:displayId>
-        <prov:wasDerivedFrom rdf:resource="http://www.eugenecad.org/pIKERightCassette_4/annotation_2"/>
-        <sbol:location>
-          <sbol:Range rdf:about="http://www.async.ece.utah.edu/pIKERightCassette_4/annotation2/range">
-            <sbol:persistentIdentity rdf:resource="http://www.async.ece.utah.edu/pIKERightCassette_4/annotation2/range"/>
-            <sbol:displayId>range</sbol:displayId>
-            <sbol:start>201</sbol:start>
-            <sbol:end>872</sbol:end>
-            <sbol:orientation rdf:resource="http://sbols.org/v2#inline"/>
-          </sbol:Range>
-        </sbol:location>
-        <sbol:component rdf:resource="http://www.async.ece.utah.edu/pIKERightCassette_4/component1"/>
-      </sbol:SequenceAnnotation>
-    </sbol:sequenceAnnotation>
-    <sbol:sequence rdf:resource="http://www.async.ece.utah.edu/pIKERightCassette_4_sequence"/>
-  </sbol:ComponentDefinition>
-  <sbol:ComponentDefinition rdf:about="http://www.async.ece.utah.edu/BBa_J61104">
-    <sbol:persistentIdentity rdf:resource="http://www.async.ece.utah.edu/BBa_J61104"/>
-    <sbol:displayId>BBa_J61104</sbol:displayId>
-    <prov:wasDerivedFrom rdf:resource="http://partsregistry.org/part/BBa_J61104"/>
-    <dcterms:title>BBa_J61104</dcterms:title>
-    <dcterms:description>Ribosome Binding Site Family Member</dcterms:description>
-    <sbol:type rdf:resource="http://www.biopax.org/release/biopax-level3.owl#DnaRegion"/>
-    <sbol:role rdf:resource="http://identifiers.org/so/SO:0000139"/>
-    <sbol:sequence rdf:resource="http://www.async.ece.utah.edu/BBa_J61104_sequence"/>
-  </sbol:ComponentDefinition>
-  <sbol:ComponentDefinition rdf:about="http://www.async.ece.utah.edu/pTAK_Toggle_1">
-    <sbol:persistentIdentity rdf:resource="http://www.async.ece.utah.edu/pTAK_Toggle_1"/>
-    <sbol:displayId>pTAK_Toggle_1</sbol:displayId>
-    <prov:wasDerivedFrom rdf:resource="http://www.async.ece.utah.edu#comp_10_8_2013_13_4_4_409_iBioSim"/>
-    <dcterms:title>pTAK Toggle Switch 1</dcterms:title>
-    <dcterms:description>This is a pTAK class toggle switch similar to those constructed by Gardner et al.</dcterms:description>
-=======
-    <sbol:sequence rdf:resource="http://www.async.ece.utah.edu/www_async_ece_utah_edu_seq_10_8_2013_12_50_54_947_iBioSim"/>
-  </sbol:ComponentDefinition>
-  <sbol:ComponentDefinition rdf:about="http://www.async.ece.utah.edu/pIKERightCassette_1">
-    <sbol:persistentIdentity rdf:resource="http://www.async.ece.utah.edu/pIKERightCassette_1"/>
-    <sbol:displayId>pIKERightCassette_1</sbol:displayId>
-    <prov:wasDerivedFrom rdf:resource="http://www.eugenecad.org/pIKERightCassette_1"/>
-    <dcterms:description>pIKERightCassette_1</dcterms:description>
-    <sbol:type rdf:resource="http://www.biopax.org/release/biopax-level3.owl#DnaRegion"/>
-    <sbol:role rdf:resource="http://identifiers.org/so/SO:0000805"/>
-    <sbol:component>
-      <sbol:Component rdf:about="http://www.async.ece.utah.edu/pIKERightCassette_1/component3">
-        <sbol:persistentIdentity rdf:resource="http://www.async.ece.utah.edu/pIKERightCassette_1/component3"/>
-        <sbol:displayId>component3</sbol:displayId>
-        <sbol:access rdf:resource="http://sbols.org/v2#public"/>
-        <sbol:definition rdf:resource="http://www.async.ece.utah.edu/ECK120033736"/>
-      </sbol:Component>
-    </sbol:component>
-    <sbol:component>
-      <sbol:Component rdf:about="http://www.async.ece.utah.edu/pIKERightCassette_1/component0">
-        <sbol:persistentIdentity rdf:resource="http://www.async.ece.utah.edu/pIKERightCassette_1/component0"/>
-        <sbol:displayId>component0</sbol:displayId>
-        <sbol:access rdf:resource="http://sbols.org/v2#public"/>
-        <sbol:definition rdf:resource="http://www.async.ece.utah.edu/BBa_R0010"/>
-      </sbol:Component>
-    </sbol:component>
-    <sbol:component>
-      <sbol:Component rdf:about="http://www.async.ece.utah.edu/pIKERightCassette_1/component2">
-        <sbol:persistentIdentity rdf:resource="http://www.async.ece.utah.edu/pIKERightCassette_1/component2"/>
-        <sbol:displayId>component2</sbol:displayId>
-        <sbol:access rdf:resource="http://sbols.org/v2#public"/>
-        <sbol:definition rdf:resource="http://www.async.ece.utah.edu/BBa_J61130_BBa_E0040"/>
-      </sbol:Component>
-    </sbol:component>
-    <sbol:component>
-      <sbol:Component rdf:about="http://www.async.ece.utah.edu/pIKERightCassette_1/component1">
-        <sbol:persistentIdentity rdf:resource="http://www.async.ece.utah.edu/pIKERightCassette_1/component1"/>
-        <sbol:displayId>component1</sbol:displayId>
-        <sbol:access rdf:resource="http://sbols.org/v2#public"/>
-        <sbol:definition rdf:resource="http://www.async.ece.utah.edu/BBa_J61120_BBa_C0040"/>
-      </sbol:Component>
-    </sbol:component>
-    <sbol:sequenceAnnotation>
-      <sbol:SequenceAnnotation rdf:about="http://www.async.ece.utah.edu/pIKERightCassette_1/annotation1">
-        <sbol:persistentIdentity rdf:resource="http://www.async.ece.utah.edu/pIKERightCassette_1/annotation1"/>
-        <sbol:displayId>annotation1</sbol:displayId>
-        <prov:wasDerivedFrom rdf:resource="http://www.eugenecad.org/pIKERightCassette_1/annotation_1"/>
-        <sbol:location>
-          <sbol:Range rdf:about="http://www.async.ece.utah.edu/pIKERightCassette_1/annotation1/range">
-            <sbol:persistentIdentity rdf:resource="http://www.async.ece.utah.edu/pIKERightCassette_1/annotation1/range"/>
-            <sbol:displayId>range</sbol:displayId>
-            <sbol:start>1</sbol:start>
-            <sbol:end>200</sbol:end>
-            <sbol:orientation rdf:resource="http://sbols.org/v2#inline"/>
-          </sbol:Range>
-        </sbol:location>
-        <sbol:component rdf:resource="http://www.async.ece.utah.edu/pIKERightCassette_1/component0"/>
-      </sbol:SequenceAnnotation>
-    </sbol:sequenceAnnotation>
-    <sbol:sequenceAnnotation>
-      <sbol:SequenceAnnotation rdf:about="http://www.async.ece.utah.edu/pIKERightCassette_1/annotation3">
-        <sbol:persistentIdentity rdf:resource="http://www.async.ece.utah.edu/pIKERightCassette_1/annotation3"/>
-        <sbol:displayId>annotation3</sbol:displayId>
-        <prov:wasDerivedFrom rdf:resource="http://www.eugenecad.org/pIKERightCassette_1/annotation_3"/>
-        <sbol:location>
-          <sbol:Range rdf:about="http://www.async.ece.utah.edu/pIKERightCassette_1/annotation3/range">
-            <sbol:persistentIdentity rdf:resource="http://www.async.ece.utah.edu/pIKERightCassette_1/annotation3/range"/>
-            <sbol:displayId>range</sbol:displayId>
-            <sbol:start>873</sbol:start>
-            <sbol:end>1604</sbol:end>
-            <sbol:orientation rdf:resource="http://sbols.org/v2#inline"/>
-          </sbol:Range>
-        </sbol:location>
-        <sbol:component rdf:resource="http://www.async.ece.utah.edu/pIKERightCassette_1/component2"/>
-      </sbol:SequenceAnnotation>
-    </sbol:sequenceAnnotation>
-    <sbol:sequenceAnnotation>
-      <sbol:SequenceAnnotation rdf:about="http://www.async.ece.utah.edu/pIKERightCassette_1/annotation2">
-        <sbol:persistentIdentity rdf:resource="http://www.async.ece.utah.edu/pIKERightCassette_1/annotation2"/>
-        <sbol:displayId>annotation2</sbol:displayId>
-        <prov:wasDerivedFrom rdf:resource="http://www.eugenecad.org/pIKERightCassette_1/annotation_2"/>
-        <sbol:location>
-          <sbol:Range rdf:about="http://www.async.ece.utah.edu/pIKERightCassette_1/annotation2/range">
-            <sbol:persistentIdentity rdf:resource="http://www.async.ece.utah.edu/pIKERightCassette_1/annotation2/range"/>
-            <sbol:displayId>range</sbol:displayId>
-            <sbol:start>201</sbol:start>
-            <sbol:end>872</sbol:end>
-            <sbol:orientation rdf:resource="http://sbols.org/v2#inline"/>
-          </sbol:Range>
-        </sbol:location>
-        <sbol:component rdf:resource="http://www.async.ece.utah.edu/pIKERightCassette_1/component1"/>
-      </sbol:SequenceAnnotation>
-    </sbol:sequenceAnnotation>
-    <sbol:sequenceAnnotation>
-      <sbol:SequenceAnnotation rdf:about="http://www.async.ece.utah.edu/pIKERightCassette_1/annotation4">
-        <sbol:persistentIdentity rdf:resource="http://www.async.ece.utah.edu/pIKERightCassette_1/annotation4"/>
-        <sbol:displayId>annotation4</sbol:displayId>
-        <prov:wasDerivedFrom rdf:resource="http://www.eugenecad.org/pIKERightCassette_1/annotation_4"/>
-        <sbol:location>
-          <sbol:Range rdf:about="http://www.async.ece.utah.edu/pIKERightCassette_1/annotation4/range">
-            <sbol:persistentIdentity rdf:resource="http://www.async.ece.utah.edu/pIKERightCassette_1/annotation4/range"/>
-            <sbol:displayId>range</sbol:displayId>
-            <sbol:start>1605</sbol:start>
-            <sbol:end>1657</sbol:end>
-            <sbol:orientation rdf:resource="http://sbols.org/v2#inline"/>
-          </sbol:Range>
-        </sbol:location>
-        <sbol:component rdf:resource="http://www.async.ece.utah.edu/pIKERightCassette_1/component3"/>
-      </sbol:SequenceAnnotation>
-    </sbol:sequenceAnnotation>
-    <sbol:sequence rdf:resource="http://www.async.ece.utah.edu/pIKERightCassette_1_sequence"/>
-  </sbol:ComponentDefinition>
-  <sbol:ComponentDefinition rdf:about="http://www.async.ece.utah.edu/BBa_J61120">
-    <sbol:persistentIdentity rdf:resource="http://www.async.ece.utah.edu/BBa_J61120"/>
-    <sbol:displayId>BBa_J61120</sbol:displayId>
-    <prov:wasDerivedFrom rdf:resource="http://partsregistry.org/part/BBa_J61120"/>
-    <dcterms:title>BBa_J61120</dcterms:title>
-    <dcterms:description>Ribosome Binding Site Family Member</dcterms:description>
-    <sbol:type rdf:resource="http://www.biopax.org/release/biopax-level3.owl#DnaRegion"/>
-    <sbol:role rdf:resource="http://identifiers.org/so/SO:0000139"/>
-    <sbol:sequence rdf:resource="http://www.async.ece.utah.edu/BBa_J61120_sequence"/>
-  </sbol:ComponentDefinition>
-  <sbol:ComponentDefinition rdf:about="http://www.async.ece.utah.edu/BBa_J61130_BBa_C0040">
-    <sbol:persistentIdentity rdf:resource="http://www.async.ece.utah.edu/BBa_J61130_BBa_C0040"/>
-    <sbol:displayId>BBa_J61130_BBa_C0040</sbol:displayId>
-    <prov:wasDerivedFrom rdf:resource="http://www.eugenecad.org/device/BBa_J61130_BBa_C0040"/>
-    <dcterms:description>Repressor1</dcterms:description>
-    <sbol:type rdf:resource="http://www.biopax.org/release/biopax-level3.owl#DnaRegion"/>
-    <sbol:role rdf:resource="http://identifiers.org/so/SO:0000805"/>
-    <sbol:component>
-      <sbol:Component rdf:about="http://www.async.ece.utah.edu/BBa_J61130_BBa_C0040/component1">
-        <sbol:persistentIdentity rdf:resource="http://www.async.ece.utah.edu/BBa_J61130_BBa_C0040/component1"/>
-        <sbol:displayId>component1</sbol:displayId>
-        <sbol:access rdf:resource="http://sbols.org/v2#public"/>
-        <sbol:definition rdf:resource="http://www.async.ece.utah.edu/BBa_C0040"/>
-      </sbol:Component>
-    </sbol:component>
-    <sbol:component>
-      <sbol:Component rdf:about="http://www.async.ece.utah.edu/BBa_J61130_BBa_C0040/component0">
-        <sbol:persistentIdentity rdf:resource="http://www.async.ece.utah.edu/BBa_J61130_BBa_C0040/component0"/>
-        <sbol:displayId>component0</sbol:displayId>
-        <sbol:access rdf:resource="http://sbols.org/v2#public"/>
-        <sbol:definition rdf:resource="http://www.async.ece.utah.edu/BBa_J61130"/>
-      </sbol:Component>
-    </sbol:component>
-    <sbol:sequenceAnnotation>
-      <sbol:SequenceAnnotation rdf:about="http://www.async.ece.utah.edu/BBa_J61130_BBa_C0040/annotation2">
-        <sbol:persistentIdentity rdf:resource="http://www.async.ece.utah.edu/BBa_J61130_BBa_C0040/annotation2"/>
-        <sbol:displayId>annotation2</sbol:displayId>
-        <prov:wasDerivedFrom rdf:resource="http://www.eugenecad.org/pIKERightCassette_3/Repressor1/annotation_2"/>
-        <sbol:location>
-          <sbol:Range rdf:about="http://www.async.ece.utah.edu/BBa_J61130_BBa_C0040/annotation2/range">
-            <sbol:persistentIdentity rdf:resource="http://www.async.ece.utah.edu/BBa_J61130_BBa_C0040/annotation2/range"/>
-            <sbol:displayId>range</sbol:displayId>
-            <sbol:start>13</sbol:start>
-            <sbol:end>672</sbol:end>
-            <sbol:orientation rdf:resource="http://sbols.org/v2#inline"/>
-          </sbol:Range>
-        </sbol:location>
-        <sbol:component rdf:resource="http://www.async.ece.utah.edu/BBa_J61130_BBa_C0040/component1"/>
-      </sbol:SequenceAnnotation>
-    </sbol:sequenceAnnotation>
-    <sbol:sequenceAnnotation>
-      <sbol:SequenceAnnotation rdf:about="http://www.async.ece.utah.edu/BBa_J61130_BBa_C0040/annotation1">
-        <sbol:persistentIdentity rdf:resource="http://www.async.ece.utah.edu/BBa_J61130_BBa_C0040/annotation1"/>
-        <sbol:displayId>annotation1</sbol:displayId>
-        <prov:wasDerivedFrom rdf:resource="http://www.eugenecad.org/pIKERightCassette_3/Repressor1/annotation_1"/>
-        <sbol:location>
-          <sbol:Range rdf:about="http://www.async.ece.utah.edu/BBa_J61130_BBa_C0040/annotation1/range">
-            <sbol:persistentIdentity rdf:resource="http://www.async.ece.utah.edu/BBa_J61130_BBa_C0040/annotation1/range"/>
-            <sbol:displayId>range</sbol:displayId>
-            <sbol:start>1</sbol:start>
-            <sbol:end>12</sbol:end>
-            <sbol:orientation rdf:resource="http://sbols.org/v2#inline"/>
-          </sbol:Range>
-        </sbol:location>
-        <sbol:component rdf:resource="http://www.async.ece.utah.edu/BBa_J61130_BBa_C0040/component0"/>
-      </sbol:SequenceAnnotation>
-    </sbol:sequenceAnnotation>
-    <sbol:sequence rdf:resource="http://www.async.ece.utah.edu/BBa_J61130_BBa_C0040_sequence"/>
-  </sbol:ComponentDefinition>
-  <sbol:ComponentDefinition rdf:about="http://www.async.ece.utah.edu/BBa_J61101_BBa_C0012">
-    <sbol:persistentIdentity rdf:resource="http://www.async.ece.utah.edu/BBa_J61101_BBa_C0012"/>
-    <sbol:displayId>BBa_J61101_BBa_C0012</sbol:displayId>
-    <prov:wasDerivedFrom rdf:resource="http://www.eugenecad.org/device/BBa_J61101_BBa_C0012"/>
-    <dcterms:description>Repressor2</dcterms:description>
->>>>>>> d81c6eac
-    <sbol:type rdf:resource="http://www.biopax.org/release/biopax-level3.owl#DnaRegion"/>
-    <sbol:role rdf:resource="http://identifiers.org/so/SO:0000805"/>
-    <sbol:component>
-<<<<<<< HEAD
-      <sbol:Component rdf:about="http://www.async.ece.utah.edu/pTAK_Toggle_1/component1">
-        <sbol:persistentIdentity rdf:resource="http://www.async.ece.utah.edu/pTAK_Toggle_1/component1"/>
-        <sbol:displayId>component1</sbol:displayId>
-        <sbol:access rdf:resource="http://sbols.org/v2#public"/>
-        <sbol:definition rdf:resource="http://www.async.ece.utah.edu/pTAKRightCassette_1"/>
-      </sbol:Component>
-    </sbol:component>
-    <sbol:component>
-      <sbol:Component rdf:about="http://www.async.ece.utah.edu/pTAK_Toggle_1/component0">
-        <sbol:persistentIdentity rdf:resource="http://www.async.ece.utah.edu/pTAK_Toggle_1/component0"/>
-        <sbol:displayId>component0</sbol:displayId>
-        <sbol:access rdf:resource="http://sbols.org/v2#public"/>
-        <sbol:definition rdf:resource="http://www.async.ece.utah.edu/pTAKLeftCassette_1"/>
-      </sbol:Component>
-    </sbol:component>
-    <sbol:sequenceAnnotation>
-      <sbol:SequenceAnnotation rdf:about="http://www.async.ece.utah.edu/pTAK_Toggle_1/annotation2">
-        <sbol:persistentIdentity rdf:resource="http://www.async.ece.utah.edu/pTAK_Toggle_1/annotation2"/>
-        <sbol:displayId>annotation2</sbol:displayId>
-        <prov:wasDerivedFrom rdf:resource="http://www.async.ece.utah.edu#anno1_10_8_2013_13_4_4_409_iBioSim"/>
-        <sbol:location>
-          <sbol:Range rdf:about="http://www.async.ece.utah.edu/pTAK_Toggle_1/annotation2/range">
-            <sbol:persistentIdentity rdf:resource="http://www.async.ece.utah.edu/pTAK_Toggle_1/annotation2/range"/>
-            <sbol:displayId>range</sbol:displayId>
-            <sbol:start>1321</sbol:start>
-            <sbol:end>3067</sbol:end>
-            <sbol:orientation rdf:resource="http://sbols.org/v2#inline"/>
-          </sbol:Range>
-        </sbol:location>
-        <sbol:component rdf:resource="http://www.async.ece.utah.edu/pTAK_Toggle_1/component1"/>
-      </sbol:SequenceAnnotation>
-    </sbol:sequenceAnnotation>
-    <sbol:sequenceAnnotation>
-      <sbol:SequenceAnnotation rdf:about="http://www.async.ece.utah.edu/pTAK_Toggle_1/annotation1">
-        <sbol:persistentIdentity rdf:resource="http://www.async.ece.utah.edu/pTAK_Toggle_1/annotation1"/>
-        <sbol:displayId>annotation1</sbol:displayId>
-        <prov:wasDerivedFrom rdf:resource="http://www.async.ece.utah.edu#anno0_10_8_2013_13_4_4_409_iBioSim"/>
-        <sbol:location>
-          <sbol:Range rdf:about="http://www.async.ece.utah.edu/pTAK_Toggle_1/annotation1/range">
-            <sbol:persistentIdentity rdf:resource="http://www.async.ece.utah.edu/pTAK_Toggle_1/annotation1/range"/>
-            <sbol:displayId>range</sbol:displayId>
-            <sbol:start>1</sbol:start>
-            <sbol:end>1320</sbol:end>
-            <sbol:orientation rdf:resource="http://sbols.org/v2#reverseComplement"/>
-          </sbol:Range>
-        </sbol:location>
-        <sbol:component rdf:resource="http://www.async.ece.utah.edu/pTAK_Toggle_1/component0"/>
-      </sbol:SequenceAnnotation>
-    </sbol:sequenceAnnotation>
-    <sbol:sequence rdf:resource="http://www.async.ece.utah.edu/www_async_ece_utah_edu_seq_10_8_2013_13_4_4_409_iBioSim"/>
-  </sbol:ComponentDefinition>
-  <sbol:ComponentDefinition rdf:about="http://www.async.ece.utah.edu/pIKE_Toggle_16">
-    <sbol:persistentIdentity rdf:resource="http://www.async.ece.utah.edu/pIKE_Toggle_16"/>
-    <sbol:displayId>pIKE_Toggle_16</sbol:displayId>
-    <prov:wasDerivedFrom rdf:resource="http://www.async.ece.utah.edu#comp_10_8_2013_12_51_21_118_iBioSim"/>
-    <dcterms:title>pIKE Toggle Switch 16</dcterms:title>
-    <dcterms:description>This is a pIKE class toggle switch similar to those constructed by Gardner et al.</dcterms:description>
-=======
-      <sbol:Component rdf:about="http://www.async.ece.utah.edu/BBa_J61101_BBa_C0012/component0">
-        <sbol:persistentIdentity rdf:resource="http://www.async.ece.utah.edu/BBa_J61101_BBa_C0012/component0"/>
-        <sbol:displayId>component0</sbol:displayId>
-        <sbol:access rdf:resource="http://sbols.org/v2#public"/>
-        <sbol:definition rdf:resource="http://www.async.ece.utah.edu/BBa_J61101"/>
-      </sbol:Component>
-    </sbol:component>
-    <sbol:component>
-      <sbol:Component rdf:about="http://www.async.ece.utah.edu/BBa_J61101_BBa_C0012/component1">
-        <sbol:persistentIdentity rdf:resource="http://www.async.ece.utah.edu/BBa_J61101_BBa_C0012/component1"/>
-        <sbol:displayId>component1</sbol:displayId>
-        <sbol:access rdf:resource="http://sbols.org/v2#public"/>
-        <sbol:definition rdf:resource="http://www.async.ece.utah.edu/BBa_C0012"/>
-      </sbol:Component>
-    </sbol:component>
-    <sbol:sequenceAnnotation>
-      <sbol:SequenceAnnotation rdf:about="http://www.async.ece.utah.edu/BBa_J61101_BBa_C0012/annotation1">
-        <sbol:persistentIdentity rdf:resource="http://www.async.ece.utah.edu/BBa_J61101_BBa_C0012/annotation1"/>
-        <sbol:displayId>annotation1</sbol:displayId>
-        <prov:wasDerivedFrom rdf:resource="http://www.eugenecad.org/pIKELeftCassette_1/Repressor2/annotation_1"/>
-        <sbol:location>
-          <sbol:Range rdf:about="http://www.async.ece.utah.edu/BBa_J61101_BBa_C0012/annotation1/range">
-            <sbol:persistentIdentity rdf:resource="http://www.async.ece.utah.edu/BBa_J61101_BBa_C0012/annotation1/range"/>
-            <sbol:displayId>range</sbol:displayId>
-            <sbol:start>1</sbol:start>
-            <sbol:end>12</sbol:end>
-            <sbol:orientation rdf:resource="http://sbols.org/v2#inline"/>
-          </sbol:Range>
-        </sbol:location>
-        <sbol:component rdf:resource="http://www.async.ece.utah.edu/BBa_J61101_BBa_C0012/component0"/>
-      </sbol:SequenceAnnotation>
-    </sbol:sequenceAnnotation>
-    <sbol:sequenceAnnotation>
-      <sbol:SequenceAnnotation rdf:about="http://www.async.ece.utah.edu/BBa_J61101_BBa_C0012/annotation2">
-        <sbol:persistentIdentity rdf:resource="http://www.async.ece.utah.edu/BBa_J61101_BBa_C0012/annotation2"/>
-        <sbol:displayId>annotation2</sbol:displayId>
-        <prov:wasDerivedFrom rdf:resource="http://www.eugenecad.org/pIKELeftCassette_1/Repressor2/annotation_2"/>
-        <sbol:location>
-          <sbol:Range rdf:about="http://www.async.ece.utah.edu/BBa_J61101_BBa_C0012/annotation2/range">
-            <sbol:persistentIdentity rdf:resource="http://www.async.ece.utah.edu/BBa_J61101_BBa_C0012/annotation2/range"/>
-            <sbol:displayId>range</sbol:displayId>
-            <sbol:start>13</sbol:start>
-            <sbol:end>1140</sbol:end>
-            <sbol:orientation rdf:resource="http://sbols.org/v2#inline"/>
-          </sbol:Range>
-        </sbol:location>
-        <sbol:component rdf:resource="http://www.async.ece.utah.edu/BBa_J61101_BBa_C0012/component1"/>
-      </sbol:SequenceAnnotation>
-    </sbol:sequenceAnnotation>
-    <sbol:sequence rdf:resource="http://www.async.ece.utah.edu/BBa_J61101_BBa_C0012_sequence"/>
-  </sbol:ComponentDefinition>
-  <sbol:ComponentDefinition rdf:about="http://www.async.ece.utah.edu/pTAKRightCassette_2">
-    <sbol:persistentIdentity rdf:resource="http://www.async.ece.utah.edu/pTAKRightCassette_2"/>
-    <sbol:displayId>pTAKRightCassette_2</sbol:displayId>
-    <prov:wasDerivedFrom rdf:resource="http://www.eugenecad.org/pTAKRightCassette_2"/>
-    <dcterms:description>pTAKRightCassette_2</dcterms:description>
->>>>>>> d81c6eac
-    <sbol:type rdf:resource="http://www.biopax.org/release/biopax-level3.owl#DnaRegion"/>
-    <sbol:role rdf:resource="http://identifiers.org/so/SO:0000805"/>
-    <sbol:component>
-<<<<<<< HEAD
-      <sbol:Component rdf:about="http://www.async.ece.utah.edu/pIKE_Toggle_16/component0">
-        <sbol:persistentIdentity rdf:resource="http://www.async.ece.utah.edu/pIKE_Toggle_16/component0"/>
-        <sbol:displayId>component0</sbol:displayId>
-        <sbol:access rdf:resource="http://sbols.org/v2#public"/>
-        <sbol:definition rdf:resource="http://www.async.ece.utah.edu/pIKELeftCassette_4"/>
-      </sbol:Component>
-    </sbol:component>
-    <sbol:component>
-      <sbol:Component rdf:about="http://www.async.ece.utah.edu/pIKE_Toggle_16/component1">
-        <sbol:persistentIdentity rdf:resource="http://www.async.ece.utah.edu/pIKE_Toggle_16/component1"/>
-        <sbol:displayId>component1</sbol:displayId>
-        <sbol:access rdf:resource="http://sbols.org/v2#public"/>
-        <sbol:definition rdf:resource="http://www.async.ece.utah.edu/pIKERightCassette_4"/>
-      </sbol:Component>
-    </sbol:component>
-    <sbol:sequenceAnnotation>
-      <sbol:SequenceAnnotation rdf:about="http://www.async.ece.utah.edu/pIKE_Toggle_16/annotation2">
-        <sbol:persistentIdentity rdf:resource="http://www.async.ece.utah.edu/pIKE_Toggle_16/annotation2"/>
-        <sbol:displayId>annotation2</sbol:displayId>
-        <prov:wasDerivedFrom rdf:resource="http://www.async.ece.utah.edu#anno1_10_8_2013_12_51_21_118_iBioSim"/>
-        <sbol:location>
-          <sbol:Range rdf:about="http://www.async.ece.utah.edu/pIKE_Toggle_16/annotation2/range">
-            <sbol:persistentIdentity rdf:resource="http://www.async.ece.utah.edu/pIKE_Toggle_16/annotation2/range"/>
-            <sbol:displayId>range</sbol:displayId>
-            <sbol:start>1252</sbol:start>
-            <sbol:end>2907</sbol:end>
-            <sbol:orientation rdf:resource="http://sbols.org/v2#inline"/>
-          </sbol:Range>
-        </sbol:location>
-        <sbol:component rdf:resource="http://www.async.ece.utah.edu/pIKE_Toggle_16/component1"/>
-      </sbol:SequenceAnnotation>
-    </sbol:sequenceAnnotation>
-    <sbol:sequenceAnnotation>
-      <sbol:SequenceAnnotation rdf:about="http://www.async.ece.utah.edu/pIKE_Toggle_16/annotation1">
-        <sbol:persistentIdentity rdf:resource="http://www.async.ece.utah.edu/pIKE_Toggle_16/annotation1"/>
-        <sbol:displayId>annotation1</sbol:displayId>
-        <prov:wasDerivedFrom rdf:resource="http://www.async.ece.utah.edu#anno0_10_8_2013_12_51_21_118_iBioSim"/>
-        <sbol:location>
-          <sbol:Range rdf:about="http://www.async.ece.utah.edu/pIKE_Toggle_16/annotation1/range">
-            <sbol:persistentIdentity rdf:resource="http://www.async.ece.utah.edu/pIKE_Toggle_16/annotation1/range"/>
-            <sbol:displayId>range</sbol:displayId>
-            <sbol:start>1</sbol:start>
-            <sbol:end>1251</sbol:end>
-            <sbol:orientation rdf:resource="http://sbols.org/v2#reverseComplement"/>
-          </sbol:Range>
-        </sbol:location>
-        <sbol:component rdf:resource="http://www.async.ece.utah.edu/pIKE_Toggle_16/component0"/>
-      </sbol:SequenceAnnotation>
-    </sbol:sequenceAnnotation>
-    <sbol:sequence rdf:resource="http://www.async.ece.utah.edu/www_async_ece_utah_edu_seq_10_8_2013_12_51_21_118_iBioSim"/>
-  </sbol:ComponentDefinition>
-  <sbol:ComponentDefinition rdf:about="http://www.async.ece.utah.edu/ECK120029600">
-    <sbol:persistentIdentity rdf:resource="http://www.async.ece.utah.edu/ECK120029600"/>
-    <sbol:displayId>ECK120029600</sbol:displayId>
-    <prov:wasDerivedFrom rdf:resource="http://www.eugenecad.org/parts/ECK120029600"/>
-    <dcterms:title>ECK120029600</dcterms:title>
-    <dcterms:description>Terminator</dcterms:description>
-    <sbol:type rdf:resource="http://www.biopax.org/release/biopax-level3.owl#DnaRegion"/>
-    <sbol:role rdf:resource="http://identifiers.org/so/SO:0000141"/>
-    <sbol:sequence rdf:resource="http://www.async.ece.utah.edu/ECK120029600_sequence"/>
-  </sbol:ComponentDefinition>
-  <sbol:ComponentDefinition rdf:about="http://www.async.ece.utah.edu/BBa_J61107">
-    <sbol:persistentIdentity rdf:resource="http://www.async.ece.utah.edu/BBa_J61107"/>
-    <sbol:displayId>BBa_J61107</sbol:displayId>
-    <prov:wasDerivedFrom rdf:resource="http://partsregistry.org/part/BBa_J61107"/>
-    <dcterms:title>BBa_J61107</dcterms:title>
-    <dcterms:description>Ribosome Binding Site Family Member</dcterms:description>
-=======
-      <sbol:Component rdf:about="http://www.async.ece.utah.edu/pTAKRightCassette_2/component2">
-        <sbol:persistentIdentity rdf:resource="http://www.async.ece.utah.edu/pTAKRightCassette_2/component2"/>
-        <sbol:displayId>component2</sbol:displayId>
-        <sbol:access rdf:resource="http://sbols.org/v2#public"/>
-        <sbol:definition rdf:resource="http://www.async.ece.utah.edu/BBa_J61130_BBa_E0040"/>
-      </sbol:Component>
-    </sbol:component>
-    <sbol:component>
-      <sbol:Component rdf:about="http://www.async.ece.utah.edu/pTAKRightCassette_2/component0">
-        <sbol:persistentIdentity rdf:resource="http://www.async.ece.utah.edu/pTAKRightCassette_2/component0"/>
-        <sbol:displayId>component0</sbol:displayId>
-        <sbol:access rdf:resource="http://sbols.org/v2#public"/>
-        <sbol:definition rdf:resource="http://www.async.ece.utah.edu/BBa_R0010"/>
-      </sbol:Component>
-    </sbol:component>
-    <sbol:component>
-      <sbol:Component rdf:about="http://www.async.ece.utah.edu/pTAKRightCassette_2/component3">
-        <sbol:persistentIdentity rdf:resource="http://www.async.ece.utah.edu/pTAKRightCassette_2/component3"/>
-        <sbol:displayId>component3</sbol:displayId>
-        <sbol:access rdf:resource="http://sbols.org/v2#public"/>
-        <sbol:definition rdf:resource="http://www.async.ece.utah.edu/BBa_J61053"/>
-      </sbol:Component>
-    </sbol:component>
-    <sbol:component>
-      <sbol:Component rdf:about="http://www.async.ece.utah.edu/pTAKRightCassette_2/component1">
-        <sbol:persistentIdentity rdf:resource="http://www.async.ece.utah.edu/pTAKRightCassette_2/component1"/>
-        <sbol:displayId>component1</sbol:displayId>
-        <sbol:access rdf:resource="http://sbols.org/v2#public"/>
-        <sbol:definition rdf:resource="http://www.async.ece.utah.edu/BBa_J61120_BBa_C0051"/>
-      </sbol:Component>
-    </sbol:component>
-    <sbol:sequenceAnnotation>
-      <sbol:SequenceAnnotation rdf:about="http://www.async.ece.utah.edu/pTAKRightCassette_2/annotation4">
-        <sbol:persistentIdentity rdf:resource="http://www.async.ece.utah.edu/pTAKRightCassette_2/annotation4"/>
-        <sbol:displayId>annotation4</sbol:displayId>
-        <prov:wasDerivedFrom rdf:resource="http://www.eugenecad.org/pTAKRightCassette_2/annotation_4"/>
-        <sbol:location>
-          <sbol:Range rdf:about="http://www.async.ece.utah.edu/pTAKRightCassette_2/annotation4/range">
-            <sbol:persistentIdentity rdf:resource="http://www.async.ece.utah.edu/pTAKRightCassette_2/annotation4/range"/>
-            <sbol:displayId>range</sbol:displayId>
-            <sbol:start>1695</sbol:start>
-            <sbol:end>1746</sbol:end>
-            <sbol:orientation rdf:resource="http://sbols.org/v2#inline"/>
-          </sbol:Range>
-        </sbol:location>
-        <sbol:component rdf:resource="http://www.async.ece.utah.edu/pTAKRightCassette_2/component3"/>
-      </sbol:SequenceAnnotation>
-    </sbol:sequenceAnnotation>
-    <sbol:sequenceAnnotation>
-      <sbol:SequenceAnnotation rdf:about="http://www.async.ece.utah.edu/pTAKRightCassette_2/annotation3">
-        <sbol:persistentIdentity rdf:resource="http://www.async.ece.utah.edu/pTAKRightCassette_2/annotation3"/>
-        <sbol:displayId>annotation3</sbol:displayId>
-        <prov:wasDerivedFrom rdf:resource="http://www.eugenecad.org/pTAKRightCassette_2/annotation_3"/>
-        <sbol:location>
-          <sbol:Range rdf:about="http://www.async.ece.utah.edu/pTAKRightCassette_2/annotation3/range">
-            <sbol:persistentIdentity rdf:resource="http://www.async.ece.utah.edu/pTAKRightCassette_2/annotation3/range"/>
-            <sbol:displayId>range</sbol:displayId>
-            <sbol:start>963</sbol:start>
-            <sbol:end>1694</sbol:end>
-            <sbol:orientation rdf:resource="http://sbols.org/v2#inline"/>
-          </sbol:Range>
-        </sbol:location>
-        <sbol:component rdf:resource="http://www.async.ece.utah.edu/pTAKRightCassette_2/component2"/>
-      </sbol:SequenceAnnotation>
-    </sbol:sequenceAnnotation>
-    <sbol:sequenceAnnotation>
-      <sbol:SequenceAnnotation rdf:about="http://www.async.ece.utah.edu/pTAKRightCassette_2/annotation1">
-        <sbol:persistentIdentity rdf:resource="http://www.async.ece.utah.edu/pTAKRightCassette_2/annotation1"/>
-        <sbol:displayId>annotation1</sbol:displayId>
-        <prov:wasDerivedFrom rdf:resource="http://www.eugenecad.org/pTAKRightCassette_2/annotation_1"/>
-        <sbol:location>
-          <sbol:Range rdf:about="http://www.async.ece.utah.edu/pTAKRightCassette_2/annotation1/range">
-            <sbol:persistentIdentity rdf:resource="http://www.async.ece.utah.edu/pTAKRightCassette_2/annotation1/range"/>
-            <sbol:displayId>range</sbol:displayId>
-            <sbol:start>1</sbol:start>
-            <sbol:end>200</sbol:end>
-            <sbol:orientation rdf:resource="http://sbols.org/v2#inline"/>
-          </sbol:Range>
-        </sbol:location>
-        <sbol:component rdf:resource="http://www.async.ece.utah.edu/pTAKRightCassette_2/component0"/>
-      </sbol:SequenceAnnotation>
-    </sbol:sequenceAnnotation>
-    <sbol:sequenceAnnotation>
-      <sbol:SequenceAnnotation rdf:about="http://www.async.ece.utah.edu/pTAKRightCassette_2/annotation2">
-        <sbol:persistentIdentity rdf:resource="http://www.async.ece.utah.edu/pTAKRightCassette_2/annotation2"/>
-        <sbol:displayId>annotation2</sbol:displayId>
-        <prov:wasDerivedFrom rdf:resource="http://www.eugenecad.org/pTAKRightCassette_2/annotation_2"/>
-        <sbol:location>
-          <sbol:Range rdf:about="http://www.async.ece.utah.edu/pTAKRightCassette_2/annotation2/range">
-            <sbol:persistentIdentity rdf:resource="http://www.async.ece.utah.edu/pTAKRightCassette_2/annotation2/range"/>
-            <sbol:displayId>range</sbol:displayId>
-            <sbol:start>201</sbol:start>
-            <sbol:end>962</sbol:end>
-            <sbol:orientation rdf:resource="http://sbols.org/v2#inline"/>
-          </sbol:Range>
-        </sbol:location>
-        <sbol:component rdf:resource="http://www.async.ece.utah.edu/pTAKRightCassette_2/component1"/>
-      </sbol:SequenceAnnotation>
-    </sbol:sequenceAnnotation>
-    <sbol:sequence rdf:resource="http://www.async.ece.utah.edu/pTAKRightCassette_2_sequence"/>
-  </sbol:ComponentDefinition>
-  <sbol:ComponentDefinition rdf:about="http://www.async.ece.utah.edu/pIKERightCassette_4">
-    <sbol:persistentIdentity rdf:resource="http://www.async.ece.utah.edu/pIKERightCassette_4"/>
-    <sbol:displayId>pIKERightCassette_4</sbol:displayId>
-    <prov:wasDerivedFrom rdf:resource="http://www.eugenecad.org/pIKERightCassette_4"/>
-    <dcterms:description>pIKERightCassette_4</dcterms:description>
->>>>>>> d81c6eac
-    <sbol:type rdf:resource="http://www.biopax.org/release/biopax-level3.owl#DnaRegion"/>
-    <sbol:role rdf:resource="http://identifiers.org/so/SO:0000139"/>
-    <sbol:sequence rdf:resource="http://www.async.ece.utah.edu/BBa_J61107_sequence"/>
-  </sbol:ComponentDefinition>
-  <sbol:ComponentDefinition rdf:about="http://www.async.ece.utah.edu/pIKE_Toggle_11">
-    <sbol:persistentIdentity rdf:resource="http://www.async.ece.utah.edu/pIKE_Toggle_11"/>
-    <sbol:displayId>pIKE_Toggle_11</sbol:displayId>
-    <prov:wasDerivedFrom rdf:resource="http://www.async.ece.utah.edu#comp_10_8_2013_12_46_16_674_iBioSim"/>
-    <dcterms:title>pIKE Toggle Switch 11</dcterms:title>
-    <dcterms:description>This is a pIKE class toggle switch similar to those constructed by Gardner et al.</dcterms:description>
-    <sbol:type rdf:resource="http://www.biopax.org/release/biopax-level3.owl#DnaRegion"/>
-    <sbol:role rdf:resource="http://identifiers.org/so/SO:0000804"/>
-    <sbol:component>
-<<<<<<< HEAD
-      <sbol:Component rdf:about="http://www.async.ece.utah.edu/pIKE_Toggle_11/component1">
-        <sbol:persistentIdentity rdf:resource="http://www.async.ece.utah.edu/pIKE_Toggle_11/component1"/>
-        <sbol:displayId>component1</sbol:displayId>
-        <sbol:access rdf:resource="http://sbols.org/v2#public"/>
-        <sbol:definition rdf:resource="http://www.async.ece.utah.edu/pIKERightCassette_3"/>
-      </sbol:Component>
-    </sbol:component>
-    <sbol:component>
-      <sbol:Component rdf:about="http://www.async.ece.utah.edu/pIKE_Toggle_11/component0">
-        <sbol:persistentIdentity rdf:resource="http://www.async.ece.utah.edu/pIKE_Toggle_11/component0"/>
-        <sbol:displayId>component0</sbol:displayId>
-        <sbol:access rdf:resource="http://sbols.org/v2#public"/>
-        <sbol:definition rdf:resource="http://www.async.ece.utah.edu/pIKELeftCassette_3"/>
-      </sbol:Component>
-    </sbol:component>
-    <sbol:sequenceAnnotation>
-      <sbol:SequenceAnnotation rdf:about="http://www.async.ece.utah.edu/pIKE_Toggle_11/annotation2">
-        <sbol:persistentIdentity rdf:resource="http://www.async.ece.utah.edu/pIKE_Toggle_11/annotation2"/>
-        <sbol:displayId>annotation2</sbol:displayId>
-        <prov:wasDerivedFrom rdf:resource="http://www.async.ece.utah.edu#anno1_10_8_2013_12_46_16_674_iBioSim"/>
-        <sbol:location>
-          <sbol:Range rdf:about="http://www.async.ece.utah.edu/pIKE_Toggle_11/annotation2/range">
-            <sbol:persistentIdentity rdf:resource="http://www.async.ece.utah.edu/pIKE_Toggle_11/annotation2/range"/>
-            <sbol:displayId>range</sbol:displayId>
-            <sbol:start>1247</sbol:start>
-            <sbol:end>2903</sbol:end>
-            <sbol:orientation rdf:resource="http://sbols.org/v2#inline"/>
-          </sbol:Range>
-        </sbol:location>
-        <sbol:component rdf:resource="http://www.async.ece.utah.edu/pIKE_Toggle_11/component1"/>
-      </sbol:SequenceAnnotation>
-    </sbol:sequenceAnnotation>
-    <sbol:sequenceAnnotation>
-      <sbol:SequenceAnnotation rdf:about="http://www.async.ece.utah.edu/pIKE_Toggle_11/annotation1">
-        <sbol:persistentIdentity rdf:resource="http://www.async.ece.utah.edu/pIKE_Toggle_11/annotation1"/>
-        <sbol:displayId>annotation1</sbol:displayId>
-        <prov:wasDerivedFrom rdf:resource="http://www.async.ece.utah.edu#anno0_10_8_2013_12_46_16_674_iBioSim"/>
-        <sbol:location>
-          <sbol:Range rdf:about="http://www.async.ece.utah.edu/pIKE_Toggle_11/annotation1/range">
-            <sbol:persistentIdentity rdf:resource="http://www.async.ece.utah.edu/pIKE_Toggle_11/annotation1/range"/>
-            <sbol:displayId>range</sbol:displayId>
-            <sbol:start>1</sbol:start>
-            <sbol:end>1246</sbol:end>
-            <sbol:orientation rdf:resource="http://sbols.org/v2#reverseComplement"/>
-          </sbol:Range>
-        </sbol:location>
-        <sbol:component rdf:resource="http://www.async.ece.utah.edu/pIKE_Toggle_11/component0"/>
-      </sbol:SequenceAnnotation>
-    </sbol:sequenceAnnotation>
-    <sbol:sequence rdf:resource="http://www.async.ece.utah.edu/www_async_ece_utah_edu_seq_10_8_2013_12_46_16_674_iBioSim"/>
-  </sbol:ComponentDefinition>
-  <sbol:ComponentDefinition rdf:about="http://www.async.ece.utah.edu/pIKERightCassette_1">
-    <sbol:persistentIdentity rdf:resource="http://www.async.ece.utah.edu/pIKERightCassette_1"/>
-    <sbol:displayId>pIKERightCassette_1</sbol:displayId>
-    <prov:wasDerivedFrom rdf:resource="http://www.eugenecad.org/pIKERightCassette_1"/>
-    <dcterms:description>pIKERightCassette_1</dcterms:description>
-    <sbol:type rdf:resource="http://www.biopax.org/release/biopax-level3.owl#DnaRegion"/>
-    <sbol:role rdf:resource="http://identifiers.org/so/SO:0000805"/>
-    <sbol:component>
-      <sbol:Component rdf:about="http://www.async.ece.utah.edu/pIKERightCassette_1/component3">
-        <sbol:persistentIdentity rdf:resource="http://www.async.ece.utah.edu/pIKERightCassette_1/component3"/>
-        <sbol:displayId>component3</sbol:displayId>
-        <sbol:access rdf:resource="http://sbols.org/v2#public"/>
-        <sbol:definition rdf:resource="http://www.async.ece.utah.edu/ECK120033736"/>
-      </sbol:Component>
-    </sbol:component>
-    <sbol:component>
-      <sbol:Component rdf:about="http://www.async.ece.utah.edu/pIKERightCassette_1/component0">
-        <sbol:persistentIdentity rdf:resource="http://www.async.ece.utah.edu/pIKERightCassette_1/component0"/>
-        <sbol:displayId>component0</sbol:displayId>
-        <sbol:access rdf:resource="http://sbols.org/v2#public"/>
-        <sbol:definition rdf:resource="http://www.async.ece.utah.edu/BBa_R0010"/>
-      </sbol:Component>
-    </sbol:component>
-    <sbol:component>
-      <sbol:Component rdf:about="http://www.async.ece.utah.edu/pIKERightCassette_1/component2">
-        <sbol:persistentIdentity rdf:resource="http://www.async.ece.utah.edu/pIKERightCassette_1/component2"/>
-        <sbol:displayId>component2</sbol:displayId>
-        <sbol:access rdf:resource="http://sbols.org/v2#public"/>
-        <sbol:definition rdf:resource="http://www.async.ece.utah.edu/BBa_J61130_BBa_E0040"/>
-      </sbol:Component>
-    </sbol:component>
-    <sbol:component>
-      <sbol:Component rdf:about="http://www.async.ece.utah.edu/pIKERightCassette_1/component1">
-        <sbol:persistentIdentity rdf:resource="http://www.async.ece.utah.edu/pIKERightCassette_1/component1"/>
-        <sbol:displayId>component1</sbol:displayId>
-        <sbol:access rdf:resource="http://sbols.org/v2#public"/>
-        <sbol:definition rdf:resource="http://www.async.ece.utah.edu/BBa_J61120_BBa_C0040"/>
-      </sbol:Component>
-    </sbol:component>
-    <sbol:sequenceAnnotation>
-      <sbol:SequenceAnnotation rdf:about="http://www.async.ece.utah.edu/pIKERightCassette_1/annotation4">
-        <sbol:persistentIdentity rdf:resource="http://www.async.ece.utah.edu/pIKERightCassette_1/annotation4"/>
-        <sbol:displayId>annotation4</sbol:displayId>
-        <prov:wasDerivedFrom rdf:resource="http://www.eugenecad.org/pIKERightCassette_1/annotation_4"/>
-        <sbol:location>
-          <sbol:Range rdf:about="http://www.async.ece.utah.edu/pIKERightCassette_1/annotation4/range">
-            <sbol:persistentIdentity rdf:resource="http://www.async.ece.utah.edu/pIKERightCassette_1/annotation4/range"/>
-            <sbol:displayId>range</sbol:displayId>
-            <sbol:start>1605</sbol:start>
-            <sbol:end>1657</sbol:end>
-            <sbol:orientation rdf:resource="http://sbols.org/v2#inline"/>
-          </sbol:Range>
-        </sbol:location>
-        <sbol:component rdf:resource="http://www.async.ece.utah.edu/pIKERightCassette_1/component3"/>
-      </sbol:SequenceAnnotation>
-    </sbol:sequenceAnnotation>
-    <sbol:sequenceAnnotation>
-      <sbol:SequenceAnnotation rdf:about="http://www.async.ece.utah.edu/pIKERightCassette_1/annotation1">
-        <sbol:persistentIdentity rdf:resource="http://www.async.ece.utah.edu/pIKERightCassette_1/annotation1"/>
-        <sbol:displayId>annotation1</sbol:displayId>
-        <prov:wasDerivedFrom rdf:resource="http://www.eugenecad.org/pIKERightCassette_1/annotation_1"/>
-        <sbol:location>
-          <sbol:Range rdf:about="http://www.async.ece.utah.edu/pIKERightCassette_1/annotation1/range">
-            <sbol:persistentIdentity rdf:resource="http://www.async.ece.utah.edu/pIKERightCassette_1/annotation1/range"/>
-            <sbol:displayId>range</sbol:displayId>
-            <sbol:start>1</sbol:start>
-            <sbol:end>200</sbol:end>
-            <sbol:orientation rdf:resource="http://sbols.org/v2#inline"/>
-          </sbol:Range>
-        </sbol:location>
-        <sbol:component rdf:resource="http://www.async.ece.utah.edu/pIKERightCassette_1/component0"/>
-      </sbol:SequenceAnnotation>
-    </sbol:sequenceAnnotation>
-    <sbol:sequenceAnnotation>
-      <sbol:SequenceAnnotation rdf:about="http://www.async.ece.utah.edu/pIKERightCassette_1/annotation2">
-        <sbol:persistentIdentity rdf:resource="http://www.async.ece.utah.edu/pIKERightCassette_1/annotation2"/>
-        <sbol:displayId>annotation2</sbol:displayId>
-        <prov:wasDerivedFrom rdf:resource="http://www.eugenecad.org/pIKERightCassette_1/annotation_2"/>
-        <sbol:location>
-          <sbol:Range rdf:about="http://www.async.ece.utah.edu/pIKERightCassette_1/annotation2/range">
-            <sbol:persistentIdentity rdf:resource="http://www.async.ece.utah.edu/pIKERightCassette_1/annotation2/range"/>
-            <sbol:displayId>range</sbol:displayId>
-            <sbol:start>201</sbol:start>
-            <sbol:end>872</sbol:end>
-            <sbol:orientation rdf:resource="http://sbols.org/v2#inline"/>
-          </sbol:Range>
-        </sbol:location>
-        <sbol:component rdf:resource="http://www.async.ece.utah.edu/pIKERightCassette_1/component1"/>
-      </sbol:SequenceAnnotation>
-    </sbol:sequenceAnnotation>
-    <sbol:sequenceAnnotation>
-      <sbol:SequenceAnnotation rdf:about="http://www.async.ece.utah.edu/pIKERightCassette_1/annotation3">
-        <sbol:persistentIdentity rdf:resource="http://www.async.ece.utah.edu/pIKERightCassette_1/annotation3"/>
-        <sbol:displayId>annotation3</sbol:displayId>
-        <prov:wasDerivedFrom rdf:resource="http://www.eugenecad.org/pIKERightCassette_1/annotation_3"/>
-        <sbol:location>
-          <sbol:Range rdf:about="http://www.async.ece.utah.edu/pIKERightCassette_1/annotation3/range">
-            <sbol:persistentIdentity rdf:resource="http://www.async.ece.utah.edu/pIKERightCassette_1/annotation3/range"/>
-            <sbol:displayId>range</sbol:displayId>
-            <sbol:start>873</sbol:start>
-            <sbol:end>1604</sbol:end>
-            <sbol:orientation rdf:resource="http://sbols.org/v2#inline"/>
-          </sbol:Range>
-        </sbol:location>
-        <sbol:component rdf:resource="http://www.async.ece.utah.edu/pIKERightCassette_1/component2"/>
-      </sbol:SequenceAnnotation>
-    </sbol:sequenceAnnotation>
-    <sbol:sequence rdf:resource="http://www.async.ece.utah.edu/pIKERightCassette_1_sequence"/>
   </sbol:ComponentDefinition>
   <sbol:ComponentDefinition rdf:about="http://www.async.ece.utah.edu/pTAK_Toggle_9">
     <sbol:persistentIdentity rdf:resource="http://www.async.ece.utah.edu/pTAK_Toggle_9"/>
@@ -3277,187 +4282,9 @@
     <prov:wasDerivedFrom rdf:resource="http://www.async.ece.utah.edu#comp_10_8_2013_13_15_50_152_iBioSim"/>
     <dcterms:title>pTAK Toggle Switch 9</dcterms:title>
     <dcterms:description>This is a pTAK class toggle switch similar to those constructed by Gardner et al.</dcterms:description>
-=======
-      <sbol:Component rdf:about="http://www.async.ece.utah.edu/pIKERightCassette_4/component0">
-        <sbol:persistentIdentity rdf:resource="http://www.async.ece.utah.edu/pIKERightCassette_4/component0"/>
-        <sbol:displayId>component0</sbol:displayId>
-        <sbol:access rdf:resource="http://sbols.org/v2#public"/>
-        <sbol:definition rdf:resource="http://www.async.ece.utah.edu/BBa_R0010"/>
-      </sbol:Component>
-    </sbol:component>
-    <sbol:component>
-      <sbol:Component rdf:about="http://www.async.ece.utah.edu/pIKERightCassette_4/component1">
-        <sbol:persistentIdentity rdf:resource="http://www.async.ece.utah.edu/pIKERightCassette_4/component1"/>
-        <sbol:displayId>component1</sbol:displayId>
-        <sbol:access rdf:resource="http://sbols.org/v2#public"/>
-        <sbol:definition rdf:resource="http://www.async.ece.utah.edu/BBa_J61130_BBa_C0040"/>
-      </sbol:Component>
-    </sbol:component>
-    <sbol:component>
-      <sbol:Component rdf:about="http://www.async.ece.utah.edu/pIKERightCassette_4/component2">
-        <sbol:persistentIdentity rdf:resource="http://www.async.ece.utah.edu/pIKERightCassette_4/component2"/>
-        <sbol:displayId>component2</sbol:displayId>
-        <sbol:access rdf:resource="http://sbols.org/v2#public"/>
-        <sbol:definition rdf:resource="http://www.async.ece.utah.edu/BBa_J61120_BBa_E0040"/>
-      </sbol:Component>
-    </sbol:component>
-    <sbol:component>
-      <sbol:Component rdf:about="http://www.async.ece.utah.edu/pIKERightCassette_4/component3">
-        <sbol:persistentIdentity rdf:resource="http://www.async.ece.utah.edu/pIKERightCassette_4/component3"/>
-        <sbol:displayId>component3</sbol:displayId>
-        <sbol:access rdf:resource="http://sbols.org/v2#public"/>
-        <sbol:definition rdf:resource="http://www.async.ece.utah.edu/BBa_J61053"/>
-      </sbol:Component>
-    </sbol:component>
-    <sbol:sequenceAnnotation>
-      <sbol:SequenceAnnotation rdf:about="http://www.async.ece.utah.edu/pIKERightCassette_4/annotation2">
-        <sbol:persistentIdentity rdf:resource="http://www.async.ece.utah.edu/pIKERightCassette_4/annotation2"/>
-        <sbol:displayId>annotation2</sbol:displayId>
-        <prov:wasDerivedFrom rdf:resource="http://www.eugenecad.org/pIKERightCassette_4/annotation_2"/>
-        <sbol:location>
-          <sbol:Range rdf:about="http://www.async.ece.utah.edu/pIKERightCassette_4/annotation2/range">
-            <sbol:persistentIdentity rdf:resource="http://www.async.ece.utah.edu/pIKERightCassette_4/annotation2/range"/>
-            <sbol:displayId>range</sbol:displayId>
-            <sbol:start>201</sbol:start>
-            <sbol:end>872</sbol:end>
-            <sbol:orientation rdf:resource="http://sbols.org/v2#inline"/>
-          </sbol:Range>
-        </sbol:location>
-        <sbol:component rdf:resource="http://www.async.ece.utah.edu/pIKERightCassette_4/component1"/>
-      </sbol:SequenceAnnotation>
-    </sbol:sequenceAnnotation>
-    <sbol:sequenceAnnotation>
-      <sbol:SequenceAnnotation rdf:about="http://www.async.ece.utah.edu/pIKERightCassette_4/annotation1">
-        <sbol:persistentIdentity rdf:resource="http://www.async.ece.utah.edu/pIKERightCassette_4/annotation1"/>
-        <sbol:displayId>annotation1</sbol:displayId>
-        <prov:wasDerivedFrom rdf:resource="http://www.eugenecad.org/pIKERightCassette_4/annotation_1"/>
-        <sbol:location>
-          <sbol:Range rdf:about="http://www.async.ece.utah.edu/pIKERightCassette_4/annotation1/range">
-            <sbol:persistentIdentity rdf:resource="http://www.async.ece.utah.edu/pIKERightCassette_4/annotation1/range"/>
-            <sbol:displayId>range</sbol:displayId>
-            <sbol:start>1</sbol:start>
-            <sbol:end>200</sbol:end>
-            <sbol:orientation rdf:resource="http://sbols.org/v2#inline"/>
-          </sbol:Range>
-        </sbol:location>
-        <sbol:component rdf:resource="http://www.async.ece.utah.edu/pIKERightCassette_4/component0"/>
-      </sbol:SequenceAnnotation>
-    </sbol:sequenceAnnotation>
-    <sbol:sequenceAnnotation>
-      <sbol:SequenceAnnotation rdf:about="http://www.async.ece.utah.edu/pIKERightCassette_4/annotation4">
-        <sbol:persistentIdentity rdf:resource="http://www.async.ece.utah.edu/pIKERightCassette_4/annotation4"/>
-        <sbol:displayId>annotation4</sbol:displayId>
-        <prov:wasDerivedFrom rdf:resource="http://www.eugenecad.org/pIKERightCassette_4/annotation_4"/>
-        <sbol:location>
-          <sbol:Range rdf:about="http://www.async.ece.utah.edu/pIKERightCassette_4/annotation4/range">
-            <sbol:persistentIdentity rdf:resource="http://www.async.ece.utah.edu/pIKERightCassette_4/annotation4/range"/>
-            <sbol:displayId>range</sbol:displayId>
-            <sbol:start>1605</sbol:start>
-            <sbol:end>1656</sbol:end>
-            <sbol:orientation rdf:resource="http://sbols.org/v2#inline"/>
-          </sbol:Range>
-        </sbol:location>
-        <sbol:component rdf:resource="http://www.async.ece.utah.edu/pIKERightCassette_4/component3"/>
-      </sbol:SequenceAnnotation>
-    </sbol:sequenceAnnotation>
-    <sbol:sequenceAnnotation>
-      <sbol:SequenceAnnotation rdf:about="http://www.async.ece.utah.edu/pIKERightCassette_4/annotation3">
-        <sbol:persistentIdentity rdf:resource="http://www.async.ece.utah.edu/pIKERightCassette_4/annotation3"/>
-        <sbol:displayId>annotation3</sbol:displayId>
-        <prov:wasDerivedFrom rdf:resource="http://www.eugenecad.org/pIKERightCassette_4/annotation_3"/>
-        <sbol:location>
-          <sbol:Range rdf:about="http://www.async.ece.utah.edu/pIKERightCassette_4/annotation3/range">
-            <sbol:persistentIdentity rdf:resource="http://www.async.ece.utah.edu/pIKERightCassette_4/annotation3/range"/>
-            <sbol:displayId>range</sbol:displayId>
-            <sbol:start>873</sbol:start>
-            <sbol:end>1604</sbol:end>
-            <sbol:orientation rdf:resource="http://sbols.org/v2#inline"/>
-          </sbol:Range>
-        </sbol:location>
-        <sbol:component rdf:resource="http://www.async.ece.utah.edu/pIKERightCassette_4/component2"/>
-      </sbol:SequenceAnnotation>
-    </sbol:sequenceAnnotation>
-    <sbol:sequence rdf:resource="http://www.async.ece.utah.edu/pIKERightCassette_4_sequence"/>
-  </sbol:ComponentDefinition>
-  <sbol:ComponentDefinition rdf:about="http://www.async.ece.utah.edu/BBa_K121014">
-    <sbol:persistentIdentity rdf:resource="http://www.async.ece.utah.edu/BBa_K121014"/>
-    <sbol:displayId>BBa_K121014</sbol:displayId>
-    <prov:wasDerivedFrom rdf:resource="http://partsregistry.org/part/BBa_K121014"/>
-    <dcterms:title>BBa_K121014</dcterms:title>
-    <dcterms:description>promoter (lambda cI regulated)</dcterms:description>
-    <sbol:type rdf:resource="http://www.biopax.org/release/biopax-level3.owl#DnaRegion"/>
-    <sbol:role rdf:resource="http://identifiers.org/so/SO:0000167"/>
-    <sbol:sequence rdf:resource="http://www.async.ece.utah.edu/BBa_K121014_sequence"/>
-  </sbol:ComponentDefinition>
-  <sbol:ComponentDefinition rdf:about="http://www.async.ece.utah.edu/BBa_J61115_BBa_C0012">
-    <sbol:persistentIdentity rdf:resource="http://www.async.ece.utah.edu/BBa_J61115_BBa_C0012"/>
-    <sbol:displayId>BBa_J61115_BBa_C0012</sbol:displayId>
-    <prov:wasDerivedFrom rdf:resource="http://www.eugenecad.org/device/BBa_J61115_BBa_C0012"/>
-    <dcterms:description>Repressor2</dcterms:description>
-    <sbol:type rdf:resource="http://www.biopax.org/release/biopax-level3.owl#DnaRegion"/>
-    <sbol:role rdf:resource="http://identifiers.org/so/SO:0000805"/>
-    <sbol:component>
-      <sbol:Component rdf:about="http://www.async.ece.utah.edu/BBa_J61115_BBa_C0012/component1">
-        <sbol:persistentIdentity rdf:resource="http://www.async.ece.utah.edu/BBa_J61115_BBa_C0012/component1"/>
-        <sbol:displayId>component1</sbol:displayId>
-        <sbol:access rdf:resource="http://sbols.org/v2#public"/>
-        <sbol:definition rdf:resource="http://www.async.ece.utah.edu/BBa_C0012"/>
-      </sbol:Component>
-    </sbol:component>
-    <sbol:component>
-      <sbol:Component rdf:about="http://www.async.ece.utah.edu/BBa_J61115_BBa_C0012/component0">
-        <sbol:persistentIdentity rdf:resource="http://www.async.ece.utah.edu/BBa_J61115_BBa_C0012/component0"/>
-        <sbol:displayId>component0</sbol:displayId>
-        <sbol:access rdf:resource="http://sbols.org/v2#public"/>
-        <sbol:definition rdf:resource="http://www.async.ece.utah.edu/BBa_J61115"/>
-      </sbol:Component>
-    </sbol:component>
-    <sbol:sequenceAnnotation>
-      <sbol:SequenceAnnotation rdf:about="http://www.async.ece.utah.edu/BBa_J61115_BBa_C0012/annotation2">
-        <sbol:persistentIdentity rdf:resource="http://www.async.ece.utah.edu/BBa_J61115_BBa_C0012/annotation2"/>
-        <sbol:displayId>annotation2</sbol:displayId>
-        <prov:wasDerivedFrom rdf:resource="http://www.eugenecad.org/pIKELeftCassette_4/Repressor2/annotation_2"/>
-        <sbol:location>
-          <sbol:Range rdf:about="http://www.async.ece.utah.edu/BBa_J61115_BBa_C0012/annotation2/range">
-            <sbol:persistentIdentity rdf:resource="http://www.async.ece.utah.edu/BBa_J61115_BBa_C0012/annotation2/range"/>
-            <sbol:displayId>range</sbol:displayId>
-            <sbol:start>13</sbol:start>
-            <sbol:end>1140</sbol:end>
-            <sbol:orientation rdf:resource="http://sbols.org/v2#inline"/>
-          </sbol:Range>
-        </sbol:location>
-        <sbol:component rdf:resource="http://www.async.ece.utah.edu/BBa_J61115_BBa_C0012/component1"/>
-      </sbol:SequenceAnnotation>
-    </sbol:sequenceAnnotation>
-    <sbol:sequenceAnnotation>
-      <sbol:SequenceAnnotation rdf:about="http://www.async.ece.utah.edu/BBa_J61115_BBa_C0012/annotation1">
-        <sbol:persistentIdentity rdf:resource="http://www.async.ece.utah.edu/BBa_J61115_BBa_C0012/annotation1"/>
-        <sbol:displayId>annotation1</sbol:displayId>
-        <prov:wasDerivedFrom rdf:resource="http://www.eugenecad.org/pIKELeftCassette_4/Repressor2/annotation_1"/>
-        <sbol:location>
-          <sbol:Range rdf:about="http://www.async.ece.utah.edu/BBa_J61115_BBa_C0012/annotation1/range">
-            <sbol:persistentIdentity rdf:resource="http://www.async.ece.utah.edu/BBa_J61115_BBa_C0012/annotation1/range"/>
-            <sbol:displayId>range</sbol:displayId>
-            <sbol:start>1</sbol:start>
-            <sbol:end>12</sbol:end>
-            <sbol:orientation rdf:resource="http://sbols.org/v2#inline"/>
-          </sbol:Range>
-        </sbol:location>
-        <sbol:component rdf:resource="http://www.async.ece.utah.edu/BBa_J61115_BBa_C0012/component0"/>
-      </sbol:SequenceAnnotation>
-    </sbol:sequenceAnnotation>
-    <sbol:sequence rdf:resource="http://www.async.ece.utah.edu/BBa_J61115_BBa_C0012_sequence"/>
-  </sbol:ComponentDefinition>
-  <sbol:ComponentDefinition rdf:about="http://www.async.ece.utah.edu/pIKELeftCassette_2">
-    <sbol:persistentIdentity rdf:resource="http://www.async.ece.utah.edu/pIKELeftCassette_2"/>
-    <sbol:displayId>pIKELeftCassette_2</sbol:displayId>
-    <prov:wasDerivedFrom rdf:resource="http://www.eugenecad.org/pIKELeftCassette_2"/>
-    <dcterms:description>pIKELeftCassette_2</dcterms:description>
->>>>>>> d81c6eac
     <sbol:type rdf:resource="http://www.biopax.org/release/biopax-level3.owl#DnaRegion"/>
     <sbol:role rdf:resource="http://identifiers.org/so/SO:0000804"/>
     <sbol:component>
-<<<<<<< HEAD
       <sbol:Component rdf:about="http://www.async.ece.utah.edu/pTAK_Toggle_9/component0">
         <sbol:persistentIdentity rdf:resource="http://www.async.ece.utah.edu/pTAK_Toggle_9/component0"/>
         <sbol:displayId>component0</sbol:displayId>
@@ -3474,6 +4301,23 @@
       </sbol:Component>
     </sbol:component>
     <sbol:sequenceAnnotation>
+      <sbol:SequenceAnnotation rdf:about="http://www.async.ece.utah.edu/pTAK_Toggle_9/annotation2">
+        <sbol:persistentIdentity rdf:resource="http://www.async.ece.utah.edu/pTAK_Toggle_9/annotation2"/>
+        <sbol:displayId>annotation2</sbol:displayId>
+        <prov:wasDerivedFrom rdf:resource="http://www.async.ece.utah.edu#anno1_10_8_2013_13_15_50_152_iBioSim"/>
+        <sbol:location>
+          <sbol:Range rdf:about="http://www.async.ece.utah.edu/pTAK_Toggle_9/annotation2/range">
+            <sbol:persistentIdentity rdf:resource="http://www.async.ece.utah.edu/pTAK_Toggle_9/annotation2/range"/>
+            <sbol:displayId>range</sbol:displayId>
+            <sbol:start>1283</sbol:start>
+            <sbol:end>3029</sbol:end>
+            <sbol:orientation rdf:resource="http://sbols.org/v2#inline"/>
+          </sbol:Range>
+        </sbol:location>
+        <sbol:component rdf:resource="http://www.async.ece.utah.edu/pTAK_Toggle_9/component1"/>
+      </sbol:SequenceAnnotation>
+    </sbol:sequenceAnnotation>
+    <sbol:sequenceAnnotation>
       <sbol:SequenceAnnotation rdf:about="http://www.async.ece.utah.edu/pTAK_Toggle_9/annotation1">
         <sbol:persistentIdentity rdf:resource="http://www.async.ece.utah.edu/pTAK_Toggle_9/annotation1"/>
         <sbol:displayId>annotation1</sbol:displayId>
@@ -3490,1603 +4334,87 @@
         <sbol:component rdf:resource="http://www.async.ece.utah.edu/pTAK_Toggle_9/component0"/>
       </sbol:SequenceAnnotation>
     </sbol:sequenceAnnotation>
-    <sbol:sequenceAnnotation>
-      <sbol:SequenceAnnotation rdf:about="http://www.async.ece.utah.edu/pTAK_Toggle_9/annotation2">
-        <sbol:persistentIdentity rdf:resource="http://www.async.ece.utah.edu/pTAK_Toggle_9/annotation2"/>
-        <sbol:displayId>annotation2</sbol:displayId>
-        <prov:wasDerivedFrom rdf:resource="http://www.async.ece.utah.edu#anno1_10_8_2013_13_15_50_152_iBioSim"/>
-        <sbol:location>
-          <sbol:Range rdf:about="http://www.async.ece.utah.edu/pTAK_Toggle_9/annotation2/range">
-            <sbol:persistentIdentity rdf:resource="http://www.async.ece.utah.edu/pTAK_Toggle_9/annotation2/range"/>
-            <sbol:displayId>range</sbol:displayId>
-            <sbol:start>1283</sbol:start>
-            <sbol:end>3029</sbol:end>
-            <sbol:orientation rdf:resource="http://sbols.org/v2#inline"/>
-          </sbol:Range>
-        </sbol:location>
-        <sbol:component rdf:resource="http://www.async.ece.utah.edu/pTAK_Toggle_9/component1"/>
-      </sbol:SequenceAnnotation>
-    </sbol:sequenceAnnotation>
     <sbol:sequence rdf:resource="http://www.async.ece.utah.edu/www_async_ece_utah_edu_seq_10_8_2013_13_15_50_152_iBioSim"/>
   </sbol:ComponentDefinition>
-  <sbol:ComponentDefinition rdf:about="http://www.async.ece.utah.edu/pTAK_Toggle_3">
-    <sbol:persistentIdentity rdf:resource="http://www.async.ece.utah.edu/pTAK_Toggle_3"/>
-    <sbol:displayId>pTAK_Toggle_3</sbol:displayId>
-    <prov:wasDerivedFrom rdf:resource="http://www.async.ece.utah.edu#comp_10_8_2013_13_11_16_119_iBioSim"/>
-    <dcterms:title>pTAK Toggle Switch 3</dcterms:title>
-=======
-      <sbol:Component rdf:about="http://www.async.ece.utah.edu/pIKELeftCassette_2/component0">
-        <sbol:persistentIdentity rdf:resource="http://www.async.ece.utah.edu/pIKELeftCassette_2/component0"/>
-        <sbol:displayId>component0</sbol:displayId>
-        <sbol:access rdf:resource="http://sbols.org/v2#public"/>
-        <sbol:definition rdf:resource="http://www.async.ece.utah.edu/BBa_R0040"/>
-      </sbol:Component>
-    </sbol:component>
-    <sbol:component>
-      <sbol:Component rdf:about="http://www.async.ece.utah.edu/pIKELeftCassette_2/component1">
-        <sbol:persistentIdentity rdf:resource="http://www.async.ece.utah.edu/pIKELeftCassette_2/component1"/>
-        <sbol:displayId>component1</sbol:displayId>
-        <sbol:access rdf:resource="http://sbols.org/v2#public"/>
-        <sbol:definition rdf:resource="http://www.async.ece.utah.edu/BBa_J61104_BBa_C0012"/>
-      </sbol:Component>
-    </sbol:component>
-    <sbol:component>
-      <sbol:Component rdf:about="http://www.async.ece.utah.edu/pIKELeftCassette_2/component2">
-        <sbol:persistentIdentity rdf:resource="http://www.async.ece.utah.edu/pIKELeftCassette_2/component2"/>
-        <sbol:displayId>component2</sbol:displayId>
-        <sbol:access rdf:resource="http://sbols.org/v2#public"/>
-        <sbol:definition rdf:resource="http://www.async.ece.utah.edu/ECK120033737"/>
-      </sbol:Component>
-    </sbol:component>
-    <sbol:sequenceAnnotation>
-      <sbol:SequenceAnnotation rdf:about="http://www.async.ece.utah.edu/pIKELeftCassette_2/annotation3">
-        <sbol:persistentIdentity rdf:resource="http://www.async.ece.utah.edu/pIKELeftCassette_2/annotation3"/>
-        <sbol:displayId>annotation3</sbol:displayId>
-        <prov:wasDerivedFrom rdf:resource="http://www.eugenecad.org/pIKELeftCassette_2/annotation_3"/>
-        <sbol:location>
-          <sbol:Range rdf:about="http://www.async.ece.utah.edu/pIKELeftCassette_2/annotation3/range">
-            <sbol:persistentIdentity rdf:resource="http://www.async.ece.utah.edu/pIKELeftCassette_2/annotation3/range"/>
-            <sbol:displayId>range</sbol:displayId>
-            <sbol:start>1195</sbol:start>
-            <sbol:end>1251</sbol:end>
-            <sbol:orientation rdf:resource="http://sbols.org/v2#inline"/>
-          </sbol:Range>
-        </sbol:location>
-        <sbol:component rdf:resource="http://www.async.ece.utah.edu/pIKELeftCassette_2/component2"/>
-      </sbol:SequenceAnnotation>
-    </sbol:sequenceAnnotation>
-    <sbol:sequenceAnnotation>
-      <sbol:SequenceAnnotation rdf:about="http://www.async.ece.utah.edu/pIKELeftCassette_2/annotation2">
-        <sbol:persistentIdentity rdf:resource="http://www.async.ece.utah.edu/pIKELeftCassette_2/annotation2"/>
-        <sbol:displayId>annotation2</sbol:displayId>
-        <prov:wasDerivedFrom rdf:resource="http://www.eugenecad.org/pIKELeftCassette_2/annotation_2"/>
-        <sbol:location>
-          <sbol:Range rdf:about="http://www.async.ece.utah.edu/pIKELeftCassette_2/annotation2/range">
-            <sbol:persistentIdentity rdf:resource="http://www.async.ece.utah.edu/pIKELeftCassette_2/annotation2/range"/>
-            <sbol:displayId>range</sbol:displayId>
-            <sbol:start>55</sbol:start>
-            <sbol:end>1194</sbol:end>
-            <sbol:orientation rdf:resource="http://sbols.org/v2#inline"/>
-          </sbol:Range>
-        </sbol:location>
-        <sbol:component rdf:resource="http://www.async.ece.utah.edu/pIKELeftCassette_2/component1"/>
-      </sbol:SequenceAnnotation>
-    </sbol:sequenceAnnotation>
-    <sbol:sequenceAnnotation>
-      <sbol:SequenceAnnotation rdf:about="http://www.async.ece.utah.edu/pIKELeftCassette_2/annotation1">
-        <sbol:persistentIdentity rdf:resource="http://www.async.ece.utah.edu/pIKELeftCassette_2/annotation1"/>
-        <sbol:displayId>annotation1</sbol:displayId>
-        <prov:wasDerivedFrom rdf:resource="http://www.eugenecad.org/pIKELeftCassette_2/annotation_1"/>
-        <sbol:location>
-          <sbol:Range rdf:about="http://www.async.ece.utah.edu/pIKELeftCassette_2/annotation1/range">
-            <sbol:persistentIdentity rdf:resource="http://www.async.ece.utah.edu/pIKELeftCassette_2/annotation1/range"/>
-            <sbol:displayId>range</sbol:displayId>
-            <sbol:start>1</sbol:start>
-            <sbol:end>54</sbol:end>
-            <sbol:orientation rdf:resource="http://sbols.org/v2#inline"/>
-          </sbol:Range>
-        </sbol:location>
-        <sbol:component rdf:resource="http://www.async.ece.utah.edu/pIKELeftCassette_2/component0"/>
-      </sbol:SequenceAnnotation>
-    </sbol:sequenceAnnotation>
-    <sbol:sequence rdf:resource="http://www.async.ece.utah.edu/pIKELeftCassette_2_sequence"/>
-  </sbol:ComponentDefinition>
-  <sbol:ComponentDefinition rdf:about="http://www.async.ece.utah.edu/pTAK_Toggle_14">
-    <sbol:persistentIdentity rdf:resource="http://www.async.ece.utah.edu/pTAK_Toggle_14"/>
-    <sbol:displayId>pTAK_Toggle_14</sbol:displayId>
-    <prov:wasDerivedFrom rdf:resource="http://www.async.ece.utah.edu#comp_10_8_2013_13_9_5_192_iBioSim"/>
-    <dcterms:title>pTAK Toggle Switch 14</dcterms:title>
->>>>>>> d81c6eac
-    <dcterms:description>This is a pTAK class toggle switch similar to those constructed by Gardner et al.</dcterms:description>
+  <sbol:ComponentDefinition rdf:about="http://www.async.ece.utah.edu/pIKE_Toggle_13">
+    <sbol:persistentIdentity rdf:resource="http://www.async.ece.utah.edu/pIKE_Toggle_13"/>
+    <sbol:displayId>pIKE_Toggle_13</sbol:displayId>
+    <prov:wasDerivedFrom rdf:resource="http://www.async.ece.utah.edu#comp_10_8_2013_12_48_31_175_iBioSim"/>
+    <dcterms:title>pIKE Toggle Switch 13</dcterms:title>
+    <dcterms:description>This is a pIKE class toggle switch similar to those constructed by Gardner et al.</dcterms:description>
     <sbol:type rdf:resource="http://www.biopax.org/release/biopax-level3.owl#DnaRegion"/>
     <sbol:role rdf:resource="http://identifiers.org/so/SO:0000804"/>
     <sbol:component>
-<<<<<<< HEAD
-      <sbol:Component rdf:about="http://www.async.ece.utah.edu/pTAK_Toggle_3/component0">
-        <sbol:persistentIdentity rdf:resource="http://www.async.ece.utah.edu/pTAK_Toggle_3/component0"/>
-        <sbol:displayId>component0</sbol:displayId>
-        <sbol:access rdf:resource="http://sbols.org/v2#public"/>
-        <sbol:definition rdf:resource="http://www.async.ece.utah.edu/pTAKLeftCassette_1"/>
-      </sbol:Component>
-    </sbol:component>
-    <sbol:component>
-      <sbol:Component rdf:about="http://www.async.ece.utah.edu/pTAK_Toggle_3/component1">
-        <sbol:persistentIdentity rdf:resource="http://www.async.ece.utah.edu/pTAK_Toggle_3/component1"/>
-        <sbol:displayId>component1</sbol:displayId>
-        <sbol:access rdf:resource="http://sbols.org/v2#public"/>
-        <sbol:definition rdf:resource="http://www.async.ece.utah.edu/pTAKRightCassette_3"/>
-      </sbol:Component>
-    </sbol:component>
-    <sbol:sequenceAnnotation>
-      <sbol:SequenceAnnotation rdf:about="http://www.async.ece.utah.edu/pTAK_Toggle_3/annotation1">
-        <sbol:persistentIdentity rdf:resource="http://www.async.ece.utah.edu/pTAK_Toggle_3/annotation1"/>
-        <sbol:displayId>annotation1</sbol:displayId>
-        <prov:wasDerivedFrom rdf:resource="http://www.async.ece.utah.edu#anno0_10_8_2013_13_11_16_119_iBioSim"/>
-        <sbol:location>
-          <sbol:Range rdf:about="http://www.async.ece.utah.edu/pTAK_Toggle_3/annotation1/range">
-            <sbol:persistentIdentity rdf:resource="http://www.async.ece.utah.edu/pTAK_Toggle_3/annotation1/range"/>
-            <sbol:displayId>range</sbol:displayId>
-            <sbol:start>1</sbol:start>
-            <sbol:end>1320</sbol:end>
-            <sbol:orientation rdf:resource="http://sbols.org/v2#reverseComplement"/>
-          </sbol:Range>
-        </sbol:location>
-        <sbol:component rdf:resource="http://www.async.ece.utah.edu/pTAK_Toggle_3/component0"/>
-      </sbol:SequenceAnnotation>
-    </sbol:sequenceAnnotation>
-    <sbol:sequenceAnnotation>
-      <sbol:SequenceAnnotation rdf:about="http://www.async.ece.utah.edu/pTAK_Toggle_3/annotation2">
-        <sbol:persistentIdentity rdf:resource="http://www.async.ece.utah.edu/pTAK_Toggle_3/annotation2"/>
-        <sbol:displayId>annotation2</sbol:displayId>
-        <prov:wasDerivedFrom rdf:resource="http://www.async.ece.utah.edu#anno1_10_8_2013_13_11_16_119_iBioSim"/>
-        <sbol:location>
-          <sbol:Range rdf:about="http://www.async.ece.utah.edu/pTAK_Toggle_3/annotation2/range">
-            <sbol:persistentIdentity rdf:resource="http://www.async.ece.utah.edu/pTAK_Toggle_3/annotation2/range"/>
-            <sbol:displayId>range</sbol:displayId>
-            <sbol:start>1321</sbol:start>
-            <sbol:end>3067</sbol:end>
-            <sbol:orientation rdf:resource="http://sbols.org/v2#inline"/>
-          </sbol:Range>
-        </sbol:location>
-        <sbol:component rdf:resource="http://www.async.ece.utah.edu/pTAK_Toggle_3/component1"/>
-      </sbol:SequenceAnnotation>
-    </sbol:sequenceAnnotation>
-    <sbol:sequence rdf:resource="http://www.async.ece.utah.edu/www_async_ece_utah_edu_seq_10_8_2013_13_11_16_119_iBioSim"/>
-  </sbol:ComponentDefinition>
-  <sbol:ComponentDefinition rdf:about="http://www.async.ece.utah.edu/pTAKLeftCassette_4">
-    <sbol:persistentIdentity rdf:resource="http://www.async.ece.utah.edu/pTAKLeftCassette_4"/>
-    <sbol:displayId>pTAKLeftCassette_4</sbol:displayId>
-    <prov:wasDerivedFrom rdf:resource="http://www.eugenecad.org/pTAKLeftCassette_4"/>
-    <dcterms:description>pTAKLeftCassette_4</dcterms:description>
-    <sbol:type rdf:resource="http://www.biopax.org/release/biopax-level3.owl#DnaRegion"/>
-    <sbol:role rdf:resource="http://identifiers.org/so/SO:0000805"/>
-    <sbol:component>
-      <sbol:Component rdf:about="http://www.async.ece.utah.edu/pTAKLeftCassette_4/component2">
-        <sbol:persistentIdentity rdf:resource="http://www.async.ece.utah.edu/pTAKLeftCassette_4/component2"/>
-        <sbol:displayId>component2</sbol:displayId>
-        <sbol:access rdf:resource="http://sbols.org/v2#public"/>
-        <sbol:definition rdf:resource="http://www.async.ece.utah.edu/ECK120034435"/>
-      </sbol:Component>
-    </sbol:component>
-    <sbol:component>
-      <sbol:Component rdf:about="http://www.async.ece.utah.edu/pTAKLeftCassette_4/component0">
-        <sbol:persistentIdentity rdf:resource="http://www.async.ece.utah.edu/pTAKLeftCassette_4/component0"/>
-        <sbol:displayId>component0</sbol:displayId>
-        <sbol:access rdf:resource="http://sbols.org/v2#public"/>
-        <sbol:definition rdf:resource="http://www.async.ece.utah.edu/BBa_K121014"/>
-      </sbol:Component>
-    </sbol:component>
-    <sbol:component>
-      <sbol:Component rdf:about="http://www.async.ece.utah.edu/pTAKLeftCassette_4/component1">
-        <sbol:persistentIdentity rdf:resource="http://www.async.ece.utah.edu/pTAKLeftCassette_4/component1"/>
-        <sbol:displayId>component1</sbol:displayId>
-        <sbol:access rdf:resource="http://sbols.org/v2#public"/>
-        <sbol:definition rdf:resource="http://www.async.ece.utah.edu/BBa_J61115_BBa_C0012"/>
-      </sbol:Component>
-    </sbol:component>
-    <sbol:sequenceAnnotation>
-      <sbol:SequenceAnnotation rdf:about="http://www.async.ece.utah.edu/pTAKLeftCassette_4/annotation3">
-        <sbol:persistentIdentity rdf:resource="http://www.async.ece.utah.edu/pTAKLeftCassette_4/annotation3"/>
-        <sbol:displayId>annotation3</sbol:displayId>
-        <prov:wasDerivedFrom rdf:resource="http://www.eugenecad.org/pTAKLeftCassette_4/annotation_3"/>
-        <sbol:location>
-          <sbol:Range rdf:about="http://www.async.ece.utah.edu/pTAKLeftCassette_4/annotation3/range">
-            <sbol:persistentIdentity rdf:resource="http://www.async.ece.utah.edu/pTAKLeftCassette_4/annotation3/range"/>
-            <sbol:displayId>range</sbol:displayId>
-            <sbol:start>1231</sbol:start>
-            <sbol:end>1287</sbol:end>
-            <sbol:orientation rdf:resource="http://sbols.org/v2#inline"/>
-          </sbol:Range>
-        </sbol:location>
-        <sbol:component rdf:resource="http://www.async.ece.utah.edu/pTAKLeftCassette_4/component2"/>
-      </sbol:SequenceAnnotation>
-    </sbol:sequenceAnnotation>
-    <sbol:sequenceAnnotation>
-      <sbol:SequenceAnnotation rdf:about="http://www.async.ece.utah.edu/pTAKLeftCassette_4/annotation2">
-        <sbol:persistentIdentity rdf:resource="http://www.async.ece.utah.edu/pTAKLeftCassette_4/annotation2"/>
-        <sbol:displayId>annotation2</sbol:displayId>
-        <prov:wasDerivedFrom rdf:resource="http://www.eugenecad.org/pTAKLeftCassette_4/annotation_2"/>
-        <sbol:location>
-          <sbol:Range rdf:about="http://www.async.ece.utah.edu/pTAKLeftCassette_4/annotation2/range">
-            <sbol:persistentIdentity rdf:resource="http://www.async.ece.utah.edu/pTAKLeftCassette_4/annotation2/range"/>
-            <sbol:displayId>range</sbol:displayId>
-            <sbol:start>91</sbol:start>
-            <sbol:end>1230</sbol:end>
-            <sbol:orientation rdf:resource="http://sbols.org/v2#inline"/>
-          </sbol:Range>
-        </sbol:location>
-        <sbol:component rdf:resource="http://www.async.ece.utah.edu/pTAKLeftCassette_4/component1"/>
-      </sbol:SequenceAnnotation>
-    </sbol:sequenceAnnotation>
-    <sbol:sequenceAnnotation>
-      <sbol:SequenceAnnotation rdf:about="http://www.async.ece.utah.edu/pTAKLeftCassette_4/annotation1">
-        <sbol:persistentIdentity rdf:resource="http://www.async.ece.utah.edu/pTAKLeftCassette_4/annotation1"/>
-        <sbol:displayId>annotation1</sbol:displayId>
-        <prov:wasDerivedFrom rdf:resource="http://www.eugenecad.org/pTAKLeftCassette_4/annotation_1"/>
-        <sbol:location>
-          <sbol:Range rdf:about="http://www.async.ece.utah.edu/pTAKLeftCassette_4/annotation1/range">
-            <sbol:persistentIdentity rdf:resource="http://www.async.ece.utah.edu/pTAKLeftCassette_4/annotation1/range"/>
-            <sbol:displayId>range</sbol:displayId>
-            <sbol:start>1</sbol:start>
-            <sbol:end>90</sbol:end>
-            <sbol:orientation rdf:resource="http://sbols.org/v2#inline"/>
-          </sbol:Range>
-        </sbol:location>
-        <sbol:component rdf:resource="http://www.async.ece.utah.edu/pTAKLeftCassette_4/component0"/>
-      </sbol:SequenceAnnotation>
-    </sbol:sequenceAnnotation>
-    <sbol:sequence rdf:resource="http://www.async.ece.utah.edu/pTAKLeftCassette_4_sequence"/>
-=======
-      <sbol:Component rdf:about="http://www.async.ece.utah.edu/pTAK_Toggle_14/component0">
-        <sbol:persistentIdentity rdf:resource="http://www.async.ece.utah.edu/pTAK_Toggle_14/component0"/>
-        <sbol:displayId>component0</sbol:displayId>
-        <sbol:access rdf:resource="http://sbols.org/v2#public"/>
-        <sbol:definition rdf:resource="http://www.async.ece.utah.edu/pTAKLeftCassette_4"/>
-      </sbol:Component>
-    </sbol:component>
-    <sbol:component>
-      <sbol:Component rdf:about="http://www.async.ece.utah.edu/pTAK_Toggle_14/component1">
-        <sbol:persistentIdentity rdf:resource="http://www.async.ece.utah.edu/pTAK_Toggle_14/component1"/>
-        <sbol:displayId>component1</sbol:displayId>
-        <sbol:access rdf:resource="http://sbols.org/v2#public"/>
-        <sbol:definition rdf:resource="http://www.async.ece.utah.edu/pTAKRightCassette_2"/>
-      </sbol:Component>
-    </sbol:component>
-    <sbol:sequenceAnnotation>
-      <sbol:SequenceAnnotation rdf:about="http://www.async.ece.utah.edu/pTAK_Toggle_14/annotation2">
-        <sbol:persistentIdentity rdf:resource="http://www.async.ece.utah.edu/pTAK_Toggle_14/annotation2"/>
-        <sbol:displayId>annotation2</sbol:displayId>
-        <prov:wasDerivedFrom rdf:resource="http://www.async.ece.utah.edu#anno1_10_8_2013_13_9_5_192_iBioSim"/>
-        <sbol:location>
-          <sbol:Range rdf:about="http://www.async.ece.utah.edu/pTAK_Toggle_14/annotation2/range">
-            <sbol:persistentIdentity rdf:resource="http://www.async.ece.utah.edu/pTAK_Toggle_14/annotation2/range"/>
-            <sbol:displayId>range</sbol:displayId>
-            <sbol:start>1288</sbol:start>
-            <sbol:end>3033</sbol:end>
-            <sbol:orientation rdf:resource="http://sbols.org/v2#inline"/>
-          </sbol:Range>
-        </sbol:location>
-        <sbol:component rdf:resource="http://www.async.ece.utah.edu/pTAK_Toggle_14/component1"/>
-      </sbol:SequenceAnnotation>
-    </sbol:sequenceAnnotation>
-    <sbol:sequenceAnnotation>
-      <sbol:SequenceAnnotation rdf:about="http://www.async.ece.utah.edu/pTAK_Toggle_14/annotation1">
-        <sbol:persistentIdentity rdf:resource="http://www.async.ece.utah.edu/pTAK_Toggle_14/annotation1"/>
-        <sbol:displayId>annotation1</sbol:displayId>
-        <prov:wasDerivedFrom rdf:resource="http://www.async.ece.utah.edu#anno0_10_8_2013_13_9_5_192_iBioSim"/>
-        <sbol:location>
-          <sbol:Range rdf:about="http://www.async.ece.utah.edu/pTAK_Toggle_14/annotation1/range">
-            <sbol:persistentIdentity rdf:resource="http://www.async.ece.utah.edu/pTAK_Toggle_14/annotation1/range"/>
-            <sbol:displayId>range</sbol:displayId>
-            <sbol:start>1</sbol:start>
-            <sbol:end>1287</sbol:end>
-            <sbol:orientation rdf:resource="http://sbols.org/v2#reverseComplement"/>
-          </sbol:Range>
-        </sbol:location>
-        <sbol:component rdf:resource="http://www.async.ece.utah.edu/pTAK_Toggle_14/component0"/>
-      </sbol:SequenceAnnotation>
-    </sbol:sequenceAnnotation>
-    <sbol:sequence rdf:resource="http://www.async.ece.utah.edu/www_async_ece_utah_edu_seq_10_8_2013_13_9_5_192_iBioSim"/>
-  </sbol:ComponentDefinition>
-  <sbol:ComponentDefinition rdf:about="http://www.async.ece.utah.edu/BBa_J61104">
-    <sbol:persistentIdentity rdf:resource="http://www.async.ece.utah.edu/BBa_J61104"/>
-    <sbol:displayId>BBa_J61104</sbol:displayId>
-    <prov:wasDerivedFrom rdf:resource="http://partsregistry.org/part/BBa_J61104"/>
-    <dcterms:title>BBa_J61104</dcterms:title>
-    <dcterms:description>Ribosome Binding Site Family Member</dcterms:description>
-    <sbol:type rdf:resource="http://www.biopax.org/release/biopax-level3.owl#DnaRegion"/>
-    <sbol:role rdf:resource="http://identifiers.org/so/SO:0000139"/>
-    <sbol:sequence rdf:resource="http://www.async.ece.utah.edu/BBa_J61104_sequence"/>
->>>>>>> d81c6eac
-  </sbol:ComponentDefinition>
-  <sbol:ComponentDefinition rdf:about="http://www.async.ece.utah.edu/BBa_J61130_BBa_C0040">
-    <sbol:persistentIdentity rdf:resource="http://www.async.ece.utah.edu/BBa_J61130_BBa_C0040"/>
-    <sbol:displayId>BBa_J61130_BBa_C0040</sbol:displayId>
-    <prov:wasDerivedFrom rdf:resource="http://www.eugenecad.org/device/BBa_J61130_BBa_C0040"/>
-    <dcterms:description>Repressor1</dcterms:description>
-    <sbol:type rdf:resource="http://www.biopax.org/release/biopax-level3.owl#DnaRegion"/>
-    <sbol:role rdf:resource="http://identifiers.org/so/SO:0000805"/>
-    <sbol:component>
-      <sbol:Component rdf:about="http://www.async.ece.utah.edu/BBa_J61130_BBa_C0040/component1">
-        <sbol:persistentIdentity rdf:resource="http://www.async.ece.utah.edu/BBa_J61130_BBa_C0040/component1"/>
-        <sbol:displayId>component1</sbol:displayId>
-        <sbol:access rdf:resource="http://sbols.org/v2#public"/>
-        <sbol:definition rdf:resource="http://www.async.ece.utah.edu/BBa_C0040"/>
-      </sbol:Component>
-    </sbol:component>
-    <sbol:component>
-      <sbol:Component rdf:about="http://www.async.ece.utah.edu/BBa_J61130_BBa_C0040/component0">
-        <sbol:persistentIdentity rdf:resource="http://www.async.ece.utah.edu/BBa_J61130_BBa_C0040/component0"/>
-        <sbol:displayId>component0</sbol:displayId>
-        <sbol:access rdf:resource="http://sbols.org/v2#public"/>
-        <sbol:definition rdf:resource="http://www.async.ece.utah.edu/BBa_J61130"/>
-      </sbol:Component>
-    </sbol:component>
-    <sbol:sequenceAnnotation>
-<<<<<<< HEAD
-      <sbol:SequenceAnnotation rdf:about="http://www.async.ece.utah.edu/BBa_J61130_BBa_C0040/annotation2">
-        <sbol:persistentIdentity rdf:resource="http://www.async.ece.utah.edu/BBa_J61130_BBa_C0040/annotation2"/>
-        <sbol:displayId>annotation2</sbol:displayId>
-        <prov:wasDerivedFrom rdf:resource="http://www.eugenecad.org/pIKERightCassette_3/Repressor1/annotation_2"/>
-        <sbol:location>
-          <sbol:Range rdf:about="http://www.async.ece.utah.edu/BBa_J61130_BBa_C0040/annotation2/range">
-            <sbol:persistentIdentity rdf:resource="http://www.async.ece.utah.edu/BBa_J61130_BBa_C0040/annotation2/range"/>
-            <sbol:displayId>range</sbol:displayId>
-            <sbol:start>13</sbol:start>
-            <sbol:end>672</sbol:end>
-            <sbol:orientation rdf:resource="http://sbols.org/v2#inline"/>
-          </sbol:Range>
-        </sbol:location>
-        <sbol:component rdf:resource="http://www.async.ece.utah.edu/BBa_J61130_BBa_C0040/component1"/>
-      </sbol:SequenceAnnotation>
-    </sbol:sequenceAnnotation>
-    <sbol:sequenceAnnotation>
-      <sbol:SequenceAnnotation rdf:about="http://www.async.ece.utah.edu/BBa_J61130_BBa_C0040/annotation1">
-        <sbol:persistentIdentity rdf:resource="http://www.async.ece.utah.edu/BBa_J61130_BBa_C0040/annotation1"/>
-=======
-      <sbol:SequenceAnnotation rdf:about="http://www.async.ece.utah.edu/pTAK_Toggle_7/annotation1">
-        <sbol:persistentIdentity rdf:resource="http://www.async.ece.utah.edu/pTAK_Toggle_7/annotation1"/>
->>>>>>> d81c6eac
-        <sbol:displayId>annotation1</sbol:displayId>
-        <prov:wasDerivedFrom rdf:resource="http://www.eugenecad.org/pIKERightCassette_3/Repressor1/annotation_1"/>
-        <sbol:location>
-          <sbol:Range rdf:about="http://www.async.ece.utah.edu/BBa_J61130_BBa_C0040/annotation1/range">
-            <sbol:persistentIdentity rdf:resource="http://www.async.ece.utah.edu/BBa_J61130_BBa_C0040/annotation1/range"/>
-            <sbol:displayId>range</sbol:displayId>
-            <sbol:start>1</sbol:start>
-            <sbol:end>12</sbol:end>
-            <sbol:orientation rdf:resource="http://sbols.org/v2#inline"/>
-          </sbol:Range>
-        </sbol:location>
-        <sbol:component rdf:resource="http://www.async.ece.utah.edu/BBa_J61130_BBa_C0040/component0"/>
-      </sbol:SequenceAnnotation>
-    </sbol:sequenceAnnotation>
-<<<<<<< HEAD
-    <sbol:sequence rdf:resource="http://www.async.ece.utah.edu/BBa_J61130_BBa_C0040_sequence"/>
-  </sbol:ComponentDefinition>
-  <sbol:ComponentDefinition rdf:about="http://www.async.ece.utah.edu/pIKE_Toggle_7">
-    <sbol:persistentIdentity rdf:resource="http://www.async.ece.utah.edu/pIKE_Toggle_7"/>
-    <sbol:displayId>pIKE_Toggle_7</sbol:displayId>
-    <prov:wasDerivedFrom rdf:resource="http://www.async.ece.utah.edu#comp_10_8_2013_13_0_26_313_iBioSim"/>
-    <dcterms:title>pIKE Toggle Switch 7</dcterms:title>
-    <dcterms:description>This is a pIKE class toggle switch similar to those constructed by Gardner et al.</dcterms:description>
-    <sbol:type rdf:resource="http://www.biopax.org/release/biopax-level3.owl#DnaRegion"/>
-    <sbol:role rdf:resource="http://identifiers.org/so/SO:0000804"/>
-    <sbol:component>
-      <sbol:Component rdf:about="http://www.async.ece.utah.edu/pIKE_Toggle_7/component0">
-        <sbol:persistentIdentity rdf:resource="http://www.async.ece.utah.edu/pIKE_Toggle_7/component0"/>
-        <sbol:displayId>component0</sbol:displayId>
-        <sbol:access rdf:resource="http://sbols.org/v2#public"/>
-        <sbol:definition rdf:resource="http://www.async.ece.utah.edu/pIKELeftCassette_2"/>
-      </sbol:Component>
-    </sbol:component>
-    <sbol:component>
-      <sbol:Component rdf:about="http://www.async.ece.utah.edu/pIKE_Toggle_7/component1">
-        <sbol:persistentIdentity rdf:resource="http://www.async.ece.utah.edu/pIKE_Toggle_7/component1"/>
-        <sbol:displayId>component1</sbol:displayId>
-        <sbol:access rdf:resource="http://sbols.org/v2#public"/>
-        <sbol:definition rdf:resource="http://www.async.ece.utah.edu/pIKERightCassette_3"/>
-      </sbol:Component>
-    </sbol:component>
-    <sbol:sequenceAnnotation>
-      <sbol:SequenceAnnotation rdf:about="http://www.async.ece.utah.edu/pIKE_Toggle_7/annotation2">
-        <sbol:persistentIdentity rdf:resource="http://www.async.ece.utah.edu/pIKE_Toggle_7/annotation2"/>
-        <sbol:displayId>annotation2</sbol:displayId>
-        <prov:wasDerivedFrom rdf:resource="http://www.async.ece.utah.edu#anno1_10_8_2013_13_0_26_313_iBioSim"/>
-        <sbol:location>
-          <sbol:Range rdf:about="http://www.async.ece.utah.edu/pIKE_Toggle_7/annotation2/range">
-            <sbol:persistentIdentity rdf:resource="http://www.async.ece.utah.edu/pIKE_Toggle_7/annotation2/range"/>
+      <sbol:Component rdf:about="http://www.async.ece.utah.edu/pIKE_Toggle_13/component0">
+        <sbol:persistentIdentity rdf:resource="http://www.async.ece.utah.edu/pIKE_Toggle_13/component0"/>
+        <sbol:displayId>component0</sbol:displayId>
+        <sbol:access rdf:resource="http://sbols.org/v2#public"/>
+        <sbol:definition rdf:resource="http://www.async.ece.utah.edu/pIKELeftCassette_4"/>
+      </sbol:Component>
+    </sbol:component>
+    <sbol:component>
+      <sbol:Component rdf:about="http://www.async.ece.utah.edu/pIKE_Toggle_13/component1">
+        <sbol:persistentIdentity rdf:resource="http://www.async.ece.utah.edu/pIKE_Toggle_13/component1"/>
+        <sbol:displayId>component1</sbol:displayId>
+        <sbol:access rdf:resource="http://sbols.org/v2#public"/>
+        <sbol:definition rdf:resource="http://www.async.ece.utah.edu/pIKERightCassette_1"/>
+      </sbol:Component>
+    </sbol:component>
+    <sbol:sequenceAnnotation>
+      <sbol:SequenceAnnotation rdf:about="http://www.async.ece.utah.edu/pIKE_Toggle_13/annotation2">
+        <sbol:persistentIdentity rdf:resource="http://www.async.ece.utah.edu/pIKE_Toggle_13/annotation2"/>
+        <sbol:displayId>annotation2</sbol:displayId>
+        <prov:wasDerivedFrom rdf:resource="http://www.async.ece.utah.edu#anno1_10_8_2013_12_48_31_175_iBioSim"/>
+        <sbol:location>
+          <sbol:Range rdf:about="http://www.async.ece.utah.edu/pIKE_Toggle_13/annotation2/range">
+            <sbol:persistentIdentity rdf:resource="http://www.async.ece.utah.edu/pIKE_Toggle_13/annotation2/range"/>
             <sbol:displayId>range</sbol:displayId>
             <sbol:start>1252</sbol:start>
             <sbol:end>2908</sbol:end>
             <sbol:orientation rdf:resource="http://sbols.org/v2#inline"/>
           </sbol:Range>
         </sbol:location>
-        <sbol:component rdf:resource="http://www.async.ece.utah.edu/pIKE_Toggle_7/component1"/>
-      </sbol:SequenceAnnotation>
-    </sbol:sequenceAnnotation>
-    <sbol:sequenceAnnotation>
-      <sbol:SequenceAnnotation rdf:about="http://www.async.ece.utah.edu/pIKE_Toggle_7/annotation1">
-        <sbol:persistentIdentity rdf:resource="http://www.async.ece.utah.edu/pIKE_Toggle_7/annotation1"/>
-        <sbol:displayId>annotation1</sbol:displayId>
-        <prov:wasDerivedFrom rdf:resource="http://www.async.ece.utah.edu#anno0_10_8_2013_13_0_26_313_iBioSim"/>
-        <sbol:location>
-          <sbol:Range rdf:about="http://www.async.ece.utah.edu/pIKE_Toggle_7/annotation1/range">
-            <sbol:persistentIdentity rdf:resource="http://www.async.ece.utah.edu/pIKE_Toggle_7/annotation1/range"/>
+        <sbol:component rdf:resource="http://www.async.ece.utah.edu/pIKE_Toggle_13/component1"/>
+      </sbol:SequenceAnnotation>
+    </sbol:sequenceAnnotation>
+    <sbol:sequenceAnnotation>
+      <sbol:SequenceAnnotation rdf:about="http://www.async.ece.utah.edu/pIKE_Toggle_13/annotation1">
+        <sbol:persistentIdentity rdf:resource="http://www.async.ece.utah.edu/pIKE_Toggle_13/annotation1"/>
+        <sbol:displayId>annotation1</sbol:displayId>
+        <prov:wasDerivedFrom rdf:resource="http://www.async.ece.utah.edu#anno0_10_8_2013_12_48_31_175_iBioSim"/>
+        <sbol:location>
+          <sbol:Range rdf:about="http://www.async.ece.utah.edu/pIKE_Toggle_13/annotation1/range">
+            <sbol:persistentIdentity rdf:resource="http://www.async.ece.utah.edu/pIKE_Toggle_13/annotation1/range"/>
             <sbol:displayId>range</sbol:displayId>
             <sbol:start>1</sbol:start>
             <sbol:end>1251</sbol:end>
             <sbol:orientation rdf:resource="http://sbols.org/v2#reverseComplement"/>
           </sbol:Range>
         </sbol:location>
-        <sbol:component rdf:resource="http://www.async.ece.utah.edu/pIKE_Toggle_7/component0"/>
-      </sbol:SequenceAnnotation>
-    </sbol:sequenceAnnotation>
-    <sbol:sequence rdf:resource="http://www.async.ece.utah.edu/www_async_ece_utah_edu_seq_10_8_2013_13_0_26_313_iBioSim"/>
-  </sbol:ComponentDefinition>
-  <sbol:ComponentDefinition rdf:about="http://www.async.ece.utah.edu/BBa_C0051">
-    <sbol:persistentIdentity rdf:resource="http://www.async.ece.utah.edu/BBa_C0051"/>
-    <sbol:displayId>BBa_C0051</sbol:displayId>
-    <prov:wasDerivedFrom rdf:resource="http://partsregistry.org/part/BBa_C0051"/>
-    <dcterms:title>BBa_C0051</dcterms:title>
-    <dcterms:description>cI repressor from E. coli phage lambda (+LVA)</dcterms:description>
-    <sbol:type rdf:resource="http://www.biopax.org/release/biopax-level3.owl#DnaRegion"/>
-    <sbol:role rdf:resource="http://identifiers.org/so/SO:0000316"/>
-    <sbol:sequence rdf:resource="http://www.async.ece.utah.edu/BBa_C0051_sequence"/>
-  </sbol:ComponentDefinition>
-  <sbol:ComponentDefinition rdf:about="http://www.async.ece.utah.edu/ECK120033737">
-    <sbol:persistentIdentity rdf:resource="http://www.async.ece.utah.edu/ECK120033737"/>
-    <sbol:displayId>ECK120033737</sbol:displayId>
-    <prov:wasDerivedFrom rdf:resource="http://www.eugenecad.org/parts/ECK120033737"/>
-    <dcterms:title>ECK120033737</dcterms:title>
+        <sbol:component rdf:resource="http://www.async.ece.utah.edu/pIKE_Toggle_13/component0"/>
+      </sbol:SequenceAnnotation>
+    </sbol:sequenceAnnotation>
+    <sbol:sequence rdf:resource="http://www.async.ece.utah.edu/www_async_ece_utah_edu_seq_10_8_2013_12_48_31_175_iBioSim"/>
+  </sbol:ComponentDefinition>
+  <sbol:ComponentDefinition rdf:about="http://www.async.ece.utah.edu/BBa_J61101">
+    <sbol:persistentIdentity rdf:resource="http://www.async.ece.utah.edu/BBa_J61101"/>
+    <sbol:displayId>BBa_J61101</sbol:displayId>
+    <prov:wasDerivedFrom rdf:resource="http://partsregistry.org/part/BBa_J61101"/>
+    <dcterms:title>BBa_J61101</dcterms:title>
+    <dcterms:description>Ribosome Binding Site Family Member</dcterms:description>
+    <sbol:type rdf:resource="http://www.biopax.org/release/biopax-level3.owl#DnaRegion"/>
+    <sbol:role rdf:resource="http://identifiers.org/so/SO:0000139"/>
+    <sbol:sequence rdf:resource="http://www.async.ece.utah.edu/BBa_J61101_sequence"/>
+  </sbol:ComponentDefinition>
+  <sbol:ComponentDefinition rdf:about="http://www.async.ece.utah.edu/ECK120034435">
+    <sbol:persistentIdentity rdf:resource="http://www.async.ece.utah.edu/ECK120034435"/>
+    <sbol:displayId>ECK120034435</sbol:displayId>
+    <prov:wasDerivedFrom rdf:resource="http://www.eugenecad.org/parts/ECK120034435"/>
+    <dcterms:title>ECK120034435</dcterms:title>
     <dcterms:description>Terminator</dcterms:description>
     <sbol:type rdf:resource="http://www.biopax.org/release/biopax-level3.owl#DnaRegion"/>
     <sbol:role rdf:resource="http://identifiers.org/so/SO:0000141"/>
-    <sbol:sequence rdf:resource="http://www.async.ece.utah.edu/ECK120033737_sequence"/>
-  </sbol:ComponentDefinition>
-  <sbol:ComponentDefinition rdf:about="http://www.async.ece.utah.edu/pTAK_Toggle_4">
-    <sbol:persistentIdentity rdf:resource="http://www.async.ece.utah.edu/pTAK_Toggle_4"/>
-    <sbol:displayId>pTAK_Toggle_4</sbol:displayId>
-    <prov:wasDerivedFrom rdf:resource="http://www.async.ece.utah.edu#comp_10_8_2013_13_11_52_182_iBioSim"/>
-    <dcterms:title>pTAK Toggle Switch 4</dcterms:title>
-    <dcterms:description>This is a pTAK class toggle switch similar to those constructed by Gardner et al.</dcterms:description>
-    <sbol:type rdf:resource="http://www.biopax.org/release/biopax-level3.owl#DnaRegion"/>
-    <sbol:role rdf:resource="http://identifiers.org/so/SO:0000804"/>
-    <sbol:component>
-      <sbol:Component rdf:about="http://www.async.ece.utah.edu/pTAK_Toggle_4/component1">
-        <sbol:persistentIdentity rdf:resource="http://www.async.ece.utah.edu/pTAK_Toggle_4/component1"/>
-        <sbol:displayId>component1</sbol:displayId>
-        <sbol:access rdf:resource="http://sbols.org/v2#public"/>
-        <sbol:definition rdf:resource="http://www.async.ece.utah.edu/pTAKRightCassette_4"/>
-      </sbol:Component>
-    </sbol:component>
-    <sbol:component>
-      <sbol:Component rdf:about="http://www.async.ece.utah.edu/pTAK_Toggle_4/component0">
-        <sbol:persistentIdentity rdf:resource="http://www.async.ece.utah.edu/pTAK_Toggle_4/component0"/>
-        <sbol:displayId>component0</sbol:displayId>
-        <sbol:access rdf:resource="http://sbols.org/v2#public"/>
-        <sbol:definition rdf:resource="http://www.async.ece.utah.edu/pTAKLeftCassette_1"/>
-      </sbol:Component>
-    </sbol:component>
-    <sbol:sequenceAnnotation>
-      <sbol:SequenceAnnotation rdf:about="http://www.async.ece.utah.edu/pTAK_Toggle_4/annotation2">
-        <sbol:persistentIdentity rdf:resource="http://www.async.ece.utah.edu/pTAK_Toggle_4/annotation2"/>
-        <sbol:displayId>annotation2</sbol:displayId>
-        <prov:wasDerivedFrom rdf:resource="http://www.async.ece.utah.edu#anno1_10_8_2013_13_11_52_182_iBioSim"/>
-        <sbol:location>
-          <sbol:Range rdf:about="http://www.async.ece.utah.edu/pTAK_Toggle_4/annotation2/range">
-            <sbol:persistentIdentity rdf:resource="http://www.async.ece.utah.edu/pTAK_Toggle_4/annotation2/range"/>
-            <sbol:displayId>range</sbol:displayId>
-            <sbol:start>1321</sbol:start>
-            <sbol:end>3066</sbol:end>
-            <sbol:orientation rdf:resource="http://sbols.org/v2#inline"/>
-          </sbol:Range>
-        </sbol:location>
-        <sbol:component rdf:resource="http://www.async.ece.utah.edu/pTAK_Toggle_4/component1"/>
-      </sbol:SequenceAnnotation>
-    </sbol:sequenceAnnotation>
-    <sbol:sequenceAnnotation>
-      <sbol:SequenceAnnotation rdf:about="http://www.async.ece.utah.edu/pTAK_Toggle_4/annotation1">
-        <sbol:persistentIdentity rdf:resource="http://www.async.ece.utah.edu/pTAK_Toggle_4/annotation1"/>
-        <sbol:displayId>annotation1</sbol:displayId>
-        <prov:wasDerivedFrom rdf:resource="http://www.async.ece.utah.edu#anno0_10_8_2013_13_11_52_182_iBioSim"/>
-        <sbol:location>
-          <sbol:Range rdf:about="http://www.async.ece.utah.edu/pTAK_Toggle_4/annotation1/range">
-            <sbol:persistentIdentity rdf:resource="http://www.async.ece.utah.edu/pTAK_Toggle_4/annotation1/range"/>
-            <sbol:displayId>range</sbol:displayId>
-            <sbol:start>1</sbol:start>
-            <sbol:end>1320</sbol:end>
-            <sbol:orientation rdf:resource="http://sbols.org/v2#reverseComplement"/>
-          </sbol:Range>
-        </sbol:location>
-        <sbol:component rdf:resource="http://www.async.ece.utah.edu/pTAK_Toggle_4/component0"/>
-      </sbol:SequenceAnnotation>
-    </sbol:sequenceAnnotation>
-    <sbol:sequence rdf:resource="http://www.async.ece.utah.edu/www_async_ece_utah_edu_seq_10_8_2013_13_11_52_182_iBioSim"/>
-  </sbol:ComponentDefinition>
-  <sbol:ComponentDefinition rdf:about="http://www.async.ece.utah.edu/pTAK_Toggle_14">
-    <sbol:persistentIdentity rdf:resource="http://www.async.ece.utah.edu/pTAK_Toggle_14"/>
-    <sbol:displayId>pTAK_Toggle_14</sbol:displayId>
-    <prov:wasDerivedFrom rdf:resource="http://www.async.ece.utah.edu#comp_10_8_2013_13_9_5_192_iBioSim"/>
-    <dcterms:title>pTAK Toggle Switch 14</dcterms:title>
-    <dcterms:description>This is a pTAK class toggle switch similar to those constructed by Gardner et al.</dcterms:description>
-=======
-    <sbol:sequenceAnnotation>
-      <sbol:SequenceAnnotation rdf:about="http://www.async.ece.utah.edu/pTAK_Toggle_7/annotation2">
-        <sbol:persistentIdentity rdf:resource="http://www.async.ece.utah.edu/pTAK_Toggle_7/annotation2"/>
-        <sbol:displayId>annotation2</sbol:displayId>
-        <prov:wasDerivedFrom rdf:resource="http://www.async.ece.utah.edu#anno1_10_8_2013_13_14_44_804_iBioSim"/>
-        <sbol:location>
-          <sbol:Range rdf:about="http://www.async.ece.utah.edu/pTAK_Toggle_7/annotation2/range">
-            <sbol:persistentIdentity rdf:resource="http://www.async.ece.utah.edu/pTAK_Toggle_7/annotation2/range"/>
-            <sbol:displayId>range</sbol:displayId>
-            <sbol:start>1288</sbol:start>
-            <sbol:end>3034</sbol:end>
-            <sbol:orientation rdf:resource="http://sbols.org/v2#inline"/>
-          </sbol:Range>
-        </sbol:location>
-        <sbol:component rdf:resource="http://www.async.ece.utah.edu/pTAK_Toggle_7/component1"/>
-      </sbol:SequenceAnnotation>
-    </sbol:sequenceAnnotation>
-    <sbol:sequence rdf:resource="http://www.async.ece.utah.edu/www_async_ece_utah_edu_seq_10_8_2013_13_14_44_804_iBioSim"/>
-  </sbol:ComponentDefinition>
-  <sbol:ComponentDefinition rdf:about="http://www.async.ece.utah.edu/pTAK_Toggle_3">
-    <sbol:persistentIdentity rdf:resource="http://www.async.ece.utah.edu/pTAK_Toggle_3"/>
-    <sbol:displayId>pTAK_Toggle_3</sbol:displayId>
-    <prov:wasDerivedFrom rdf:resource="http://www.async.ece.utah.edu#comp_10_8_2013_13_11_16_119_iBioSim"/>
-    <dcterms:title>pTAK Toggle Switch 3</dcterms:title>
-    <dcterms:description>This is a pTAK class toggle switch similar to those constructed by Gardner et al.</dcterms:description>
-    <sbol:type rdf:resource="http://www.biopax.org/release/biopax-level3.owl#DnaRegion"/>
-    <sbol:role rdf:resource="http://identifiers.org/so/SO:0000804"/>
-    <sbol:component>
-      <sbol:Component rdf:about="http://www.async.ece.utah.edu/pTAK_Toggle_3/component0">
-        <sbol:persistentIdentity rdf:resource="http://www.async.ece.utah.edu/pTAK_Toggle_3/component0"/>
-        <sbol:displayId>component0</sbol:displayId>
-        <sbol:access rdf:resource="http://sbols.org/v2#public"/>
-        <sbol:definition rdf:resource="http://www.async.ece.utah.edu/pTAKLeftCassette_1"/>
-      </sbol:Component>
-    </sbol:component>
-    <sbol:component>
-      <sbol:Component rdf:about="http://www.async.ece.utah.edu/pTAK_Toggle_3/component1">
-        <sbol:persistentIdentity rdf:resource="http://www.async.ece.utah.edu/pTAK_Toggle_3/component1"/>
-        <sbol:displayId>component1</sbol:displayId>
-        <sbol:access rdf:resource="http://sbols.org/v2#public"/>
-        <sbol:definition rdf:resource="http://www.async.ece.utah.edu/pTAKRightCassette_3"/>
-      </sbol:Component>
-    </sbol:component>
-    <sbol:sequenceAnnotation>
-      <sbol:SequenceAnnotation rdf:about="http://www.async.ece.utah.edu/pTAK_Toggle_3/annotation2">
-        <sbol:persistentIdentity rdf:resource="http://www.async.ece.utah.edu/pTAK_Toggle_3/annotation2"/>
-        <sbol:displayId>annotation2</sbol:displayId>
-        <prov:wasDerivedFrom rdf:resource="http://www.async.ece.utah.edu#anno1_10_8_2013_13_11_16_119_iBioSim"/>
-        <sbol:location>
-          <sbol:Range rdf:about="http://www.async.ece.utah.edu/pTAK_Toggle_3/annotation2/range">
-            <sbol:persistentIdentity rdf:resource="http://www.async.ece.utah.edu/pTAK_Toggle_3/annotation2/range"/>
-            <sbol:displayId>range</sbol:displayId>
-            <sbol:start>1321</sbol:start>
-            <sbol:end>3067</sbol:end>
-            <sbol:orientation rdf:resource="http://sbols.org/v2#inline"/>
-          </sbol:Range>
-        </sbol:location>
-        <sbol:component rdf:resource="http://www.async.ece.utah.edu/pTAK_Toggle_3/component1"/>
-      </sbol:SequenceAnnotation>
-    </sbol:sequenceAnnotation>
-    <sbol:sequenceAnnotation>
-      <sbol:SequenceAnnotation rdf:about="http://www.async.ece.utah.edu/pTAK_Toggle_3/annotation1">
-        <sbol:persistentIdentity rdf:resource="http://www.async.ece.utah.edu/pTAK_Toggle_3/annotation1"/>
-        <sbol:displayId>annotation1</sbol:displayId>
-        <prov:wasDerivedFrom rdf:resource="http://www.async.ece.utah.edu#anno0_10_8_2013_13_11_16_119_iBioSim"/>
-        <sbol:location>
-          <sbol:Range rdf:about="http://www.async.ece.utah.edu/pTAK_Toggle_3/annotation1/range">
-            <sbol:persistentIdentity rdf:resource="http://www.async.ece.utah.edu/pTAK_Toggle_3/annotation1/range"/>
-            <sbol:displayId>range</sbol:displayId>
-            <sbol:start>1</sbol:start>
-            <sbol:end>1320</sbol:end>
-            <sbol:orientation rdf:resource="http://sbols.org/v2#reverseComplement"/>
-          </sbol:Range>
-        </sbol:location>
-        <sbol:component rdf:resource="http://www.async.ece.utah.edu/pTAK_Toggle_3/component0"/>
-      </sbol:SequenceAnnotation>
-    </sbol:sequenceAnnotation>
-    <sbol:sequence rdf:resource="http://www.async.ece.utah.edu/www_async_ece_utah_edu_seq_10_8_2013_13_11_16_119_iBioSim"/>
-  </sbol:ComponentDefinition>
-  <sbol:ComponentDefinition rdf:about="http://www.async.ece.utah.edu/pIKE_Toggle_1">
-    <sbol:persistentIdentity rdf:resource="http://www.async.ece.utah.edu/pIKE_Toggle_1"/>
-    <sbol:displayId>pIKE_Toggle_1</sbol:displayId>
-    <prov:wasDerivedFrom rdf:resource="http://www.async.ece.utah.edu#comp_10_8_2013_12_45_4_890_iBioSim"/>
-    <dcterms:title>pIKE Toggle Switch 1</dcterms:title>
-    <dcterms:description>This is a pIKE class toggle switch similar to those constructed by Gardner et al.</dcterms:description>
-    <sbol:type rdf:resource="http://www.biopax.org/release/biopax-level3.owl#DnaRegion"/>
-    <sbol:role rdf:resource="http://identifiers.org/so/SO:0000804"/>
-    <sbol:component>
-      <sbol:Component rdf:about="http://www.async.ece.utah.edu/pIKE_Toggle_1/component0">
-        <sbol:persistentIdentity rdf:resource="http://www.async.ece.utah.edu/pIKE_Toggle_1/component0"/>
-        <sbol:displayId>component0</sbol:displayId>
-        <sbol:access rdf:resource="http://sbols.org/v2#public"/>
-        <sbol:definition rdf:resource="http://www.async.ece.utah.edu/pIKELeftCassette_1"/>
-      </sbol:Component>
-    </sbol:component>
-    <sbol:component>
-      <sbol:Component rdf:about="http://www.async.ece.utah.edu/pIKE_Toggle_1/component1">
-        <sbol:persistentIdentity rdf:resource="http://www.async.ece.utah.edu/pIKE_Toggle_1/component1"/>
-        <sbol:displayId>component1</sbol:displayId>
-        <sbol:access rdf:resource="http://sbols.org/v2#public"/>
-        <sbol:definition rdf:resource="http://www.async.ece.utah.edu/pIKERightCassette_1"/>
-      </sbol:Component>
-    </sbol:component>
-    <sbol:sequenceAnnotation>
-      <sbol:SequenceAnnotation rdf:about="http://www.async.ece.utah.edu/pIKE_Toggle_1/annotation2">
-        <sbol:persistentIdentity rdf:resource="http://www.async.ece.utah.edu/pIKE_Toggle_1/annotation2"/>
-        <sbol:displayId>annotation2</sbol:displayId>
-        <prov:wasDerivedFrom rdf:resource="http://www.async.ece.utah.edu#anno1_10_8_2013_12_45_4_890_iBioSim"/>
-        <sbol:location>
-          <sbol:Range rdf:about="http://www.async.ece.utah.edu/pIKE_Toggle_1/annotation2/range">
-            <sbol:persistentIdentity rdf:resource="http://www.async.ece.utah.edu/pIKE_Toggle_1/annotation2/range"/>
-            <sbol:displayId>range</sbol:displayId>
-            <sbol:start>1285</sbol:start>
-            <sbol:end>2941</sbol:end>
-            <sbol:orientation rdf:resource="http://sbols.org/v2#inline"/>
-          </sbol:Range>
-        </sbol:location>
-        <sbol:component rdf:resource="http://www.async.ece.utah.edu/pIKE_Toggle_1/component1"/>
-      </sbol:SequenceAnnotation>
-    </sbol:sequenceAnnotation>
-    <sbol:sequenceAnnotation>
-      <sbol:SequenceAnnotation rdf:about="http://www.async.ece.utah.edu/pIKE_Toggle_1/annotation1">
-        <sbol:persistentIdentity rdf:resource="http://www.async.ece.utah.edu/pIKE_Toggle_1/annotation1"/>
-        <sbol:displayId>annotation1</sbol:displayId>
-        <prov:wasDerivedFrom rdf:resource="http://www.async.ece.utah.edu#anno0_10_8_2013_12_45_4_890_iBioSim"/>
-        <sbol:location>
-          <sbol:Range rdf:about="http://www.async.ece.utah.edu/pIKE_Toggle_1/annotation1/range">
-            <sbol:persistentIdentity rdf:resource="http://www.async.ece.utah.edu/pIKE_Toggle_1/annotation1/range"/>
-            <sbol:displayId>range</sbol:displayId>
-            <sbol:start>1</sbol:start>
-            <sbol:end>1284</sbol:end>
-            <sbol:orientation rdf:resource="http://sbols.org/v2#reverseComplement"/>
-          </sbol:Range>
-        </sbol:location>
-        <sbol:component rdf:resource="http://www.async.ece.utah.edu/pIKE_Toggle_1/component0"/>
-      </sbol:SequenceAnnotation>
-    </sbol:sequenceAnnotation>
-    <sbol:sequence rdf:resource="http://www.async.ece.utah.edu/www_async_ece_utah_edu_seq_10_8_2013_12_45_4_890_iBioSim"/>
-  </sbol:ComponentDefinition>
-  <sbol:ComponentDefinition rdf:about="http://www.async.ece.utah.edu/ECK120029600">
-    <sbol:persistentIdentity rdf:resource="http://www.async.ece.utah.edu/ECK120029600"/>
-    <sbol:displayId>ECK120029600</sbol:displayId>
-    <prov:wasDerivedFrom rdf:resource="http://www.eugenecad.org/parts/ECK120029600"/>
-    <dcterms:title>ECK120029600</dcterms:title>
-    <dcterms:description>Terminator</dcterms:description>
-    <sbol:type rdf:resource="http://www.biopax.org/release/biopax-level3.owl#DnaRegion"/>
-    <sbol:role rdf:resource="http://identifiers.org/so/SO:0000141"/>
-    <sbol:sequence rdf:resource="http://www.async.ece.utah.edu/ECK120029600_sequence"/>
-  </sbol:ComponentDefinition>
-  <sbol:ComponentDefinition rdf:about="http://www.async.ece.utah.edu/BBa_J61107">
-    <sbol:persistentIdentity rdf:resource="http://www.async.ece.utah.edu/BBa_J61107"/>
-    <sbol:displayId>BBa_J61107</sbol:displayId>
-    <prov:wasDerivedFrom rdf:resource="http://partsregistry.org/part/BBa_J61107"/>
-    <dcterms:title>BBa_J61107</dcterms:title>
-    <dcterms:description>Ribosome Binding Site Family Member</dcterms:description>
-    <sbol:type rdf:resource="http://www.biopax.org/release/biopax-level3.owl#DnaRegion"/>
-    <sbol:role rdf:resource="http://identifiers.org/so/SO:0000139"/>
-    <sbol:sequence rdf:resource="http://www.async.ece.utah.edu/BBa_J61107_sequence"/>
-  </sbol:ComponentDefinition>
-  <sbol:ComponentDefinition rdf:about="http://www.async.ece.utah.edu/BBa_J61130_BBa_C0051">
-    <sbol:persistentIdentity rdf:resource="http://www.async.ece.utah.edu/BBa_J61130_BBa_C0051"/>
-    <sbol:displayId>BBa_J61130_BBa_C0051</sbol:displayId>
-    <prov:wasDerivedFrom rdf:resource="http://www.eugenecad.org/device/BBa_J61130_BBa_C0051"/>
-    <dcterms:description>Repressor1</dcterms:description>
->>>>>>> d81c6eac
-    <sbol:type rdf:resource="http://www.biopax.org/release/biopax-level3.owl#DnaRegion"/>
-    <sbol:role rdf:resource="http://identifiers.org/so/SO:0000804"/>
-    <sbol:component>
-<<<<<<< HEAD
-      <sbol:Component rdf:about="http://www.async.ece.utah.edu/pTAK_Toggle_14/component0">
-        <sbol:persistentIdentity rdf:resource="http://www.async.ece.utah.edu/pTAK_Toggle_14/component0"/>
-        <sbol:displayId>component0</sbol:displayId>
-        <sbol:access rdf:resource="http://sbols.org/v2#public"/>
-        <sbol:definition rdf:resource="http://www.async.ece.utah.edu/pTAKLeftCassette_4"/>
-      </sbol:Component>
-    </sbol:component>
-    <sbol:component>
-      <sbol:Component rdf:about="http://www.async.ece.utah.edu/pTAK_Toggle_14/component1">
-        <sbol:persistentIdentity rdf:resource="http://www.async.ece.utah.edu/pTAK_Toggle_14/component1"/>
-        <sbol:displayId>component1</sbol:displayId>
-        <sbol:access rdf:resource="http://sbols.org/v2#public"/>
-        <sbol:definition rdf:resource="http://www.async.ece.utah.edu/pTAKRightCassette_2"/>
-      </sbol:Component>
-    </sbol:component>
-    <sbol:sequenceAnnotation>
-      <sbol:SequenceAnnotation rdf:about="http://www.async.ece.utah.edu/pTAK_Toggle_14/annotation1">
-        <sbol:persistentIdentity rdf:resource="http://www.async.ece.utah.edu/pTAK_Toggle_14/annotation1"/>
-        <sbol:displayId>annotation1</sbol:displayId>
-        <prov:wasDerivedFrom rdf:resource="http://www.async.ece.utah.edu#anno0_10_8_2013_13_9_5_192_iBioSim"/>
-        <sbol:location>
-          <sbol:Range rdf:about="http://www.async.ece.utah.edu/pTAK_Toggle_14/annotation1/range">
-            <sbol:persistentIdentity rdf:resource="http://www.async.ece.utah.edu/pTAK_Toggle_14/annotation1/range"/>
-            <sbol:displayId>range</sbol:displayId>
-            <sbol:start>1</sbol:start>
-            <sbol:end>1287</sbol:end>
-            <sbol:orientation rdf:resource="http://sbols.org/v2#reverseComplement"/>
-          </sbol:Range>
-        </sbol:location>
-        <sbol:component rdf:resource="http://www.async.ece.utah.edu/pTAK_Toggle_14/component0"/>
-      </sbol:SequenceAnnotation>
-    </sbol:sequenceAnnotation>
-    <sbol:sequenceAnnotation>
-      <sbol:SequenceAnnotation rdf:about="http://www.async.ece.utah.edu/pTAK_Toggle_14/annotation2">
-        <sbol:persistentIdentity rdf:resource="http://www.async.ece.utah.edu/pTAK_Toggle_14/annotation2"/>
-        <sbol:displayId>annotation2</sbol:displayId>
-        <prov:wasDerivedFrom rdf:resource="http://www.async.ece.utah.edu#anno1_10_8_2013_13_9_5_192_iBioSim"/>
-        <sbol:location>
-          <sbol:Range rdf:about="http://www.async.ece.utah.edu/pTAK_Toggle_14/annotation2/range">
-            <sbol:persistentIdentity rdf:resource="http://www.async.ece.utah.edu/pTAK_Toggle_14/annotation2/range"/>
-            <sbol:displayId>range</sbol:displayId>
-            <sbol:start>1288</sbol:start>
-            <sbol:end>3033</sbol:end>
-            <sbol:orientation rdf:resource="http://sbols.org/v2#inline"/>
-          </sbol:Range>
-        </sbol:location>
-        <sbol:component rdf:resource="http://www.async.ece.utah.edu/pTAK_Toggle_14/component1"/>
-      </sbol:SequenceAnnotation>
-    </sbol:sequenceAnnotation>
-    <sbol:sequence rdf:resource="http://www.async.ece.utah.edu/www_async_ece_utah_edu_seq_10_8_2013_13_9_5_192_iBioSim"/>
-  </sbol:ComponentDefinition>
-  <sbol:ComponentDefinition rdf:about="http://www.async.ece.utah.edu/BBa_J61104_BBa_C0012">
-    <sbol:persistentIdentity rdf:resource="http://www.async.ece.utah.edu/BBa_J61104_BBa_C0012"/>
-    <sbol:displayId>BBa_J61104_BBa_C0012</sbol:displayId>
-    <prov:wasDerivedFrom rdf:resource="http://www.eugenecad.org/device/BBa_J61104_BBa_C0012"/>
-    <dcterms:description>Repressor2</dcterms:description>
-    <sbol:type rdf:resource="http://www.biopax.org/release/biopax-level3.owl#DnaRegion"/>
-    <sbol:role rdf:resource="http://identifiers.org/so/SO:0000805"/>
-    <sbol:component>
-      <sbol:Component rdf:about="http://www.async.ece.utah.edu/BBa_J61104_BBa_C0012/component1">
-        <sbol:persistentIdentity rdf:resource="http://www.async.ece.utah.edu/BBa_J61104_BBa_C0012/component1"/>
-        <sbol:displayId>component1</sbol:displayId>
-        <sbol:access rdf:resource="http://sbols.org/v2#public"/>
-        <sbol:definition rdf:resource="http://www.async.ece.utah.edu/BBa_C0012"/>
-      </sbol:Component>
-    </sbol:component>
-    <sbol:component>
-      <sbol:Component rdf:about="http://www.async.ece.utah.edu/BBa_J61104_BBa_C0012/component0">
-        <sbol:persistentIdentity rdf:resource="http://www.async.ece.utah.edu/BBa_J61104_BBa_C0012/component0"/>
-        <sbol:displayId>component0</sbol:displayId>
-        <sbol:access rdf:resource="http://sbols.org/v2#public"/>
-        <sbol:definition rdf:resource="http://www.async.ece.utah.edu/BBa_J61104"/>
-      </sbol:Component>
-    </sbol:component>
-    <sbol:sequenceAnnotation>
-      <sbol:SequenceAnnotation rdf:about="http://www.async.ece.utah.edu/BBa_J61104_BBa_C0012/annotation2">
-        <sbol:persistentIdentity rdf:resource="http://www.async.ece.utah.edu/BBa_J61104_BBa_C0012/annotation2"/>
-        <sbol:displayId>annotation2</sbol:displayId>
-        <prov:wasDerivedFrom rdf:resource="http://www.eugenecad.org/pIKELeftCassette_2/Repressor2/annotation_2"/>
-        <sbol:location>
-          <sbol:Range rdf:about="http://www.async.ece.utah.edu/BBa_J61104_BBa_C0012/annotation2/range">
-            <sbol:persistentIdentity rdf:resource="http://www.async.ece.utah.edu/BBa_J61104_BBa_C0012/annotation2/range"/>
-            <sbol:displayId>range</sbol:displayId>
-            <sbol:start>13</sbol:start>
-            <sbol:end>1140</sbol:end>
-            <sbol:orientation rdf:resource="http://sbols.org/v2#inline"/>
-          </sbol:Range>
-        </sbol:location>
-        <sbol:component rdf:resource="http://www.async.ece.utah.edu/BBa_J61104_BBa_C0012/component1"/>
-      </sbol:SequenceAnnotation>
-    </sbol:sequenceAnnotation>
-    <sbol:sequenceAnnotation>
-      <sbol:SequenceAnnotation rdf:about="http://www.async.ece.utah.edu/BBa_J61104_BBa_C0012/annotation1">
-        <sbol:persistentIdentity rdf:resource="http://www.async.ece.utah.edu/BBa_J61104_BBa_C0012/annotation1"/>
-        <sbol:displayId>annotation1</sbol:displayId>
-        <prov:wasDerivedFrom rdf:resource="http://www.eugenecad.org/pIKELeftCassette_2/Repressor2/annotation_1"/>
-        <sbol:location>
-          <sbol:Range rdf:about="http://www.async.ece.utah.edu/BBa_J61104_BBa_C0012/annotation1/range">
-            <sbol:persistentIdentity rdf:resource="http://www.async.ece.utah.edu/BBa_J61104_BBa_C0012/annotation1/range"/>
-            <sbol:displayId>range</sbol:displayId>
-            <sbol:start>1</sbol:start>
-            <sbol:end>12</sbol:end>
-            <sbol:orientation rdf:resource="http://sbols.org/v2#inline"/>
-          </sbol:Range>
-        </sbol:location>
-        <sbol:component rdf:resource="http://www.async.ece.utah.edu/BBa_J61104_BBa_C0012/component0"/>
-      </sbol:SequenceAnnotation>
-    </sbol:sequenceAnnotation>
-    <sbol:sequence rdf:resource="http://www.async.ece.utah.edu/BBa_J61104_BBa_C0012_sequence"/>
-=======
-      <sbol:Component rdf:about="http://www.async.ece.utah.edu/BBa_J61130_BBa_C0051/component0">
-        <sbol:persistentIdentity rdf:resource="http://www.async.ece.utah.edu/BBa_J61130_BBa_C0051/component0"/>
-        <sbol:displayId>component0</sbol:displayId>
-        <sbol:access rdf:resource="http://sbols.org/v2#public"/>
-        <sbol:definition rdf:resource="http://www.async.ece.utah.edu/BBa_J61130"/>
-      </sbol:Component>
-    </sbol:component>
-    <sbol:component>
-      <sbol:Component rdf:about="http://www.async.ece.utah.edu/BBa_J61130_BBa_C0051/component1">
-        <sbol:persistentIdentity rdf:resource="http://www.async.ece.utah.edu/BBa_J61130_BBa_C0051/component1"/>
-        <sbol:displayId>component1</sbol:displayId>
-        <sbol:access rdf:resource="http://sbols.org/v2#public"/>
-        <sbol:definition rdf:resource="http://www.async.ece.utah.edu/BBa_C0051"/>
-      </sbol:Component>
-    </sbol:component>
-    <sbol:sequenceAnnotation>
-      <sbol:SequenceAnnotation rdf:about="http://www.async.ece.utah.edu/BBa_J61130_BBa_C0051/annotation1">
-        <sbol:persistentIdentity rdf:resource="http://www.async.ece.utah.edu/BBa_J61130_BBa_C0051/annotation1"/>
-        <sbol:displayId>annotation1</sbol:displayId>
-        <prov:wasDerivedFrom rdf:resource="http://www.eugenecad.org/pTAKRightCassette_3/Repressor1/annotation_1"/>
-        <sbol:location>
-          <sbol:Range rdf:about="http://www.async.ece.utah.edu/BBa_J61130_BBa_C0051/annotation1/range">
-            <sbol:persistentIdentity rdf:resource="http://www.async.ece.utah.edu/BBa_J61130_BBa_C0051/annotation1/range"/>
-            <sbol:displayId>range</sbol:displayId>
-            <sbol:start>1</sbol:start>
-            <sbol:end>12</sbol:end>
-            <sbol:orientation rdf:resource="http://sbols.org/v2#inline"/>
-          </sbol:Range>
-        </sbol:location>
-        <sbol:component rdf:resource="http://www.async.ece.utah.edu/BBa_J61130_BBa_C0051/component0"/>
-      </sbol:SequenceAnnotation>
-    </sbol:sequenceAnnotation>
-    <sbol:sequenceAnnotation>
-      <sbol:SequenceAnnotation rdf:about="http://www.async.ece.utah.edu/BBa_J61130_BBa_C0051/annotation2">
-        <sbol:persistentIdentity rdf:resource="http://www.async.ece.utah.edu/BBa_J61130_BBa_C0051/annotation2"/>
-        <sbol:displayId>annotation2</sbol:displayId>
-        <prov:wasDerivedFrom rdf:resource="http://www.eugenecad.org/pTAKRightCassette_3/Repressor1/annotation_2"/>
-        <sbol:location>
-          <sbol:Range rdf:about="http://www.async.ece.utah.edu/BBa_J61130_BBa_C0051/annotation2/range">
-            <sbol:persistentIdentity rdf:resource="http://www.async.ece.utah.edu/BBa_J61130_BBa_C0051/annotation2/range"/>
-            <sbol:displayId>range</sbol:displayId>
-            <sbol:start>13</sbol:start>
-            <sbol:end>762</sbol:end>
-            <sbol:orientation rdf:resource="http://sbols.org/v2#inline"/>
-          </sbol:Range>
-        </sbol:location>
-        <sbol:component rdf:resource="http://www.async.ece.utah.edu/BBa_J61130_BBa_C0051/component1"/>
-      </sbol:SequenceAnnotation>
-    </sbol:sequenceAnnotation>
-    <sbol:sequence rdf:resource="http://www.async.ece.utah.edu/BBa_J61130_BBa_C0051_sequence"/>
-  </sbol:ComponentDefinition>
-  <sbol:ComponentDefinition rdf:about="http://www.async.ece.utah.edu/BBa_J61120_BBa_C0040">
-    <sbol:persistentIdentity rdf:resource="http://www.async.ece.utah.edu/BBa_J61120_BBa_C0040"/>
-    <sbol:displayId>BBa_J61120_BBa_C0040</sbol:displayId>
-    <prov:wasDerivedFrom rdf:resource="http://www.eugenecad.org/device/BBa_J61120_BBa_C0040"/>
-    <dcterms:description>Repressor1</dcterms:description>
-    <sbol:type rdf:resource="http://www.biopax.org/release/biopax-level3.owl#DnaRegion"/>
-    <sbol:role rdf:resource="http://identifiers.org/so/SO:0000805"/>
-    <sbol:component>
-      <sbol:Component rdf:about="http://www.async.ece.utah.edu/BBa_J61120_BBa_C0040/component0">
-        <sbol:persistentIdentity rdf:resource="http://www.async.ece.utah.edu/BBa_J61120_BBa_C0040/component0"/>
-        <sbol:displayId>component0</sbol:displayId>
-        <sbol:access rdf:resource="http://sbols.org/v2#public"/>
-        <sbol:definition rdf:resource="http://www.async.ece.utah.edu/BBa_J61120"/>
-      </sbol:Component>
-    </sbol:component>
-    <sbol:component>
-      <sbol:Component rdf:about="http://www.async.ece.utah.edu/BBa_J61120_BBa_C0040/component1">
-        <sbol:persistentIdentity rdf:resource="http://www.async.ece.utah.edu/BBa_J61120_BBa_C0040/component1"/>
-        <sbol:displayId>component1</sbol:displayId>
-        <sbol:access rdf:resource="http://sbols.org/v2#public"/>
-        <sbol:definition rdf:resource="http://www.async.ece.utah.edu/BBa_C0040"/>
-      </sbol:Component>
-    </sbol:component>
-    <sbol:sequenceAnnotation>
-      <sbol:SequenceAnnotation rdf:about="http://www.async.ece.utah.edu/BBa_J61120_BBa_C0040/annotation1">
-        <sbol:persistentIdentity rdf:resource="http://www.async.ece.utah.edu/BBa_J61120_BBa_C0040/annotation1"/>
-        <sbol:displayId>annotation1</sbol:displayId>
-        <prov:wasDerivedFrom rdf:resource="http://www.eugenecad.org/pIKERightCassette_1/Repressor1/annotation_1"/>
-        <sbol:location>
-          <sbol:Range rdf:about="http://www.async.ece.utah.edu/BBa_J61120_BBa_C0040/annotation1/range">
-            <sbol:persistentIdentity rdf:resource="http://www.async.ece.utah.edu/BBa_J61120_BBa_C0040/annotation1/range"/>
-            <sbol:displayId>range</sbol:displayId>
-            <sbol:start>1</sbol:start>
-            <sbol:end>12</sbol:end>
-            <sbol:orientation rdf:resource="http://sbols.org/v2#inline"/>
-          </sbol:Range>
-        </sbol:location>
-        <sbol:component rdf:resource="http://www.async.ece.utah.edu/BBa_J61120_BBa_C0040/component0"/>
-      </sbol:SequenceAnnotation>
-    </sbol:sequenceAnnotation>
-    <sbol:sequenceAnnotation>
-      <sbol:SequenceAnnotation rdf:about="http://www.async.ece.utah.edu/BBa_J61120_BBa_C0040/annotation2">
-        <sbol:persistentIdentity rdf:resource="http://www.async.ece.utah.edu/BBa_J61120_BBa_C0040/annotation2"/>
-        <sbol:displayId>annotation2</sbol:displayId>
-        <prov:wasDerivedFrom rdf:resource="http://www.eugenecad.org/pIKERightCassette_1/Repressor1/annotation_2"/>
-        <sbol:location>
-          <sbol:Range rdf:about="http://www.async.ece.utah.edu/BBa_J61120_BBa_C0040/annotation2/range">
-            <sbol:persistentIdentity rdf:resource="http://www.async.ece.utah.edu/BBa_J61120_BBa_C0040/annotation2/range"/>
-            <sbol:displayId>range</sbol:displayId>
-            <sbol:start>13</sbol:start>
-            <sbol:end>672</sbol:end>
-            <sbol:orientation rdf:resource="http://sbols.org/v2#inline"/>
-          </sbol:Range>
-        </sbol:location>
-        <sbol:component rdf:resource="http://www.async.ece.utah.edu/BBa_J61120_BBa_C0040/component1"/>
-      </sbol:SequenceAnnotation>
-    </sbol:sequenceAnnotation>
-    <sbol:sequence rdf:resource="http://www.async.ece.utah.edu/BBa_J61120_BBa_C0040_sequence"/>
->>>>>>> d81c6eac
-  </sbol:ComponentDefinition>
-  <sbol:ComponentDefinition rdf:about="http://www.async.ece.utah.edu/pTAK_Toggle_6">
-    <sbol:persistentIdentity rdf:resource="http://www.async.ece.utah.edu/pTAK_Toggle_6"/>
-    <sbol:displayId>pTAK_Toggle_6</sbol:displayId>
-    <prov:wasDerivedFrom rdf:resource="http://www.async.ece.utah.edu#comp_10_8_2013_13_14_20_700_iBioSim"/>
-    <dcterms:title>pTAK Toggle Switch 6</dcterms:title>
-    <dcterms:description>This is a pTAK class toggle switch similar to those constructed by Gardner et al.</dcterms:description>
-    <sbol:type rdf:resource="http://www.biopax.org/release/biopax-level3.owl#DnaRegion"/>
-    <sbol:role rdf:resource="http://identifiers.org/so/SO:0000804"/>
-    <sbol:component>
-<<<<<<< HEAD
-      <sbol:Component rdf:about="http://www.async.ece.utah.edu/pTAK_Toggle_6/component0">
-        <sbol:persistentIdentity rdf:resource="http://www.async.ece.utah.edu/pTAK_Toggle_6/component0"/>
-        <sbol:displayId>component0</sbol:displayId>
-        <sbol:access rdf:resource="http://sbols.org/v2#public"/>
-        <sbol:definition rdf:resource="http://www.async.ece.utah.edu/pTAKLeftCassette_2"/>
-      </sbol:Component>
-    </sbol:component>
-    <sbol:component>
-      <sbol:Component rdf:about="http://www.async.ece.utah.edu/pTAK_Toggle_6/component1">
-        <sbol:persistentIdentity rdf:resource="http://www.async.ece.utah.edu/pTAK_Toggle_6/component1"/>
-=======
-      <sbol:Component rdf:about="http://www.async.ece.utah.edu/pIKELeftCassette_1/component1">
-        <sbol:persistentIdentity rdf:resource="http://www.async.ece.utah.edu/pIKELeftCassette_1/component1"/>
->>>>>>> d81c6eac
-        <sbol:displayId>component1</sbol:displayId>
-        <sbol:access rdf:resource="http://sbols.org/v2#public"/>
-        <sbol:definition rdf:resource="http://www.async.ece.utah.edu/pTAKRightCassette_2"/>
-      </sbol:Component>
-    </sbol:component>
-    <sbol:component>
-      <sbol:Component rdf:about="http://www.async.ece.utah.edu/pIKELeftCassette_1/component0">
-        <sbol:persistentIdentity rdf:resource="http://www.async.ece.utah.edu/pIKELeftCassette_1/component0"/>
-        <sbol:displayId>component0</sbol:displayId>
-        <sbol:access rdf:resource="http://sbols.org/v2#public"/>
-        <sbol:definition rdf:resource="http://www.async.ece.utah.edu/BBa_R0040"/>
-      </sbol:Component>
-    </sbol:component>
-    <sbol:sequenceAnnotation>
-      <sbol:SequenceAnnotation rdf:about="http://www.async.ece.utah.edu/pTAK_Toggle_6/annotation2">
-        <sbol:persistentIdentity rdf:resource="http://www.async.ece.utah.edu/pTAK_Toggle_6/annotation2"/>
-        <sbol:displayId>annotation2</sbol:displayId>
-        <prov:wasDerivedFrom rdf:resource="http://www.async.ece.utah.edu#anno1_10_8_2013_13_14_20_700_iBioSim"/>
-        <sbol:location>
-<<<<<<< HEAD
-          <sbol:Range rdf:about="http://www.async.ece.utah.edu/pTAK_Toggle_6/annotation2/range">
-            <sbol:persistentIdentity rdf:resource="http://www.async.ece.utah.edu/pTAK_Toggle_6/annotation2/range"/>
-            <sbol:displayId>range</sbol:displayId>
-            <sbol:start>1288</sbol:start>
-            <sbol:end>3033</sbol:end>
-            <sbol:orientation rdf:resource="http://sbols.org/v2#inline"/>
-          </sbol:Range>
-        </sbol:location>
-        <sbol:component rdf:resource="http://www.async.ece.utah.edu/pTAK_Toggle_6/component1"/>
-      </sbol:SequenceAnnotation>
-    </sbol:sequenceAnnotation>
-    <sbol:sequenceAnnotation>
-      <sbol:SequenceAnnotation rdf:about="http://www.async.ece.utah.edu/pTAK_Toggle_6/annotation1">
-        <sbol:persistentIdentity rdf:resource="http://www.async.ece.utah.edu/pTAK_Toggle_6/annotation1"/>
-=======
-          <sbol:Range rdf:about="http://www.async.ece.utah.edu/pIKELeftCassette_1/annotation2/range">
-            <sbol:persistentIdentity rdf:resource="http://www.async.ece.utah.edu/pIKELeftCassette_1/annotation2/range"/>
-            <sbol:displayId>range</sbol:displayId>
-            <sbol:start>55</sbol:start>
-            <sbol:end>1194</sbol:end>
-            <sbol:orientation rdf:resource="http://sbols.org/v2#inline"/>
-          </sbol:Range>
-        </sbol:location>
-        <sbol:component rdf:resource="http://www.async.ece.utah.edu/pIKELeftCassette_1/component1"/>
-      </sbol:SequenceAnnotation>
-    </sbol:sequenceAnnotation>
-    <sbol:sequenceAnnotation>
-      <sbol:SequenceAnnotation rdf:about="http://www.async.ece.utah.edu/pIKELeftCassette_1/annotation1">
-        <sbol:persistentIdentity rdf:resource="http://www.async.ece.utah.edu/pIKELeftCassette_1/annotation1"/>
->>>>>>> d81c6eac
-        <sbol:displayId>annotation1</sbol:displayId>
-        <prov:wasDerivedFrom rdf:resource="http://www.async.ece.utah.edu#anno0_10_8_2013_13_14_20_700_iBioSim"/>
-        <sbol:location>
-          <sbol:Range rdf:about="http://www.async.ece.utah.edu/pTAK_Toggle_6/annotation1/range">
-            <sbol:persistentIdentity rdf:resource="http://www.async.ece.utah.edu/pTAK_Toggle_6/annotation1/range"/>
-            <sbol:displayId>range</sbol:displayId>
-            <sbol:start>1</sbol:start>
-            <sbol:end>1287</sbol:end>
-            <sbol:orientation rdf:resource="http://sbols.org/v2#reverseComplement"/>
-          </sbol:Range>
-        </sbol:location>
-        <sbol:component rdf:resource="http://www.async.ece.utah.edu/pTAK_Toggle_6/component0"/>
-      </sbol:SequenceAnnotation>
-    </sbol:sequenceAnnotation>
-<<<<<<< HEAD
-    <sbol:sequence rdf:resource="http://www.async.ece.utah.edu/www_async_ece_utah_edu_seq_10_8_2013_13_14_20_700_iBioSim"/>
-  </sbol:ComponentDefinition>
-  <sbol:ComponentDefinition rdf:about="http://www.async.ece.utah.edu/BBa_J61130_BBa_C0051">
-    <sbol:persistentIdentity rdf:resource="http://www.async.ece.utah.edu/BBa_J61130_BBa_C0051"/>
-    <sbol:displayId>BBa_J61130_BBa_C0051</sbol:displayId>
-    <prov:wasDerivedFrom rdf:resource="http://www.eugenecad.org/device/BBa_J61130_BBa_C0051"/>
-    <dcterms:description>Repressor1</dcterms:description>
-    <sbol:type rdf:resource="http://www.biopax.org/release/biopax-level3.owl#DnaRegion"/>
-    <sbol:role rdf:resource="http://identifiers.org/so/SO:0000805"/>
-    <sbol:component>
-      <sbol:Component rdf:about="http://www.async.ece.utah.edu/BBa_J61130_BBa_C0051/component0">
-        <sbol:persistentIdentity rdf:resource="http://www.async.ece.utah.edu/BBa_J61130_BBa_C0051/component0"/>
-        <sbol:displayId>component0</sbol:displayId>
-        <sbol:access rdf:resource="http://sbols.org/v2#public"/>
-        <sbol:definition rdf:resource="http://www.async.ece.utah.edu/BBa_J61130"/>
-      </sbol:Component>
-    </sbol:component>
-    <sbol:component>
-      <sbol:Component rdf:about="http://www.async.ece.utah.edu/BBa_J61130_BBa_C0051/component1">
-        <sbol:persistentIdentity rdf:resource="http://www.async.ece.utah.edu/BBa_J61130_BBa_C0051/component1"/>
-        <sbol:displayId>component1</sbol:displayId>
-        <sbol:access rdf:resource="http://sbols.org/v2#public"/>
-        <sbol:definition rdf:resource="http://www.async.ece.utah.edu/BBa_C0051"/>
-      </sbol:Component>
-    </sbol:component>
-    <sbol:sequenceAnnotation>
-      <sbol:SequenceAnnotation rdf:about="http://www.async.ece.utah.edu/BBa_J61130_BBa_C0051/annotation1">
-        <sbol:persistentIdentity rdf:resource="http://www.async.ece.utah.edu/BBa_J61130_BBa_C0051/annotation1"/>
-        <sbol:displayId>annotation1</sbol:displayId>
-        <prov:wasDerivedFrom rdf:resource="http://www.eugenecad.org/pTAKRightCassette_3/Repressor1/annotation_1"/>
-        <sbol:location>
-          <sbol:Range rdf:about="http://www.async.ece.utah.edu/BBa_J61130_BBa_C0051/annotation1/range">
-            <sbol:persistentIdentity rdf:resource="http://www.async.ece.utah.edu/BBa_J61130_BBa_C0051/annotation1/range"/>
-            <sbol:displayId>range</sbol:displayId>
-            <sbol:start>1</sbol:start>
-            <sbol:end>12</sbol:end>
-            <sbol:orientation rdf:resource="http://sbols.org/v2#inline"/>
-          </sbol:Range>
-        </sbol:location>
-        <sbol:component rdf:resource="http://www.async.ece.utah.edu/BBa_J61130_BBa_C0051/component0"/>
-      </sbol:SequenceAnnotation>
-    </sbol:sequenceAnnotation>
-    <sbol:sequenceAnnotation>
-      <sbol:SequenceAnnotation rdf:about="http://www.async.ece.utah.edu/BBa_J61130_BBa_C0051/annotation2">
-        <sbol:persistentIdentity rdf:resource="http://www.async.ece.utah.edu/BBa_J61130_BBa_C0051/annotation2"/>
-        <sbol:displayId>annotation2</sbol:displayId>
-        <prov:wasDerivedFrom rdf:resource="http://www.eugenecad.org/pTAKRightCassette_3/Repressor1/annotation_2"/>
-        <sbol:location>
-          <sbol:Range rdf:about="http://www.async.ece.utah.edu/BBa_J61130_BBa_C0051/annotation2/range">
-            <sbol:persistentIdentity rdf:resource="http://www.async.ece.utah.edu/BBa_J61130_BBa_C0051/annotation2/range"/>
-            <sbol:displayId>range</sbol:displayId>
-            <sbol:start>13</sbol:start>
-            <sbol:end>762</sbol:end>
-            <sbol:orientation rdf:resource="http://sbols.org/v2#inline"/>
-          </sbol:Range>
-        </sbol:location>
-        <sbol:component rdf:resource="http://www.async.ece.utah.edu/BBa_J61130_BBa_C0051/component1"/>
-      </sbol:SequenceAnnotation>
-    </sbol:sequenceAnnotation>
-    <sbol:sequence rdf:resource="http://www.async.ece.utah.edu/BBa_J61130_BBa_C0051_sequence"/>
-  </sbol:ComponentDefinition>
-  <sbol:ComponentDefinition rdf:about="http://www.async.ece.utah.edu/pTAKRightCassette_2">
-    <sbol:persistentIdentity rdf:resource="http://www.async.ece.utah.edu/pTAKRightCassette_2"/>
-    <sbol:displayId>pTAKRightCassette_2</sbol:displayId>
-    <prov:wasDerivedFrom rdf:resource="http://www.eugenecad.org/pTAKRightCassette_2"/>
-    <dcterms:description>pTAKRightCassette_2</dcterms:description>
-=======
-    <sbol:sequenceAnnotation>
-      <sbol:SequenceAnnotation rdf:about="http://www.async.ece.utah.edu/pIKELeftCassette_1/annotation3">
-        <sbol:persistentIdentity rdf:resource="http://www.async.ece.utah.edu/pIKELeftCassette_1/annotation3"/>
-        <sbol:displayId>annotation3</sbol:displayId>
-        <prov:wasDerivedFrom rdf:resource="http://www.eugenecad.org/pIKELeftCassette_1/annotation_3"/>
-        <sbol:location>
-          <sbol:Range rdf:about="http://www.async.ece.utah.edu/pIKELeftCassette_1/annotation3/range">
-            <sbol:persistentIdentity rdf:resource="http://www.async.ece.utah.edu/pIKELeftCassette_1/annotation3/range"/>
-            <sbol:displayId>range</sbol:displayId>
-            <sbol:start>1195</sbol:start>
-            <sbol:end>1284</sbol:end>
-            <sbol:orientation rdf:resource="http://sbols.org/v2#inline"/>
-          </sbol:Range>
-        </sbol:location>
-        <sbol:component rdf:resource="http://www.async.ece.utah.edu/pIKELeftCassette_1/component2"/>
-      </sbol:SequenceAnnotation>
-    </sbol:sequenceAnnotation>
-    <sbol:sequence rdf:resource="http://www.async.ece.utah.edu/pIKELeftCassette_1_sequence"/>
-  </sbol:ComponentDefinition>
-  <sbol:ComponentDefinition rdf:about="http://www.async.ece.utah.edu/pIKE_Toggle_3">
-    <sbol:persistentIdentity rdf:resource="http://www.async.ece.utah.edu/pIKE_Toggle_3"/>
-    <sbol:displayId>pIKE_Toggle_3</sbol:displayId>
-    <prov:wasDerivedFrom rdf:resource="http://www.async.ece.utah.edu#comp_10_8_2013_12_52_53_177_iBioSim"/>
-    <dcterms:title>pIKE Toggle Switch 3</dcterms:title>
-    <dcterms:description>This is a pIKE class toggle switch similar to those constructed by Gardner et al.</dcterms:description>
->>>>>>> d81c6eac
-    <sbol:type rdf:resource="http://www.biopax.org/release/biopax-level3.owl#DnaRegion"/>
-    <sbol:role rdf:resource="http://identifiers.org/so/SO:0000805"/>
-    <sbol:component>
-<<<<<<< HEAD
-      <sbol:Component rdf:about="http://www.async.ece.utah.edu/pTAKRightCassette_2/component2">
-        <sbol:persistentIdentity rdf:resource="http://www.async.ece.utah.edu/pTAKRightCassette_2/component2"/>
-        <sbol:displayId>component2</sbol:displayId>
-        <sbol:access rdf:resource="http://sbols.org/v2#public"/>
-        <sbol:definition rdf:resource="http://www.async.ece.utah.edu/BBa_J61130_BBa_E0040"/>
-      </sbol:Component>
-    </sbol:component>
-    <sbol:component>
-      <sbol:Component rdf:about="http://www.async.ece.utah.edu/pTAKRightCassette_2/component0">
-        <sbol:persistentIdentity rdf:resource="http://www.async.ece.utah.edu/pTAKRightCassette_2/component0"/>
-        <sbol:displayId>component0</sbol:displayId>
-        <sbol:access rdf:resource="http://sbols.org/v2#public"/>
-        <sbol:definition rdf:resource="http://www.async.ece.utah.edu/BBa_R0010"/>
-      </sbol:Component>
-    </sbol:component>
-    <sbol:component>
-      <sbol:Component rdf:about="http://www.async.ece.utah.edu/pTAKRightCassette_2/component3">
-        <sbol:persistentIdentity rdf:resource="http://www.async.ece.utah.edu/pTAKRightCassette_2/component3"/>
-        <sbol:displayId>component3</sbol:displayId>
-        <sbol:access rdf:resource="http://sbols.org/v2#public"/>
-        <sbol:definition rdf:resource="http://www.async.ece.utah.edu/BBa_J61053"/>
-      </sbol:Component>
-    </sbol:component>
-    <sbol:component>
-      <sbol:Component rdf:about="http://www.async.ece.utah.edu/pTAKRightCassette_2/component1">
-        <sbol:persistentIdentity rdf:resource="http://www.async.ece.utah.edu/pTAKRightCassette_2/component1"/>
-        <sbol:displayId>component1</sbol:displayId>
-        <sbol:access rdf:resource="http://sbols.org/v2#public"/>
-        <sbol:definition rdf:resource="http://www.async.ece.utah.edu/BBa_J61120_BBa_C0051"/>
-      </sbol:Component>
-    </sbol:component>
-    <sbol:sequenceAnnotation>
-      <sbol:SequenceAnnotation rdf:about="http://www.async.ece.utah.edu/pTAKRightCassette_2/annotation3">
-        <sbol:persistentIdentity rdf:resource="http://www.async.ece.utah.edu/pTAKRightCassette_2/annotation3"/>
-        <sbol:displayId>annotation3</sbol:displayId>
-        <prov:wasDerivedFrom rdf:resource="http://www.eugenecad.org/pTAKRightCassette_2/annotation_3"/>
-        <sbol:location>
-          <sbol:Range rdf:about="http://www.async.ece.utah.edu/pTAKRightCassette_2/annotation3/range">
-            <sbol:persistentIdentity rdf:resource="http://www.async.ece.utah.edu/pTAKRightCassette_2/annotation3/range"/>
-            <sbol:displayId>range</sbol:displayId>
-            <sbol:start>963</sbol:start>
-            <sbol:end>1694</sbol:end>
-            <sbol:orientation rdf:resource="http://sbols.org/v2#inline"/>
-          </sbol:Range>
-        </sbol:location>
-        <sbol:component rdf:resource="http://www.async.ece.utah.edu/pTAKRightCassette_2/component2"/>
-      </sbol:SequenceAnnotation>
-    </sbol:sequenceAnnotation>
-    <sbol:sequenceAnnotation>
-      <sbol:SequenceAnnotation rdf:about="http://www.async.ece.utah.edu/pTAKRightCassette_2/annotation1">
-        <sbol:persistentIdentity rdf:resource="http://www.async.ece.utah.edu/pTAKRightCassette_2/annotation1"/>
-        <sbol:displayId>annotation1</sbol:displayId>
-        <prov:wasDerivedFrom rdf:resource="http://www.eugenecad.org/pTAKRightCassette_2/annotation_1"/>
-        <sbol:location>
-          <sbol:Range rdf:about="http://www.async.ece.utah.edu/pTAKRightCassette_2/annotation1/range">
-            <sbol:persistentIdentity rdf:resource="http://www.async.ece.utah.edu/pTAKRightCassette_2/annotation1/range"/>
-            <sbol:displayId>range</sbol:displayId>
-            <sbol:start>1</sbol:start>
-            <sbol:end>200</sbol:end>
-            <sbol:orientation rdf:resource="http://sbols.org/v2#inline"/>
-          </sbol:Range>
-        </sbol:location>
-        <sbol:component rdf:resource="http://www.async.ece.utah.edu/pTAKRightCassette_2/component0"/>
-      </sbol:SequenceAnnotation>
-    </sbol:sequenceAnnotation>
-=======
-      <sbol:Component rdf:about="http://www.async.ece.utah.edu/pIKE_Toggle_3/component0">
-        <sbol:persistentIdentity rdf:resource="http://www.async.ece.utah.edu/pIKE_Toggle_3/component0"/>
-        <sbol:displayId>component0</sbol:displayId>
-        <sbol:access rdf:resource="http://sbols.org/v2#public"/>
-        <sbol:definition rdf:resource="http://www.async.ece.utah.edu/pIKELeftCassette_1"/>
-      </sbol:Component>
-    </sbol:component>
-    <sbol:component>
-      <sbol:Component rdf:about="http://www.async.ece.utah.edu/pIKE_Toggle_3/component1">
-        <sbol:persistentIdentity rdf:resource="http://www.async.ece.utah.edu/pIKE_Toggle_3/component1"/>
-        <sbol:displayId>component1</sbol:displayId>
-        <sbol:access rdf:resource="http://sbols.org/v2#public"/>
-        <sbol:definition rdf:resource="http://www.async.ece.utah.edu/pIKERightCassette_3"/>
-      </sbol:Component>
-    </sbol:component>
-    <sbol:sequenceAnnotation>
-      <sbol:SequenceAnnotation rdf:about="http://www.async.ece.utah.edu/pIKE_Toggle_3/annotation1">
-        <sbol:persistentIdentity rdf:resource="http://www.async.ece.utah.edu/pIKE_Toggle_3/annotation1"/>
-        <sbol:displayId>annotation1</sbol:displayId>
-        <prov:wasDerivedFrom rdf:resource="http://www.async.ece.utah.edu#anno0_10_8_2013_12_52_53_177_iBioSim"/>
-        <sbol:location>
-          <sbol:Range rdf:about="http://www.async.ece.utah.edu/pIKE_Toggle_3/annotation1/range">
-            <sbol:persistentIdentity rdf:resource="http://www.async.ece.utah.edu/pIKE_Toggle_3/annotation1/range"/>
-            <sbol:displayId>range</sbol:displayId>
-            <sbol:start>1</sbol:start>
-            <sbol:end>1284</sbol:end>
-            <sbol:orientation rdf:resource="http://sbols.org/v2#reverseComplement"/>
-          </sbol:Range>
-        </sbol:location>
-        <sbol:component rdf:resource="http://www.async.ece.utah.edu/pIKE_Toggle_3/component0"/>
-      </sbol:SequenceAnnotation>
-    </sbol:sequenceAnnotation>
-    <sbol:sequenceAnnotation>
-      <sbol:SequenceAnnotation rdf:about="http://www.async.ece.utah.edu/pIKE_Toggle_3/annotation2">
-        <sbol:persistentIdentity rdf:resource="http://www.async.ece.utah.edu/pIKE_Toggle_3/annotation2"/>
-        <sbol:displayId>annotation2</sbol:displayId>
-        <prov:wasDerivedFrom rdf:resource="http://www.async.ece.utah.edu#anno1_10_8_2013_12_52_53_177_iBioSim"/>
-        <sbol:location>
-          <sbol:Range rdf:about="http://www.async.ece.utah.edu/pIKE_Toggle_3/annotation2/range">
-            <sbol:persistentIdentity rdf:resource="http://www.async.ece.utah.edu/pIKE_Toggle_3/annotation2/range"/>
-            <sbol:displayId>range</sbol:displayId>
-            <sbol:start>1285</sbol:start>
-            <sbol:end>2941</sbol:end>
-            <sbol:orientation rdf:resource="http://sbols.org/v2#inline"/>
-          </sbol:Range>
-        </sbol:location>
-        <sbol:component rdf:resource="http://www.async.ece.utah.edu/pIKE_Toggle_3/component1"/>
-      </sbol:SequenceAnnotation>
-    </sbol:sequenceAnnotation>
-    <sbol:sequence rdf:resource="http://www.async.ece.utah.edu/www_async_ece_utah_edu_seq_10_8_2013_12_52_53_177_iBioSim"/>
-  </sbol:ComponentDefinition>
-  <sbol:ComponentDefinition rdf:about="http://www.async.ece.utah.edu/BBa_J61130_BBa_E0040">
-    <sbol:persistentIdentity rdf:resource="http://www.async.ece.utah.edu/BBa_J61130_BBa_E0040"/>
-    <sbol:displayId>BBa_J61130_BBa_E0040</sbol:displayId>
-    <prov:wasDerivedFrom rdf:resource="http://www.eugenecad.org/device/BBa_J61130_BBa_E0040"/>
-    <dcterms:description>Reporter</dcterms:description>
-    <sbol:type rdf:resource="http://www.biopax.org/release/biopax-level3.owl#DnaRegion"/>
-    <sbol:role rdf:resource="http://identifiers.org/so/SO:0000805"/>
-    <sbol:component>
-      <sbol:Component rdf:about="http://www.async.ece.utah.edu/BBa_J61130_BBa_E0040/component1">
-        <sbol:persistentIdentity rdf:resource="http://www.async.ece.utah.edu/BBa_J61130_BBa_E0040/component1"/>
-        <sbol:displayId>component1</sbol:displayId>
-        <sbol:access rdf:resource="http://sbols.org/v2#public"/>
-        <sbol:definition rdf:resource="http://www.async.ece.utah.edu/BBa_E0040"/>
-      </sbol:Component>
-    </sbol:component>
-    <sbol:component>
-      <sbol:Component rdf:about="http://www.async.ece.utah.edu/BBa_J61130_BBa_E0040/component0">
-        <sbol:persistentIdentity rdf:resource="http://www.async.ece.utah.edu/BBa_J61130_BBa_E0040/component0"/>
-        <sbol:displayId>component0</sbol:displayId>
-        <sbol:access rdf:resource="http://sbols.org/v2#public"/>
-        <sbol:definition rdf:resource="http://www.async.ece.utah.edu/BBa_J61130"/>
-      </sbol:Component>
-    </sbol:component>
->>>>>>> d81c6eac
-    <sbol:sequenceAnnotation>
-      <sbol:SequenceAnnotation rdf:about="http://www.async.ece.utah.edu/pTAKRightCassette_2/annotation2">
-        <sbol:persistentIdentity rdf:resource="http://www.async.ece.utah.edu/pTAKRightCassette_2/annotation2"/>
-        <sbol:displayId>annotation2</sbol:displayId>
-        <prov:wasDerivedFrom rdf:resource="http://www.eugenecad.org/pTAKRightCassette_2/annotation_2"/>
-        <sbol:location>
-          <sbol:Range rdf:about="http://www.async.ece.utah.edu/pTAKRightCassette_2/annotation2/range">
-            <sbol:persistentIdentity rdf:resource="http://www.async.ece.utah.edu/pTAKRightCassette_2/annotation2/range"/>
-            <sbol:displayId>range</sbol:displayId>
-            <sbol:start>201</sbol:start>
-            <sbol:end>962</sbol:end>
-            <sbol:orientation rdf:resource="http://sbols.org/v2#inline"/>
-          </sbol:Range>
-        </sbol:location>
-        <sbol:component rdf:resource="http://www.async.ece.utah.edu/pTAKRightCassette_2/component1"/>
-      </sbol:SequenceAnnotation>
-    </sbol:sequenceAnnotation>
-    <sbol:sequenceAnnotation>
-      <sbol:SequenceAnnotation rdf:about="http://www.async.ece.utah.edu/pTAKRightCassette_2/annotation4">
-        <sbol:persistentIdentity rdf:resource="http://www.async.ece.utah.edu/pTAKRightCassette_2/annotation4"/>
-        <sbol:displayId>annotation4</sbol:displayId>
-        <prov:wasDerivedFrom rdf:resource="http://www.eugenecad.org/pTAKRightCassette_2/annotation_4"/>
-        <sbol:location>
-          <sbol:Range rdf:about="http://www.async.ece.utah.edu/pTAKRightCassette_2/annotation4/range">
-            <sbol:persistentIdentity rdf:resource="http://www.async.ece.utah.edu/pTAKRightCassette_2/annotation4/range"/>
-            <sbol:displayId>range</sbol:displayId>
-            <sbol:start>1695</sbol:start>
-            <sbol:end>1746</sbol:end>
-            <sbol:orientation rdf:resource="http://sbols.org/v2#inline"/>
-          </sbol:Range>
-        </sbol:location>
-        <sbol:component rdf:resource="http://www.async.ece.utah.edu/pTAKRightCassette_2/component3"/>
-      </sbol:SequenceAnnotation>
-    </sbol:sequenceAnnotation>
-    <sbol:sequence rdf:resource="http://www.async.ece.utah.edu/pTAKRightCassette_2_sequence"/>
-  </sbol:ComponentDefinition>
-<<<<<<< HEAD
-  <sbol:ComponentDefinition rdf:about="http://www.async.ece.utah.edu/pTAKRightCassette_3">
-    <sbol:persistentIdentity rdf:resource="http://www.async.ece.utah.edu/pTAKRightCassette_3"/>
-    <sbol:displayId>pTAKRightCassette_3</sbol:displayId>
-    <prov:wasDerivedFrom rdf:resource="http://www.eugenecad.org/pTAKRightCassette_3"/>
-    <dcterms:description>pTAKRightCassette_3</dcterms:description>
-    <sbol:type rdf:resource="http://www.biopax.org/release/biopax-level3.owl#DnaRegion"/>
-    <sbol:role rdf:resource="http://identifiers.org/so/SO:0000805"/>
-    <sbol:component>
-      <sbol:Component rdf:about="http://www.async.ece.utah.edu/pTAKRightCassette_3/component1">
-        <sbol:persistentIdentity rdf:resource="http://www.async.ece.utah.edu/pTAKRightCassette_3/component1"/>
-        <sbol:displayId>component1</sbol:displayId>
-        <sbol:access rdf:resource="http://sbols.org/v2#public"/>
-        <sbol:definition rdf:resource="http://www.async.ece.utah.edu/BBa_J61130_BBa_C0051"/>
-      </sbol:Component>
-    </sbol:component>
-    <sbol:component>
-      <sbol:Component rdf:about="http://www.async.ece.utah.edu/pTAKRightCassette_3/component3">
-        <sbol:persistentIdentity rdf:resource="http://www.async.ece.utah.edu/pTAKRightCassette_3/component3"/>
-        <sbol:displayId>component3</sbol:displayId>
-        <sbol:access rdf:resource="http://sbols.org/v2#public"/>
-        <sbol:definition rdf:resource="http://www.async.ece.utah.edu/ECK120033736"/>
-      </sbol:Component>
-    </sbol:component>
-    <sbol:component>
-      <sbol:Component rdf:about="http://www.async.ece.utah.edu/pTAKRightCassette_3/component0">
-        <sbol:persistentIdentity rdf:resource="http://www.async.ece.utah.edu/pTAKRightCassette_3/component0"/>
-        <sbol:displayId>component0</sbol:displayId>
-        <sbol:access rdf:resource="http://sbols.org/v2#public"/>
-        <sbol:definition rdf:resource="http://www.async.ece.utah.edu/BBa_R0010"/>
-      </sbol:Component>
-    </sbol:component>
-    <sbol:component>
-      <sbol:Component rdf:about="http://www.async.ece.utah.edu/pTAKRightCassette_3/component2">
-        <sbol:persistentIdentity rdf:resource="http://www.async.ece.utah.edu/pTAKRightCassette_3/component2"/>
-        <sbol:displayId>component2</sbol:displayId>
-        <sbol:access rdf:resource="http://sbols.org/v2#public"/>
-        <sbol:definition rdf:resource="http://www.async.ece.utah.edu/BBa_J61120_BBa_E0040"/>
-      </sbol:Component>
-    </sbol:component>
-    <sbol:sequenceAnnotation>
-      <sbol:SequenceAnnotation rdf:about="http://www.async.ece.utah.edu/pTAKRightCassette_3/annotation4">
-        <sbol:persistentIdentity rdf:resource="http://www.async.ece.utah.edu/pTAKRightCassette_3/annotation4"/>
-        <sbol:displayId>annotation4</sbol:displayId>
-        <prov:wasDerivedFrom rdf:resource="http://www.eugenecad.org/pTAKRightCassette_3/annotation_4"/>
-        <sbol:location>
-          <sbol:Range rdf:about="http://www.async.ece.utah.edu/pTAKRightCassette_3/annotation4/range">
-            <sbol:persistentIdentity rdf:resource="http://www.async.ece.utah.edu/pTAKRightCassette_3/annotation4/range"/>
-            <sbol:displayId>range</sbol:displayId>
-            <sbol:start>1695</sbol:start>
-            <sbol:end>1747</sbol:end>
-            <sbol:orientation rdf:resource="http://sbols.org/v2#inline"/>
-          </sbol:Range>
-        </sbol:location>
-        <sbol:component rdf:resource="http://www.async.ece.utah.edu/pTAKRightCassette_3/component3"/>
-      </sbol:SequenceAnnotation>
-    </sbol:sequenceAnnotation>
-    <sbol:sequenceAnnotation>
-      <sbol:SequenceAnnotation rdf:about="http://www.async.ece.utah.edu/pTAKRightCassette_3/annotation2">
-        <sbol:persistentIdentity rdf:resource="http://www.async.ece.utah.edu/pTAKRightCassette_3/annotation2"/>
-        <sbol:displayId>annotation2</sbol:displayId>
-        <prov:wasDerivedFrom rdf:resource="http://www.eugenecad.org/pTAKRightCassette_3/annotation_2"/>
-        <sbol:location>
-          <sbol:Range rdf:about="http://www.async.ece.utah.edu/pTAKRightCassette_3/annotation2/range">
-            <sbol:persistentIdentity rdf:resource="http://www.async.ece.utah.edu/pTAKRightCassette_3/annotation2/range"/>
-            <sbol:displayId>range</sbol:displayId>
-            <sbol:start>201</sbol:start>
-            <sbol:end>962</sbol:end>
-            <sbol:orientation rdf:resource="http://sbols.org/v2#inline"/>
-          </sbol:Range>
-        </sbol:location>
-        <sbol:component rdf:resource="http://www.async.ece.utah.edu/pTAKRightCassette_3/component1"/>
-      </sbol:SequenceAnnotation>
-    </sbol:sequenceAnnotation>
-    <sbol:sequenceAnnotation>
-      <sbol:SequenceAnnotation rdf:about="http://www.async.ece.utah.edu/pTAKRightCassette_3/annotation3">
-        <sbol:persistentIdentity rdf:resource="http://www.async.ece.utah.edu/pTAKRightCassette_3/annotation3"/>
-        <sbol:displayId>annotation3</sbol:displayId>
-        <prov:wasDerivedFrom rdf:resource="http://www.eugenecad.org/pTAKRightCassette_3/annotation_3"/>
-        <sbol:location>
-          <sbol:Range rdf:about="http://www.async.ece.utah.edu/pTAKRightCassette_3/annotation3/range">
-            <sbol:persistentIdentity rdf:resource="http://www.async.ece.utah.edu/pTAKRightCassette_3/annotation3/range"/>
-            <sbol:displayId>range</sbol:displayId>
-            <sbol:start>963</sbol:start>
-            <sbol:end>1694</sbol:end>
-            <sbol:orientation rdf:resource="http://sbols.org/v2#inline"/>
-          </sbol:Range>
-        </sbol:location>
-        <sbol:component rdf:resource="http://www.async.ece.utah.edu/pTAKRightCassette_3/component2"/>
-      </sbol:SequenceAnnotation>
-    </sbol:sequenceAnnotation>
-    <sbol:sequenceAnnotation>
-      <sbol:SequenceAnnotation rdf:about="http://www.async.ece.utah.edu/pTAKRightCassette_3/annotation1">
-        <sbol:persistentIdentity rdf:resource="http://www.async.ece.utah.edu/pTAKRightCassette_3/annotation1"/>
-        <sbol:displayId>annotation1</sbol:displayId>
-        <prov:wasDerivedFrom rdf:resource="http://www.eugenecad.org/pTAKRightCassette_3/annotation_1"/>
-        <sbol:location>
-          <sbol:Range rdf:about="http://www.async.ece.utah.edu/pTAKRightCassette_3/annotation1/range">
-            <sbol:persistentIdentity rdf:resource="http://www.async.ece.utah.edu/pTAKRightCassette_3/annotation1/range"/>
-            <sbol:displayId>range</sbol:displayId>
-            <sbol:start>1</sbol:start>
-            <sbol:end>200</sbol:end>
-            <sbol:orientation rdf:resource="http://sbols.org/v2#inline"/>
-          </sbol:Range>
-        </sbol:location>
-        <sbol:component rdf:resource="http://www.async.ece.utah.edu/pTAKRightCassette_3/component0"/>
-=======
-  <sbol:ComponentDefinition rdf:about="http://www.async.ece.utah.edu/pTAK_Toggle_4">
-    <sbol:persistentIdentity rdf:resource="http://www.async.ece.utah.edu/pTAK_Toggle_4"/>
-    <sbol:displayId>pTAK_Toggle_4</sbol:displayId>
-    <prov:wasDerivedFrom rdf:resource="http://www.async.ece.utah.edu#comp_10_8_2013_13_11_52_182_iBioSim"/>
-    <dcterms:title>pTAK Toggle Switch 4</dcterms:title>
-    <dcterms:description>This is a pTAK class toggle switch similar to those constructed by Gardner et al.</dcterms:description>
-    <sbol:type rdf:resource="http://www.biopax.org/release/biopax-level3.owl#DnaRegion"/>
-    <sbol:role rdf:resource="http://identifiers.org/so/SO:0000804"/>
-    <sbol:component>
-      <sbol:Component rdf:about="http://www.async.ece.utah.edu/pTAK_Toggle_4/component1">
-        <sbol:persistentIdentity rdf:resource="http://www.async.ece.utah.edu/pTAK_Toggle_4/component1"/>
-        <sbol:displayId>component1</sbol:displayId>
-        <sbol:access rdf:resource="http://sbols.org/v2#public"/>
-        <sbol:definition rdf:resource="http://www.async.ece.utah.edu/pTAKRightCassette_4"/>
-      </sbol:Component>
-    </sbol:component>
-    <sbol:component>
-      <sbol:Component rdf:about="http://www.async.ece.utah.edu/pTAK_Toggle_4/component0">
-        <sbol:persistentIdentity rdf:resource="http://www.async.ece.utah.edu/pTAK_Toggle_4/component0"/>
-        <sbol:displayId>component0</sbol:displayId>
-        <sbol:access rdf:resource="http://sbols.org/v2#public"/>
-        <sbol:definition rdf:resource="http://www.async.ece.utah.edu/pTAKLeftCassette_1"/>
-      </sbol:Component>
-    </sbol:component>
-    <sbol:sequenceAnnotation>
-      <sbol:SequenceAnnotation rdf:about="http://www.async.ece.utah.edu/pTAK_Toggle_4/annotation2">
-        <sbol:persistentIdentity rdf:resource="http://www.async.ece.utah.edu/pTAK_Toggle_4/annotation2"/>
-        <sbol:displayId>annotation2</sbol:displayId>
-        <prov:wasDerivedFrom rdf:resource="http://www.async.ece.utah.edu#anno1_10_8_2013_13_11_52_182_iBioSim"/>
-        <sbol:location>
-          <sbol:Range rdf:about="http://www.async.ece.utah.edu/pTAK_Toggle_4/annotation2/range">
-            <sbol:persistentIdentity rdf:resource="http://www.async.ece.utah.edu/pTAK_Toggle_4/annotation2/range"/>
-            <sbol:displayId>range</sbol:displayId>
-            <sbol:start>1321</sbol:start>
-            <sbol:end>3066</sbol:end>
-            <sbol:orientation rdf:resource="http://sbols.org/v2#inline"/>
-          </sbol:Range>
-        </sbol:location>
-        <sbol:component rdf:resource="http://www.async.ece.utah.edu/pTAK_Toggle_4/component1"/>
->>>>>>> d81c6eac
-      </sbol:SequenceAnnotation>
-    </sbol:sequenceAnnotation>
-    <sbol:sequence rdf:resource="http://www.async.ece.utah.edu/pTAKRightCassette_3_sequence"/>
-  </sbol:ComponentDefinition>
-  <sbol:ComponentDefinition rdf:about="http://www.async.ece.utah.edu/pTAKLeftCassette_3">
-    <sbol:persistentIdentity rdf:resource="http://www.async.ece.utah.edu/pTAKLeftCassette_3"/>
-    <sbol:displayId>pTAKLeftCassette_3</sbol:displayId>
-    <prov:wasDerivedFrom rdf:resource="http://www.eugenecad.org/pTAKLeftCassette_3"/>
-    <dcterms:description>pTAKLeftCassette_3</dcterms:description>
-    <sbol:type rdf:resource="http://www.biopax.org/release/biopax-level3.owl#DnaRegion"/>
-    <sbol:role rdf:resource="http://identifiers.org/so/SO:0000805"/>
-    <sbol:component>
-      <sbol:Component rdf:about="http://www.async.ece.utah.edu/pTAKLeftCassette_3/component0">
-        <sbol:persistentIdentity rdf:resource="http://www.async.ece.utah.edu/pTAKLeftCassette_3/component0"/>
-        <sbol:displayId>component0</sbol:displayId>
-        <sbol:access rdf:resource="http://sbols.org/v2#public"/>
-        <sbol:definition rdf:resource="http://www.async.ece.utah.edu/BBa_K121014"/>
-      </sbol:Component>
-    </sbol:component>
-    <sbol:component>
-      <sbol:Component rdf:about="http://www.async.ece.utah.edu/pTAKLeftCassette_3/component2">
-        <sbol:persistentIdentity rdf:resource="http://www.async.ece.utah.edu/pTAKLeftCassette_3/component2"/>
-        <sbol:displayId>component2</sbol:displayId>
-        <sbol:access rdf:resource="http://sbols.org/v2#public"/>
-        <sbol:definition rdf:resource="http://www.async.ece.utah.edu/pheA1"/>
-      </sbol:Component>
-    </sbol:component>
-    <sbol:component>
-      <sbol:Component rdf:about="http://www.async.ece.utah.edu/pTAKLeftCassette_3/component1">
-        <sbol:persistentIdentity rdf:resource="http://www.async.ece.utah.edu/pTAKLeftCassette_3/component1"/>
-        <sbol:displayId>component1</sbol:displayId>
-        <sbol:access rdf:resource="http://sbols.org/v2#public"/>
-        <sbol:definition rdf:resource="http://www.async.ece.utah.edu/BBa_J61107_BBa_C0012"/>
-      </sbol:Component>
-    </sbol:component>
-    <sbol:sequenceAnnotation>
-      <sbol:SequenceAnnotation rdf:about="http://www.async.ece.utah.edu/pTAK_Toggle_4/annotation1">
-        <sbol:persistentIdentity rdf:resource="http://www.async.ece.utah.edu/pTAK_Toggle_4/annotation1"/>
-        <sbol:displayId>annotation1</sbol:displayId>
-        <prov:wasDerivedFrom rdf:resource="http://www.async.ece.utah.edu#anno0_10_8_2013_13_11_52_182_iBioSim"/>
-        <sbol:location>
-          <sbol:Range rdf:about="http://www.async.ece.utah.edu/pTAK_Toggle_4/annotation1/range">
-            <sbol:persistentIdentity rdf:resource="http://www.async.ece.utah.edu/pTAK_Toggle_4/annotation1/range"/>
-            <sbol:displayId>range</sbol:displayId>
-            <sbol:start>1</sbol:start>
-            <sbol:end>1320</sbol:end>
-            <sbol:orientation rdf:resource="http://sbols.org/v2#reverseComplement"/>
-          </sbol:Range>
-        </sbol:location>
-        <sbol:component rdf:resource="http://www.async.ece.utah.edu/pTAK_Toggle_4/component0"/>
-      </sbol:SequenceAnnotation>
-    </sbol:sequenceAnnotation>
-<<<<<<< HEAD
-    <sbol:sequenceAnnotation>
-      <sbol:SequenceAnnotation rdf:about="http://www.async.ece.utah.edu/pTAKLeftCassette_3/annotation3">
-        <sbol:persistentIdentity rdf:resource="http://www.async.ece.utah.edu/pTAKLeftCassette_3/annotation3"/>
-        <sbol:displayId>annotation3</sbol:displayId>
-        <prov:wasDerivedFrom rdf:resource="http://www.eugenecad.org/pTAKLeftCassette_3/annotation_3"/>
-        <sbol:location>
-          <sbol:Range rdf:about="http://www.async.ece.utah.edu/pTAKLeftCassette_3/annotation3/range">
-            <sbol:persistentIdentity rdf:resource="http://www.async.ece.utah.edu/pTAKLeftCassette_3/annotation3/range"/>
-            <sbol:displayId>range</sbol:displayId>
-            <sbol:start>1231</sbol:start>
-            <sbol:end>1282</sbol:end>
-            <sbol:orientation rdf:resource="http://sbols.org/v2#inline"/>
-          </sbol:Range>
-        </sbol:location>
-        <sbol:component rdf:resource="http://www.async.ece.utah.edu/pTAKLeftCassette_3/component2"/>
-      </sbol:SequenceAnnotation>
-    </sbol:sequenceAnnotation>
-    <sbol:sequence rdf:resource="http://www.async.ece.utah.edu/pTAKLeftCassette_3_sequence"/>
-  </sbol:ComponentDefinition>
-  <sbol:ComponentDefinition rdf:about="http://www.async.ece.utah.edu/BBa_J61053">
-    <sbol:persistentIdentity rdf:resource="http://www.async.ece.utah.edu/BBa_J61053"/>
-    <sbol:displayId>BBa_J61053</sbol:displayId>
-    <prov:wasDerivedFrom rdf:resource="http://partsregistry.org/part/BBa_J61053"/>
-    <dcterms:title>BBa_J61053</dcterms:title>
-    <dcterms:description>FMN-T1 Terminator</dcterms:description>
-=======
-    <sbol:sequence rdf:resource="http://www.async.ece.utah.edu/www_async_ece_utah_edu_seq_10_8_2013_13_11_52_182_iBioSim"/>
-  </sbol:ComponentDefinition>
-  <sbol:ComponentDefinition rdf:about="http://www.async.ece.utah.edu/pTAK_Toggle_13">
-    <sbol:persistentIdentity rdf:resource="http://www.async.ece.utah.edu/pTAK_Toggle_13"/>
-    <sbol:displayId>pTAK_Toggle_13</sbol:displayId>
-    <prov:wasDerivedFrom rdf:resource="http://www.async.ece.utah.edu#comp_10_8_2013_13_7_45_664_iBioSim"/>
-    <dcterms:title>pTAK Toggle Switch 13</dcterms:title>
-    <dcterms:description>This is a pTAK class toggle switch similar to those constructed by Gardner et al.</dcterms:description>
->>>>>>> d81c6eac
-    <sbol:type rdf:resource="http://www.biopax.org/release/biopax-level3.owl#DnaRegion"/>
-    <sbol:role rdf:resource="http://identifiers.org/so/SO:0000141"/>
-    <sbol:sequence rdf:resource="http://www.async.ece.utah.edu/BBa_J61053_sequence"/>
-  </sbol:ComponentDefinition>
-  <sbol:ComponentDefinition rdf:about="http://www.async.ece.utah.edu/pIKELeftCassette_4">
-    <sbol:persistentIdentity rdf:resource="http://www.async.ece.utah.edu/pIKELeftCassette_4"/>
-    <sbol:displayId>pIKELeftCassette_4</sbol:displayId>
-    <prov:wasDerivedFrom rdf:resource="http://www.eugenecad.org/pIKELeftCassette_4"/>
-    <dcterms:description>pIKELeftCassette_4</dcterms:description>
-    <sbol:type rdf:resource="http://www.biopax.org/release/biopax-level3.owl#DnaRegion"/>
-    <sbol:role rdf:resource="http://identifiers.org/so/SO:0000805"/>
-    <sbol:component>
-<<<<<<< HEAD
-      <sbol:Component rdf:about="http://www.async.ece.utah.edu/pIKELeftCassette_4/component1">
-        <sbol:persistentIdentity rdf:resource="http://www.async.ece.utah.edu/pIKELeftCassette_4/component1"/>
-        <sbol:displayId>component1</sbol:displayId>
-        <sbol:access rdf:resource="http://sbols.org/v2#public"/>
-        <sbol:definition rdf:resource="http://www.async.ece.utah.edu/BBa_J61115_BBa_C0012"/>
-      </sbol:Component>
-    </sbol:component>
-    <sbol:component>
-      <sbol:Component rdf:about="http://www.async.ece.utah.edu/pIKELeftCassette_4/component0">
-        <sbol:persistentIdentity rdf:resource="http://www.async.ece.utah.edu/pIKELeftCassette_4/component0"/>
-        <sbol:displayId>component0</sbol:displayId>
-        <sbol:access rdf:resource="http://sbols.org/v2#public"/>
-        <sbol:definition rdf:resource="http://www.async.ece.utah.edu/BBa_R0040"/>
-      </sbol:Component>
-    </sbol:component>
-    <sbol:component>
-      <sbol:Component rdf:about="http://www.async.ece.utah.edu/pIKELeftCassette_4/component2">
-        <sbol:persistentIdentity rdf:resource="http://www.async.ece.utah.edu/pIKELeftCassette_4/component2"/>
-        <sbol:displayId>component2</sbol:displayId>
-        <sbol:access rdf:resource="http://sbols.org/v2#public"/>
-        <sbol:definition rdf:resource="http://www.async.ece.utah.edu/ECK120034435"/>
-      </sbol:Component>
-    </sbol:component>
-    <sbol:sequenceAnnotation>
-      <sbol:SequenceAnnotation rdf:about="http://www.async.ece.utah.edu/pIKELeftCassette_4/annotation3">
-        <sbol:persistentIdentity rdf:resource="http://www.async.ece.utah.edu/pIKELeftCassette_4/annotation3"/>
-        <sbol:displayId>annotation3</sbol:displayId>
-        <prov:wasDerivedFrom rdf:resource="http://www.eugenecad.org/pIKELeftCassette_4/annotation_3"/>
-        <sbol:location>
-          <sbol:Range rdf:about="http://www.async.ece.utah.edu/pIKELeftCassette_4/annotation3/range">
-            <sbol:persistentIdentity rdf:resource="http://www.async.ece.utah.edu/pIKELeftCassette_4/annotation3/range"/>
-            <sbol:displayId>range</sbol:displayId>
-            <sbol:start>1195</sbol:start>
-            <sbol:end>1251</sbol:end>
-            <sbol:orientation rdf:resource="http://sbols.org/v2#inline"/>
-          </sbol:Range>
-        </sbol:location>
-        <sbol:component rdf:resource="http://www.async.ece.utah.edu/pIKELeftCassette_4/component2"/>
-      </sbol:SequenceAnnotation>
-    </sbol:sequenceAnnotation>
-    <sbol:sequenceAnnotation>
-      <sbol:SequenceAnnotation rdf:about="http://www.async.ece.utah.edu/pIKELeftCassette_4/annotation1">
-        <sbol:persistentIdentity rdf:resource="http://www.async.ece.utah.edu/pIKELeftCassette_4/annotation1"/>
-        <sbol:displayId>annotation1</sbol:displayId>
-        <prov:wasDerivedFrom rdf:resource="http://www.eugenecad.org/pIKELeftCassette_4/annotation_1"/>
-        <sbol:location>
-          <sbol:Range rdf:about="http://www.async.ece.utah.edu/pIKELeftCassette_4/annotation1/range">
-            <sbol:persistentIdentity rdf:resource="http://www.async.ece.utah.edu/pIKELeftCassette_4/annotation1/range"/>
-            <sbol:displayId>range</sbol:displayId>
-            <sbol:start>1</sbol:start>
-            <sbol:end>54</sbol:end>
-            <sbol:orientation rdf:resource="http://sbols.org/v2#inline"/>
-          </sbol:Range>
-        </sbol:location>
-        <sbol:component rdf:resource="http://www.async.ece.utah.edu/pIKELeftCassette_4/component0"/>
-      </sbol:SequenceAnnotation>
-    </sbol:sequenceAnnotation>
-    <sbol:sequenceAnnotation>
-      <sbol:SequenceAnnotation rdf:about="http://www.async.ece.utah.edu/pIKELeftCassette_4/annotation2">
-        <sbol:persistentIdentity rdf:resource="http://www.async.ece.utah.edu/pIKELeftCassette_4/annotation2"/>
-        <sbol:displayId>annotation2</sbol:displayId>
-        <prov:wasDerivedFrom rdf:resource="http://www.eugenecad.org/pIKELeftCassette_4/annotation_2"/>
-        <sbol:location>
-          <sbol:Range rdf:about="http://www.async.ece.utah.edu/pIKELeftCassette_4/annotation2/range">
-            <sbol:persistentIdentity rdf:resource="http://www.async.ece.utah.edu/pIKELeftCassette_4/annotation2/range"/>
-            <sbol:displayId>range</sbol:displayId>
-            <sbol:start>55</sbol:start>
-            <sbol:end>1194</sbol:end>
-            <sbol:orientation rdf:resource="http://sbols.org/v2#inline"/>
-          </sbol:Range>
-        </sbol:location>
-        <sbol:component rdf:resource="http://www.async.ece.utah.edu/pIKELeftCassette_4/component1"/>
-      </sbol:SequenceAnnotation>
-    </sbol:sequenceAnnotation>
-    <sbol:sequence rdf:resource="http://www.async.ece.utah.edu/pIKELeftCassette_4_sequence"/>
+    <sbol:sequence rdf:resource="http://www.async.ece.utah.edu/ECK120034435_sequence"/>
   </sbol:ComponentDefinition>
   <sbol:ComponentDefinition rdf:about="http://www.async.ece.utah.edu/pTAK_Toggle_15">
     <sbol:persistentIdentity rdf:resource="http://www.async.ece.utah.edu/pTAK_Toggle_15"/>
@@ -5137,3091 +4465,17 @@
         <sbol:location>
           <sbol:Range rdf:about="http://www.async.ece.utah.edu/pTAK_Toggle_15/annotation2/range">
             <sbol:persistentIdentity rdf:resource="http://www.async.ece.utah.edu/pTAK_Toggle_15/annotation2/range"/>
-=======
-      <sbol:Component rdf:about="http://www.async.ece.utah.edu/pTAK_Toggle_13/component0">
-        <sbol:persistentIdentity rdf:resource="http://www.async.ece.utah.edu/pTAK_Toggle_13/component0"/>
-        <sbol:displayId>component0</sbol:displayId>
-        <sbol:access rdf:resource="http://sbols.org/v2#public"/>
-        <sbol:definition rdf:resource="http://www.async.ece.utah.edu/pTAKLeftCassette_4"/>
-      </sbol:Component>
-    </sbol:component>
-    <sbol:component>
-      <sbol:Component rdf:about="http://www.async.ece.utah.edu/pTAK_Toggle_13/component1">
-        <sbol:persistentIdentity rdf:resource="http://www.async.ece.utah.edu/pTAK_Toggle_13/component1"/>
-        <sbol:displayId>component1</sbol:displayId>
-        <sbol:access rdf:resource="http://sbols.org/v2#public"/>
-        <sbol:definition rdf:resource="http://www.async.ece.utah.edu/pTAKRightCassette_1"/>
-      </sbol:Component>
-    </sbol:component>
-    <sbol:sequenceAnnotation>
-      <sbol:SequenceAnnotation rdf:about="http://www.async.ece.utah.edu/pTAK_Toggle_13/annotation1">
-        <sbol:persistentIdentity rdf:resource="http://www.async.ece.utah.edu/pTAK_Toggle_13/annotation1"/>
-        <sbol:displayId>annotation1</sbol:displayId>
-        <prov:wasDerivedFrom rdf:resource="http://www.async.ece.utah.edu#anno0_10_8_2013_13_7_45_664_iBioSim"/>
-        <sbol:location>
-          <sbol:Range rdf:about="http://www.async.ece.utah.edu/pTAK_Toggle_13/annotation1/range">
-            <sbol:persistentIdentity rdf:resource="http://www.async.ece.utah.edu/pTAK_Toggle_13/annotation1/range"/>
-            <sbol:displayId>range</sbol:displayId>
-            <sbol:start>1</sbol:start>
-            <sbol:end>1287</sbol:end>
-            <sbol:orientation rdf:resource="http://sbols.org/v2#reverseComplement"/>
-          </sbol:Range>
-        </sbol:location>
-        <sbol:component rdf:resource="http://www.async.ece.utah.edu/pTAK_Toggle_13/component0"/>
-      </sbol:SequenceAnnotation>
-    </sbol:sequenceAnnotation>
-    <sbol:sequenceAnnotation>
-      <sbol:SequenceAnnotation rdf:about="http://www.async.ece.utah.edu/pTAK_Toggle_13/annotation2">
-        <sbol:persistentIdentity rdf:resource="http://www.async.ece.utah.edu/pTAK_Toggle_13/annotation2"/>
-        <sbol:displayId>annotation2</sbol:displayId>
-        <prov:wasDerivedFrom rdf:resource="http://www.async.ece.utah.edu#anno1_10_8_2013_13_7_45_664_iBioSim"/>
-        <sbol:location>
-          <sbol:Range rdf:about="http://www.async.ece.utah.edu/pTAK_Toggle_13/annotation2/range">
-            <sbol:persistentIdentity rdf:resource="http://www.async.ece.utah.edu/pTAK_Toggle_13/annotation2/range"/>
             <sbol:displayId>range</sbol:displayId>
             <sbol:start>1288</sbol:start>
             <sbol:end>3034</sbol:end>
             <sbol:orientation rdf:resource="http://sbols.org/v2#inline"/>
           </sbol:Range>
         </sbol:location>
-        <sbol:component rdf:resource="http://www.async.ece.utah.edu/pTAK_Toggle_13/component1"/>
-      </sbol:SequenceAnnotation>
-    </sbol:sequenceAnnotation>
-    <sbol:sequence rdf:resource="http://www.async.ece.utah.edu/www_async_ece_utah_edu_seq_10_8_2013_13_7_45_664_iBioSim"/>
-  </sbol:ComponentDefinition>
-  <sbol:ComponentDefinition rdf:about="http://www.async.ece.utah.edu/pIKE_Toggle_4">
-    <sbol:persistentIdentity rdf:resource="http://www.async.ece.utah.edu/pIKE_Toggle_4"/>
-    <sbol:displayId>pIKE_Toggle_4</sbol:displayId>
-    <prov:wasDerivedFrom rdf:resource="http://www.async.ece.utah.edu#comp_10_8_2013_12_57_38_712_iBioSim"/>
-    <dcterms:title>pIKE Toggle Switch 4</dcterms:title>
-    <dcterms:description>This is a pIKE class toggle switch similar to those constructed by Gardner et al.</dcterms:description>
-    <sbol:type rdf:resource="http://www.biopax.org/release/biopax-level3.owl#DnaRegion"/>
-    <sbol:role rdf:resource="http://identifiers.org/so/SO:0000804"/>
-    <sbol:component>
-      <sbol:Component rdf:about="http://www.async.ece.utah.edu/pIKE_Toggle_4/component0">
-        <sbol:persistentIdentity rdf:resource="http://www.async.ece.utah.edu/pIKE_Toggle_4/component0"/>
-        <sbol:displayId>component0</sbol:displayId>
-        <sbol:access rdf:resource="http://sbols.org/v2#public"/>
-        <sbol:definition rdf:resource="http://www.async.ece.utah.edu/pIKELeftCassette_1"/>
-      </sbol:Component>
-    </sbol:component>
-    <sbol:component>
-      <sbol:Component rdf:about="http://www.async.ece.utah.edu/pIKE_Toggle_4/component1">
-        <sbol:persistentIdentity rdf:resource="http://www.async.ece.utah.edu/pIKE_Toggle_4/component1"/>
-        <sbol:displayId>component1</sbol:displayId>
-        <sbol:access rdf:resource="http://sbols.org/v2#public"/>
-        <sbol:definition rdf:resource="http://www.async.ece.utah.edu/pIKERightCassette_4"/>
-      </sbol:Component>
-    </sbol:component>
-    <sbol:sequenceAnnotation>
-      <sbol:SequenceAnnotation rdf:about="http://www.async.ece.utah.edu/pIKE_Toggle_4/annotation1">
-        <sbol:persistentIdentity rdf:resource="http://www.async.ece.utah.edu/pIKE_Toggle_4/annotation1"/>
-        <sbol:displayId>annotation1</sbol:displayId>
-        <prov:wasDerivedFrom rdf:resource="http://www.async.ece.utah.edu#anno0_10_8_2013_12_57_38_712_iBioSim"/>
-        <sbol:location>
-          <sbol:Range rdf:about="http://www.async.ece.utah.edu/pIKE_Toggle_4/annotation1/range">
-            <sbol:persistentIdentity rdf:resource="http://www.async.ece.utah.edu/pIKE_Toggle_4/annotation1/range"/>
-            <sbol:displayId>range</sbol:displayId>
-            <sbol:start>1</sbol:start>
-            <sbol:end>1284</sbol:end>
-            <sbol:orientation rdf:resource="http://sbols.org/v2#reverseComplement"/>
-          </sbol:Range>
-        </sbol:location>
-        <sbol:component rdf:resource="http://www.async.ece.utah.edu/pIKE_Toggle_4/component0"/>
-      </sbol:SequenceAnnotation>
-    </sbol:sequenceAnnotation>
-    <sbol:sequenceAnnotation>
-      <sbol:SequenceAnnotation rdf:about="http://www.async.ece.utah.edu/pIKE_Toggle_4/annotation2">
-        <sbol:persistentIdentity rdf:resource="http://www.async.ece.utah.edu/pIKE_Toggle_4/annotation2"/>
-        <sbol:displayId>annotation2</sbol:displayId>
-        <prov:wasDerivedFrom rdf:resource="http://www.async.ece.utah.edu#anno1_10_8_2013_12_57_38_712_iBioSim"/>
-        <sbol:location>
-          <sbol:Range rdf:about="http://www.async.ece.utah.edu/pIKE_Toggle_4/annotation2/range">
-            <sbol:persistentIdentity rdf:resource="http://www.async.ece.utah.edu/pIKE_Toggle_4/annotation2/range"/>
-            <sbol:displayId>range</sbol:displayId>
-            <sbol:start>1285</sbol:start>
-            <sbol:end>2940</sbol:end>
-            <sbol:orientation rdf:resource="http://sbols.org/v2#inline"/>
-          </sbol:Range>
-        </sbol:location>
-        <sbol:component rdf:resource="http://www.async.ece.utah.edu/pIKE_Toggle_4/component1"/>
-      </sbol:SequenceAnnotation>
-    </sbol:sequenceAnnotation>
-    <sbol:sequence rdf:resource="http://www.async.ece.utah.edu/www_async_ece_utah_edu_seq_10_8_2013_12_57_38_712_iBioSim"/>
-  </sbol:ComponentDefinition>
-  <sbol:ComponentDefinition rdf:about="http://www.async.ece.utah.edu/pIKELeftCassette_3">
-    <sbol:persistentIdentity rdf:resource="http://www.async.ece.utah.edu/pIKELeftCassette_3"/>
-    <sbol:displayId>pIKELeftCassette_3</sbol:displayId>
-    <prov:wasDerivedFrom rdf:resource="http://www.eugenecad.org/pIKELeftCassette_3"/>
-    <dcterms:description>pIKELeftCassette_3</dcterms:description>
-    <sbol:type rdf:resource="http://www.biopax.org/release/biopax-level3.owl#DnaRegion"/>
-    <sbol:role rdf:resource="http://identifiers.org/so/SO:0000805"/>
-    <sbol:component>
-      <sbol:Component rdf:about="http://www.async.ece.utah.edu/pIKELeftCassette_3/component0">
-        <sbol:persistentIdentity rdf:resource="http://www.async.ece.utah.edu/pIKELeftCassette_3/component0"/>
-        <sbol:displayId>component0</sbol:displayId>
-        <sbol:access rdf:resource="http://sbols.org/v2#public"/>
-        <sbol:definition rdf:resource="http://www.async.ece.utah.edu/BBa_R0040"/>
-      </sbol:Component>
-    </sbol:component>
-    <sbol:component>
-      <sbol:Component rdf:about="http://www.async.ece.utah.edu/pIKELeftCassette_3/component1">
-        <sbol:persistentIdentity rdf:resource="http://www.async.ece.utah.edu/pIKELeftCassette_3/component1"/>
-        <sbol:displayId>component1</sbol:displayId>
-        <sbol:access rdf:resource="http://sbols.org/v2#public"/>
-        <sbol:definition rdf:resource="http://www.async.ece.utah.edu/BBa_J61107_BBa_C0012"/>
-      </sbol:Component>
-    </sbol:component>
-    <sbol:component>
-      <sbol:Component rdf:about="http://www.async.ece.utah.edu/pIKELeftCassette_3/component2">
-        <sbol:persistentIdentity rdf:resource="http://www.async.ece.utah.edu/pIKELeftCassette_3/component2"/>
-        <sbol:displayId>component2</sbol:displayId>
-        <sbol:access rdf:resource="http://sbols.org/v2#public"/>
-        <sbol:definition rdf:resource="http://www.async.ece.utah.edu/pheA1"/>
-      </sbol:Component>
-    </sbol:component>
-    <sbol:sequenceAnnotation>
-      <sbol:SequenceAnnotation rdf:about="http://www.async.ece.utah.edu/pIKELeftCassette_3/annotation1">
-        <sbol:persistentIdentity rdf:resource="http://www.async.ece.utah.edu/pIKELeftCassette_3/annotation1"/>
-        <sbol:displayId>annotation1</sbol:displayId>
-        <prov:wasDerivedFrom rdf:resource="http://www.eugenecad.org/pIKELeftCassette_3/annotation_1"/>
-        <sbol:location>
-          <sbol:Range rdf:about="http://www.async.ece.utah.edu/pIKELeftCassette_3/annotation1/range">
-            <sbol:persistentIdentity rdf:resource="http://www.async.ece.utah.edu/pIKELeftCassette_3/annotation1/range"/>
->>>>>>> d81c6eac
-            <sbol:displayId>range</sbol:displayId>
-            <sbol:start>1</sbol:start>
-            <sbol:end>54</sbol:end>
-            <sbol:orientation rdf:resource="http://sbols.org/v2#inline"/>
-          </sbol:Range>
-        </sbol:location>
-<<<<<<< HEAD
         <sbol:component rdf:resource="http://www.async.ece.utah.edu/pTAK_Toggle_15/component1"/>
       </sbol:SequenceAnnotation>
     </sbol:sequenceAnnotation>
     <sbol:sequence rdf:resource="http://www.async.ece.utah.edu/www_async_ece_utah_edu_seq_10_8_2013_13_9_29_71_iBioSim"/>
   </sbol:ComponentDefinition>
-  <sbol:ComponentDefinition rdf:about="http://www.async.ece.utah.edu/pIKE_Toggle_8">
-    <sbol:persistentIdentity rdf:resource="http://www.async.ece.utah.edu/pIKE_Toggle_8"/>
-    <sbol:displayId>pIKE_Toggle_8</sbol:displayId>
-    <prov:wasDerivedFrom rdf:resource="http://www.async.ece.utah.edu#comp_10_8_2013_13_1_0_971_iBioSim"/>
-    <dcterms:title>pIKE Toggle Switch 8</dcterms:title>
-    <dcterms:description>This is a pIKE class toggle switch similar to those constructed by Gardner et al.</dcterms:description>
-    <sbol:type rdf:resource="http://www.biopax.org/release/biopax-level3.owl#DnaRegion"/>
-    <sbol:role rdf:resource="http://identifiers.org/so/SO:0000804"/>
-    <sbol:component>
-      <sbol:Component rdf:about="http://www.async.ece.utah.edu/pIKE_Toggle_8/component0">
-        <sbol:persistentIdentity rdf:resource="http://www.async.ece.utah.edu/pIKE_Toggle_8/component0"/>
-        <sbol:displayId>component0</sbol:displayId>
-        <sbol:access rdf:resource="http://sbols.org/v2#public"/>
-        <sbol:definition rdf:resource="http://www.async.ece.utah.edu/pIKELeftCassette_2"/>
-      </sbol:Component>
-    </sbol:component>
-    <sbol:component>
-      <sbol:Component rdf:about="http://www.async.ece.utah.edu/pIKE_Toggle_8/component1">
-        <sbol:persistentIdentity rdf:resource="http://www.async.ece.utah.edu/pIKE_Toggle_8/component1"/>
-        <sbol:displayId>component1</sbol:displayId>
-        <sbol:access rdf:resource="http://sbols.org/v2#public"/>
-        <sbol:definition rdf:resource="http://www.async.ece.utah.edu/pIKERightCassette_4"/>
-      </sbol:Component>
-    </sbol:component>
-    <sbol:sequenceAnnotation>
-      <sbol:SequenceAnnotation rdf:about="http://www.async.ece.utah.edu/pIKE_Toggle_8/annotation1">
-        <sbol:persistentIdentity rdf:resource="http://www.async.ece.utah.edu/pIKE_Toggle_8/annotation1"/>
-        <sbol:displayId>annotation1</sbol:displayId>
-        <prov:wasDerivedFrom rdf:resource="http://www.async.ece.utah.edu#anno0_10_8_2013_13_1_0_971_iBioSim"/>
-        <sbol:location>
-          <sbol:Range rdf:about="http://www.async.ece.utah.edu/pIKE_Toggle_8/annotation1/range">
-            <sbol:persistentIdentity rdf:resource="http://www.async.ece.utah.edu/pIKE_Toggle_8/annotation1/range"/>
-            <sbol:displayId>range</sbol:displayId>
-            <sbol:start>1</sbol:start>
-            <sbol:end>1251</sbol:end>
-            <sbol:orientation rdf:resource="http://sbols.org/v2#reverseComplement"/>
-          </sbol:Range>
-        </sbol:location>
-        <sbol:component rdf:resource="http://www.async.ece.utah.edu/pIKE_Toggle_8/component0"/>
-      </sbol:SequenceAnnotation>
-    </sbol:sequenceAnnotation>
-    <sbol:sequenceAnnotation>
-      <sbol:SequenceAnnotation rdf:about="http://www.async.ece.utah.edu/pIKE_Toggle_8/annotation2">
-        <sbol:persistentIdentity rdf:resource="http://www.async.ece.utah.edu/pIKE_Toggle_8/annotation2"/>
-        <sbol:displayId>annotation2</sbol:displayId>
-        <prov:wasDerivedFrom rdf:resource="http://www.async.ece.utah.edu#anno1_10_8_2013_13_1_0_971_iBioSim"/>
-        <sbol:location>
-          <sbol:Range rdf:about="http://www.async.ece.utah.edu/pIKE_Toggle_8/annotation2/range">
-            <sbol:persistentIdentity rdf:resource="http://www.async.ece.utah.edu/pIKE_Toggle_8/annotation2/range"/>
-            <sbol:displayId>range</sbol:displayId>
-            <sbol:start>1252</sbol:start>
-            <sbol:end>2907</sbol:end>
-            <sbol:orientation rdf:resource="http://sbols.org/v2#inline"/>
-          </sbol:Range>
-        </sbol:location>
-        <sbol:component rdf:resource="http://www.async.ece.utah.edu/pIKE_Toggle_8/component1"/>
-      </sbol:SequenceAnnotation>
-    </sbol:sequenceAnnotation>
-    <sbol:sequence rdf:resource="http://www.async.ece.utah.edu/www_async_ece_utah_edu_seq_10_8_2013_13_1_0_971_iBioSim"/>
-  </sbol:ComponentDefinition>
-  <sbol:ComponentDefinition rdf:about="http://www.async.ece.utah.edu/pTAKRightCassette_4">
-    <sbol:persistentIdentity rdf:resource="http://www.async.ece.utah.edu/pTAKRightCassette_4"/>
-    <sbol:displayId>pTAKRightCassette_4</sbol:displayId>
-    <prov:wasDerivedFrom rdf:resource="http://www.eugenecad.org/pTAKRightCassette_4"/>
-    <dcterms:description>pTAKRightCassette_4</dcterms:description>
-    <sbol:type rdf:resource="http://www.biopax.org/release/biopax-level3.owl#DnaRegion"/>
-    <sbol:role rdf:resource="http://identifiers.org/so/SO:0000805"/>
-    <sbol:component>
-      <sbol:Component rdf:about="http://www.async.ece.utah.edu/pTAKRightCassette_4/component3">
-        <sbol:persistentIdentity rdf:resource="http://www.async.ece.utah.edu/pTAKRightCassette_4/component3"/>
-        <sbol:displayId>component3</sbol:displayId>
-        <sbol:access rdf:resource="http://sbols.org/v2#public"/>
-        <sbol:definition rdf:resource="http://www.async.ece.utah.edu/BBa_J61053"/>
-      </sbol:Component>
-    </sbol:component>
-    <sbol:component>
-      <sbol:Component rdf:about="http://www.async.ece.utah.edu/pTAKRightCassette_4/component2">
-        <sbol:persistentIdentity rdf:resource="http://www.async.ece.utah.edu/pTAKRightCassette_4/component2"/>
-        <sbol:displayId>component2</sbol:displayId>
-        <sbol:access rdf:resource="http://sbols.org/v2#public"/>
-        <sbol:definition rdf:resource="http://www.async.ece.utah.edu/BBa_J61120_BBa_E0040"/>
-      </sbol:Component>
-    </sbol:component>
-    <sbol:component>
-      <sbol:Component rdf:about="http://www.async.ece.utah.edu/pTAKRightCassette_4/component1">
-        <sbol:persistentIdentity rdf:resource="http://www.async.ece.utah.edu/pTAKRightCassette_4/component1"/>
-        <sbol:displayId>component1</sbol:displayId>
-        <sbol:access rdf:resource="http://sbols.org/v2#public"/>
-        <sbol:definition rdf:resource="http://www.async.ece.utah.edu/BBa_J61130_BBa_C0051"/>
-      </sbol:Component>
-    </sbol:component>
-    <sbol:component>
-      <sbol:Component rdf:about="http://www.async.ece.utah.edu/pTAKRightCassette_4/component0">
-        <sbol:persistentIdentity rdf:resource="http://www.async.ece.utah.edu/pTAKRightCassette_4/component0"/>
-        <sbol:displayId>component0</sbol:displayId>
-        <sbol:access rdf:resource="http://sbols.org/v2#public"/>
-        <sbol:definition rdf:resource="http://www.async.ece.utah.edu/BBa_R0010"/>
-      </sbol:Component>
-    </sbol:component>
-    <sbol:sequenceAnnotation>
-      <sbol:SequenceAnnotation rdf:about="http://www.async.ece.utah.edu/pTAKRightCassette_4/annotation2">
-        <sbol:persistentIdentity rdf:resource="http://www.async.ece.utah.edu/pTAKRightCassette_4/annotation2"/>
-        <sbol:displayId>annotation2</sbol:displayId>
-        <prov:wasDerivedFrom rdf:resource="http://www.eugenecad.org/pTAKRightCassette_4/annotation_2"/>
-        <sbol:location>
-          <sbol:Range rdf:about="http://www.async.ece.utah.edu/pTAKRightCassette_4/annotation2/range">
-            <sbol:persistentIdentity rdf:resource="http://www.async.ece.utah.edu/pTAKRightCassette_4/annotation2/range"/>
-=======
-        <sbol:component rdf:resource="http://www.async.ece.utah.edu/pIKELeftCassette_3/component0"/>
-      </sbol:SequenceAnnotation>
-    </sbol:sequenceAnnotation>
-    <sbol:sequenceAnnotation>
-      <sbol:SequenceAnnotation rdf:about="http://www.async.ece.utah.edu/pIKELeftCassette_3/annotation3">
-        <sbol:persistentIdentity rdf:resource="http://www.async.ece.utah.edu/pIKELeftCassette_3/annotation3"/>
-        <sbol:displayId>annotation3</sbol:displayId>
-        <prov:wasDerivedFrom rdf:resource="http://www.eugenecad.org/pIKELeftCassette_3/annotation_3"/>
-        <sbol:location>
-          <sbol:Range rdf:about="http://www.async.ece.utah.edu/pIKELeftCassette_3/annotation3/range">
-            <sbol:persistentIdentity rdf:resource="http://www.async.ece.utah.edu/pIKELeftCassette_3/annotation3/range"/>
-            <sbol:displayId>range</sbol:displayId>
-            <sbol:start>1195</sbol:start>
-            <sbol:end>1246</sbol:end>
-            <sbol:orientation rdf:resource="http://sbols.org/v2#inline"/>
-          </sbol:Range>
-        </sbol:location>
-        <sbol:component rdf:resource="http://www.async.ece.utah.edu/pIKELeftCassette_3/component2"/>
-      </sbol:SequenceAnnotation>
-    </sbol:sequenceAnnotation>
-    <sbol:sequenceAnnotation>
-      <sbol:SequenceAnnotation rdf:about="http://www.async.ece.utah.edu/pIKELeftCassette_3/annotation2">
-        <sbol:persistentIdentity rdf:resource="http://www.async.ece.utah.edu/pIKELeftCassette_3/annotation2"/>
-        <sbol:displayId>annotation2</sbol:displayId>
-        <prov:wasDerivedFrom rdf:resource="http://www.eugenecad.org/pIKELeftCassette_3/annotation_2"/>
-        <sbol:location>
-          <sbol:Range rdf:about="http://www.async.ece.utah.edu/pIKELeftCassette_3/annotation2/range">
-            <sbol:persistentIdentity rdf:resource="http://www.async.ece.utah.edu/pIKELeftCassette_3/annotation2/range"/>
-            <sbol:displayId>range</sbol:displayId>
-            <sbol:start>55</sbol:start>
-            <sbol:end>1194</sbol:end>
-            <sbol:orientation rdf:resource="http://sbols.org/v2#inline"/>
-          </sbol:Range>
-        </sbol:location>
-        <sbol:component rdf:resource="http://www.async.ece.utah.edu/pIKELeftCassette_3/component1"/>
-      </sbol:SequenceAnnotation>
-    </sbol:sequenceAnnotation>
-    <sbol:sequence rdf:resource="http://www.async.ece.utah.edu/pIKELeftCassette_3_sequence"/>
-  </sbol:ComponentDefinition>
-  <sbol:ComponentDefinition rdf:about="http://www.async.ece.utah.edu/pTAK_Toggle_16">
-    <sbol:persistentIdentity rdf:resource="http://www.async.ece.utah.edu/pTAK_Toggle_16"/>
-    <sbol:displayId>pTAK_Toggle_16</sbol:displayId>
-    <prov:wasDerivedFrom rdf:resource="http://www.async.ece.utah.edu#comp_10_8_2013_13_10_10_34_iBioSim"/>
-    <dcterms:title>pTAK Toggle Switch 16</dcterms:title>
-    <dcterms:description>This is a pTAK class toggle switch similar to those constructed by Gardner et al.</dcterms:description>
-    <sbol:type rdf:resource="http://www.biopax.org/release/biopax-level3.owl#DnaRegion"/>
-    <sbol:role rdf:resource="http://identifiers.org/so/SO:0000804"/>
-    <sbol:component>
-      <sbol:Component rdf:about="http://www.async.ece.utah.edu/pTAK_Toggle_16/component0">
-        <sbol:persistentIdentity rdf:resource="http://www.async.ece.utah.edu/pTAK_Toggle_16/component0"/>
-        <sbol:displayId>component0</sbol:displayId>
-        <sbol:access rdf:resource="http://sbols.org/v2#public"/>
-        <sbol:definition rdf:resource="http://www.async.ece.utah.edu/pTAKLeftCassette_4"/>
-      </sbol:Component>
-    </sbol:component>
-    <sbol:component>
-      <sbol:Component rdf:about="http://www.async.ece.utah.edu/pTAK_Toggle_16/component1">
-        <sbol:persistentIdentity rdf:resource="http://www.async.ece.utah.edu/pTAK_Toggle_16/component1"/>
-        <sbol:displayId>component1</sbol:displayId>
-        <sbol:access rdf:resource="http://sbols.org/v2#public"/>
-        <sbol:definition rdf:resource="http://www.async.ece.utah.edu/pTAKRightCassette_4"/>
-      </sbol:Component>
-    </sbol:component>
-    <sbol:sequenceAnnotation>
-      <sbol:SequenceAnnotation rdf:about="http://www.async.ece.utah.edu/pTAK_Toggle_16/annotation1">
-        <sbol:persistentIdentity rdf:resource="http://www.async.ece.utah.edu/pTAK_Toggle_16/annotation1"/>
-        <sbol:displayId>annotation1</sbol:displayId>
-        <prov:wasDerivedFrom rdf:resource="http://www.async.ece.utah.edu#anno0_10_8_2013_13_10_10_34_iBioSim"/>
-        <sbol:location>
-          <sbol:Range rdf:about="http://www.async.ece.utah.edu/pTAK_Toggle_16/annotation1/range">
-            <sbol:persistentIdentity rdf:resource="http://www.async.ece.utah.edu/pTAK_Toggle_16/annotation1/range"/>
-            <sbol:displayId>range</sbol:displayId>
-            <sbol:start>1</sbol:start>
-            <sbol:end>1287</sbol:end>
-            <sbol:orientation rdf:resource="http://sbols.org/v2#reverseComplement"/>
-          </sbol:Range>
-        </sbol:location>
-        <sbol:component rdf:resource="http://www.async.ece.utah.edu/pTAK_Toggle_16/component0"/>
-      </sbol:SequenceAnnotation>
-    </sbol:sequenceAnnotation>
-    <sbol:sequenceAnnotation>
-      <sbol:SequenceAnnotation rdf:about="http://www.async.ece.utah.edu/pTAK_Toggle_16/annotation2">
-        <sbol:persistentIdentity rdf:resource="http://www.async.ece.utah.edu/pTAK_Toggle_16/annotation2"/>
-        <sbol:displayId>annotation2</sbol:displayId>
-        <prov:wasDerivedFrom rdf:resource="http://www.async.ece.utah.edu#anno1_10_8_2013_13_10_10_34_iBioSim"/>
-        <sbol:location>
-          <sbol:Range rdf:about="http://www.async.ece.utah.edu/pTAK_Toggle_16/annotation2/range">
-            <sbol:persistentIdentity rdf:resource="http://www.async.ece.utah.edu/pTAK_Toggle_16/annotation2/range"/>
-            <sbol:displayId>range</sbol:displayId>
-            <sbol:start>1288</sbol:start>
-            <sbol:end>3033</sbol:end>
-            <sbol:orientation rdf:resource="http://sbols.org/v2#inline"/>
-          </sbol:Range>
-        </sbol:location>
-        <sbol:component rdf:resource="http://www.async.ece.utah.edu/pTAK_Toggle_16/component1"/>
-      </sbol:SequenceAnnotation>
-    </sbol:sequenceAnnotation>
-    <sbol:sequence rdf:resource="http://www.async.ece.utah.edu/www_async_ece_utah_edu_seq_10_8_2013_13_10_10_34_iBioSim"/>
-  </sbol:ComponentDefinition>
-  <sbol:ComponentDefinition rdf:about="http://www.async.ece.utah.edu/BBa_J61107_BBa_C0012">
-    <sbol:persistentIdentity rdf:resource="http://www.async.ece.utah.edu/BBa_J61107_BBa_C0012"/>
-    <sbol:displayId>BBa_J61107_BBa_C0012</sbol:displayId>
-    <prov:wasDerivedFrom rdf:resource="http://www.eugenecad.org/device/BBa_J61107_BBa_C0012"/>
-    <dcterms:description>Repressor2</dcterms:description>
-    <sbol:type rdf:resource="http://www.biopax.org/release/biopax-level3.owl#DnaRegion"/>
-    <sbol:role rdf:resource="http://identifiers.org/so/SO:0000805"/>
-    <sbol:component>
-      <sbol:Component rdf:about="http://www.async.ece.utah.edu/BBa_J61107_BBa_C0012/component0">
-        <sbol:persistentIdentity rdf:resource="http://www.async.ece.utah.edu/BBa_J61107_BBa_C0012/component0"/>
-        <sbol:displayId>component0</sbol:displayId>
-        <sbol:access rdf:resource="http://sbols.org/v2#public"/>
-        <sbol:definition rdf:resource="http://www.async.ece.utah.edu/BBa_J61107"/>
-      </sbol:Component>
-    </sbol:component>
-    <sbol:component>
-      <sbol:Component rdf:about="http://www.async.ece.utah.edu/BBa_J61107_BBa_C0012/component1">
-        <sbol:persistentIdentity rdf:resource="http://www.async.ece.utah.edu/BBa_J61107_BBa_C0012/component1"/>
-        <sbol:displayId>component1</sbol:displayId>
-        <sbol:access rdf:resource="http://sbols.org/v2#public"/>
-        <sbol:definition rdf:resource="http://www.async.ece.utah.edu/BBa_C0012"/>
-      </sbol:Component>
-    </sbol:component>
-    <sbol:sequenceAnnotation>
-      <sbol:SequenceAnnotation rdf:about="http://www.async.ece.utah.edu/BBa_J61107_BBa_C0012/annotation2">
-        <sbol:persistentIdentity rdf:resource="http://www.async.ece.utah.edu/BBa_J61107_BBa_C0012/annotation2"/>
-        <sbol:displayId>annotation2</sbol:displayId>
-        <prov:wasDerivedFrom rdf:resource="http://www.eugenecad.org/pIKELeftCassette_3/Repressor2/annotation_2"/>
-        <sbol:location>
-          <sbol:Range rdf:about="http://www.async.ece.utah.edu/BBa_J61107_BBa_C0012/annotation2/range">
-            <sbol:persistentIdentity rdf:resource="http://www.async.ece.utah.edu/BBa_J61107_BBa_C0012/annotation2/range"/>
->>>>>>> d81c6eac
-            <sbol:displayId>range</sbol:displayId>
-            <sbol:start>13</sbol:start>
-            <sbol:end>1140</sbol:end>
-            <sbol:orientation rdf:resource="http://sbols.org/v2#inline"/>
-          </sbol:Range>
-        </sbol:location>
-<<<<<<< HEAD
-        <sbol:component rdf:resource="http://www.async.ece.utah.edu/pTAKRightCassette_4/component1"/>
-      </sbol:SequenceAnnotation>
-    </sbol:sequenceAnnotation>
-    <sbol:sequenceAnnotation>
-      <sbol:SequenceAnnotation rdf:about="http://www.async.ece.utah.edu/pTAKRightCassette_4/annotation1">
-        <sbol:persistentIdentity rdf:resource="http://www.async.ece.utah.edu/pTAKRightCassette_4/annotation1"/>
-        <sbol:displayId>annotation1</sbol:displayId>
-        <prov:wasDerivedFrom rdf:resource="http://www.eugenecad.org/pTAKRightCassette_4/annotation_1"/>
-        <sbol:location>
-          <sbol:Range rdf:about="http://www.async.ece.utah.edu/pTAKRightCassette_4/annotation1/range">
-            <sbol:persistentIdentity rdf:resource="http://www.async.ece.utah.edu/pTAKRightCassette_4/annotation1/range"/>
-            <sbol:displayId>range</sbol:displayId>
-            <sbol:start>1</sbol:start>
-            <sbol:end>200</sbol:end>
-            <sbol:orientation rdf:resource="http://sbols.org/v2#inline"/>
-          </sbol:Range>
-        </sbol:location>
-        <sbol:component rdf:resource="http://www.async.ece.utah.edu/pTAKRightCassette_4/component0"/>
-      </sbol:SequenceAnnotation>
-    </sbol:sequenceAnnotation>
-    <sbol:sequenceAnnotation>
-      <sbol:SequenceAnnotation rdf:about="http://www.async.ece.utah.edu/pTAKRightCassette_4/annotation4">
-        <sbol:persistentIdentity rdf:resource="http://www.async.ece.utah.edu/pTAKRightCassette_4/annotation4"/>
-        <sbol:displayId>annotation4</sbol:displayId>
-        <prov:wasDerivedFrom rdf:resource="http://www.eugenecad.org/pTAKRightCassette_4/annotation_4"/>
-        <sbol:location>
-          <sbol:Range rdf:about="http://www.async.ece.utah.edu/pTAKRightCassette_4/annotation4/range">
-            <sbol:persistentIdentity rdf:resource="http://www.async.ece.utah.edu/pTAKRightCassette_4/annotation4/range"/>
-            <sbol:displayId>range</sbol:displayId>
-            <sbol:start>1695</sbol:start>
-            <sbol:end>1746</sbol:end>
-            <sbol:orientation rdf:resource="http://sbols.org/v2#inline"/>
-          </sbol:Range>
-        </sbol:location>
-        <sbol:component rdf:resource="http://www.async.ece.utah.edu/pTAKRightCassette_4/component3"/>
-      </sbol:SequenceAnnotation>
-    </sbol:sequenceAnnotation>
-    <sbol:sequenceAnnotation>
-      <sbol:SequenceAnnotation rdf:about="http://www.async.ece.utah.edu/pTAKRightCassette_4/annotation3">
-        <sbol:persistentIdentity rdf:resource="http://www.async.ece.utah.edu/pTAKRightCassette_4/annotation3"/>
-        <sbol:displayId>annotation3</sbol:displayId>
-        <prov:wasDerivedFrom rdf:resource="http://www.eugenecad.org/pTAKRightCassette_4/annotation_3"/>
-        <sbol:location>
-          <sbol:Range rdf:about="http://www.async.ece.utah.edu/pTAKRightCassette_4/annotation3/range">
-            <sbol:persistentIdentity rdf:resource="http://www.async.ece.utah.edu/pTAKRightCassette_4/annotation3/range"/>
-            <sbol:displayId>range</sbol:displayId>
-            <sbol:start>963</sbol:start>
-            <sbol:end>1694</sbol:end>
-            <sbol:orientation rdf:resource="http://sbols.org/v2#inline"/>
-          </sbol:Range>
-        </sbol:location>
-        <sbol:component rdf:resource="http://www.async.ece.utah.edu/pTAKRightCassette_4/component2"/>
-      </sbol:SequenceAnnotation>
-    </sbol:sequenceAnnotation>
-    <sbol:sequence rdf:resource="http://www.async.ece.utah.edu/pTAKRightCassette_4_sequence"/>
-  </sbol:ComponentDefinition>
-  <sbol:ComponentDefinition rdf:about="http://www.async.ece.utah.edu/BBa_J61120_BBa_E0040">
-    <sbol:persistentIdentity rdf:resource="http://www.async.ece.utah.edu/BBa_J61120_BBa_E0040"/>
-    <sbol:displayId>BBa_J61120_BBa_E0040</sbol:displayId>
-    <prov:wasDerivedFrom rdf:resource="http://www.eugenecad.org/device/BBa_J61120_BBa_E0040"/>
-    <dcterms:description>Reporter</dcterms:description>
-    <sbol:type rdf:resource="http://www.biopax.org/release/biopax-level3.owl#DnaRegion"/>
-    <sbol:role rdf:resource="http://identifiers.org/so/SO:0000805"/>
-    <sbol:component>
-      <sbol:Component rdf:about="http://www.async.ece.utah.edu/BBa_J61120_BBa_E0040/component1">
-        <sbol:persistentIdentity rdf:resource="http://www.async.ece.utah.edu/BBa_J61120_BBa_E0040/component1"/>
-        <sbol:displayId>component1</sbol:displayId>
-        <sbol:access rdf:resource="http://sbols.org/v2#public"/>
-        <sbol:definition rdf:resource="http://www.async.ece.utah.edu/BBa_E0040"/>
-      </sbol:Component>
-    </sbol:component>
-    <sbol:component>
-      <sbol:Component rdf:about="http://www.async.ece.utah.edu/BBa_J61120_BBa_E0040/component0">
-        <sbol:persistentIdentity rdf:resource="http://www.async.ece.utah.edu/BBa_J61120_BBa_E0040/component0"/>
-        <sbol:displayId>component0</sbol:displayId>
-        <sbol:access rdf:resource="http://sbols.org/v2#public"/>
-        <sbol:definition rdf:resource="http://www.async.ece.utah.edu/BBa_J61120"/>
-      </sbol:Component>
-    </sbol:component>
-    <sbol:sequenceAnnotation>
-      <sbol:SequenceAnnotation rdf:about="http://www.async.ece.utah.edu/BBa_J61120_BBa_E0040/annotation1">
-        <sbol:persistentIdentity rdf:resource="http://www.async.ece.utah.edu/BBa_J61120_BBa_E0040/annotation1"/>
-        <sbol:displayId>annotation1</sbol:displayId>
-        <prov:wasDerivedFrom rdf:resource="http://www.eugenecad.org/pIKERightCassette_3/Reporter/annotation_1"/>
-        <sbol:location>
-          <sbol:Range rdf:about="http://www.async.ece.utah.edu/BBa_J61120_BBa_E0040/annotation1/range">
-            <sbol:persistentIdentity rdf:resource="http://www.async.ece.utah.edu/BBa_J61120_BBa_E0040/annotation1/range"/>
-            <sbol:displayId>range</sbol:displayId>
-            <sbol:start>1</sbol:start>
-            <sbol:end>12</sbol:end>
-            <sbol:orientation rdf:resource="http://sbols.org/v2#inline"/>
-          </sbol:Range>
-        </sbol:location>
-        <sbol:component rdf:resource="http://www.async.ece.utah.edu/BBa_J61120_BBa_E0040/component0"/>
-      </sbol:SequenceAnnotation>
-    </sbol:sequenceAnnotation>
-    <sbol:sequenceAnnotation>
-      <sbol:SequenceAnnotation rdf:about="http://www.async.ece.utah.edu/BBa_J61120_BBa_E0040/annotation2">
-        <sbol:persistentIdentity rdf:resource="http://www.async.ece.utah.edu/BBa_J61120_BBa_E0040/annotation2"/>
-        <sbol:displayId>annotation2</sbol:displayId>
-        <prov:wasDerivedFrom rdf:resource="http://www.eugenecad.org/pIKERightCassette_3/Reporter/annotation_2"/>
-        <sbol:location>
-          <sbol:Range rdf:about="http://www.async.ece.utah.edu/BBa_J61120_BBa_E0040/annotation2/range">
-            <sbol:persistentIdentity rdf:resource="http://www.async.ece.utah.edu/BBa_J61120_BBa_E0040/annotation2/range"/>
-            <sbol:displayId>range</sbol:displayId>
-            <sbol:start>13</sbol:start>
-            <sbol:end>732</sbol:end>
-            <sbol:orientation rdf:resource="http://sbols.org/v2#inline"/>
-          </sbol:Range>
-        </sbol:location>
-        <sbol:component rdf:resource="http://www.async.ece.utah.edu/BBa_J61120_BBa_E0040/component1"/>
-      </sbol:SequenceAnnotation>
-    </sbol:sequenceAnnotation>
-    <sbol:sequence rdf:resource="http://www.async.ece.utah.edu/BBa_J61120_BBa_E0040_sequence"/>
-  </sbol:ComponentDefinition>
-  <sbol:ComponentDefinition rdf:about="http://www.async.ece.utah.edu/pTAK_Toggle_13">
-    <sbol:persistentIdentity rdf:resource="http://www.async.ece.utah.edu/pTAK_Toggle_13"/>
-    <sbol:displayId>pTAK_Toggle_13</sbol:displayId>
-    <prov:wasDerivedFrom rdf:resource="http://www.async.ece.utah.edu#comp_10_8_2013_13_7_45_664_iBioSim"/>
-    <dcterms:title>pTAK Toggle Switch 13</dcterms:title>
-=======
-        <sbol:component rdf:resource="http://www.async.ece.utah.edu/BBa_J61107_BBa_C0012/component1"/>
-      </sbol:SequenceAnnotation>
-    </sbol:sequenceAnnotation>
-    <sbol:sequenceAnnotation>
-      <sbol:SequenceAnnotation rdf:about="http://www.async.ece.utah.edu/BBa_J61107_BBa_C0012/annotation1">
-        <sbol:persistentIdentity rdf:resource="http://www.async.ece.utah.edu/BBa_J61107_BBa_C0012/annotation1"/>
-        <sbol:displayId>annotation1</sbol:displayId>
-        <prov:wasDerivedFrom rdf:resource="http://www.eugenecad.org/pIKELeftCassette_3/Repressor2/annotation_1"/>
-        <sbol:location>
-          <sbol:Range rdf:about="http://www.async.ece.utah.edu/BBa_J61107_BBa_C0012/annotation1/range">
-            <sbol:persistentIdentity rdf:resource="http://www.async.ece.utah.edu/BBa_J61107_BBa_C0012/annotation1/range"/>
-            <sbol:displayId>range</sbol:displayId>
-            <sbol:start>1</sbol:start>
-            <sbol:end>12</sbol:end>
-            <sbol:orientation rdf:resource="http://sbols.org/v2#inline"/>
-          </sbol:Range>
-        </sbol:location>
-        <sbol:component rdf:resource="http://www.async.ece.utah.edu/BBa_J61107_BBa_C0012/component0"/>
-      </sbol:SequenceAnnotation>
-    </sbol:sequenceAnnotation>
-    <sbol:sequence rdf:resource="http://www.async.ece.utah.edu/BBa_J61107_BBa_C0012_sequence"/>
-  </sbol:ComponentDefinition>
-  <sbol:ComponentDefinition rdf:about="http://www.async.ece.utah.edu/BBa_C0051">
-    <sbol:persistentIdentity rdf:resource="http://www.async.ece.utah.edu/BBa_C0051"/>
-    <sbol:displayId>BBa_C0051</sbol:displayId>
-    <prov:wasDerivedFrom rdf:resource="http://partsregistry.org/part/BBa_C0051"/>
-    <dcterms:title>BBa_C0051</dcterms:title>
-    <dcterms:description>cI repressor from E. coli phage lambda (+LVA)</dcterms:description>
-    <sbol:type rdf:resource="http://www.biopax.org/release/biopax-level3.owl#DnaRegion"/>
-    <sbol:role rdf:resource="http://identifiers.org/so/SO:0000316"/>
-    <sbol:sequence rdf:resource="http://www.async.ece.utah.edu/BBa_C0051_sequence"/>
-  </sbol:ComponentDefinition>
-  <sbol:ComponentDefinition rdf:about="http://www.async.ece.utah.edu/pTAK_Toggle_6">
-    <sbol:persistentIdentity rdf:resource="http://www.async.ece.utah.edu/pTAK_Toggle_6"/>
-    <sbol:displayId>pTAK_Toggle_6</sbol:displayId>
-    <prov:wasDerivedFrom rdf:resource="http://www.async.ece.utah.edu#comp_10_8_2013_13_14_20_700_iBioSim"/>
-    <dcterms:title>pTAK Toggle Switch 6</dcterms:title>
-    <dcterms:description>This is a pTAK class toggle switch similar to those constructed by Gardner et al.</dcterms:description>
-    <sbol:type rdf:resource="http://www.biopax.org/release/biopax-level3.owl#DnaRegion"/>
-    <sbol:role rdf:resource="http://identifiers.org/so/SO:0000804"/>
-    <sbol:component>
-      <sbol:Component rdf:about="http://www.async.ece.utah.edu/pTAK_Toggle_6/component0">
-        <sbol:persistentIdentity rdf:resource="http://www.async.ece.utah.edu/pTAK_Toggle_6/component0"/>
-        <sbol:displayId>component0</sbol:displayId>
-        <sbol:access rdf:resource="http://sbols.org/v2#public"/>
-        <sbol:definition rdf:resource="http://www.async.ece.utah.edu/pTAKLeftCassette_2"/>
-      </sbol:Component>
-    </sbol:component>
-    <sbol:component>
-      <sbol:Component rdf:about="http://www.async.ece.utah.edu/pTAK_Toggle_6/component1">
-        <sbol:persistentIdentity rdf:resource="http://www.async.ece.utah.edu/pTAK_Toggle_6/component1"/>
-        <sbol:displayId>component1</sbol:displayId>
-        <sbol:access rdf:resource="http://sbols.org/v2#public"/>
-        <sbol:definition rdf:resource="http://www.async.ece.utah.edu/pTAKRightCassette_2"/>
-      </sbol:Component>
-    </sbol:component>
-    <sbol:sequenceAnnotation>
-      <sbol:SequenceAnnotation rdf:about="http://www.async.ece.utah.edu/pTAK_Toggle_6/annotation1">
-        <sbol:persistentIdentity rdf:resource="http://www.async.ece.utah.edu/pTAK_Toggle_6/annotation1"/>
-        <sbol:displayId>annotation1</sbol:displayId>
-        <prov:wasDerivedFrom rdf:resource="http://www.async.ece.utah.edu#anno0_10_8_2013_13_14_20_700_iBioSim"/>
-        <sbol:location>
-          <sbol:Range rdf:about="http://www.async.ece.utah.edu/pTAK_Toggle_6/annotation1/range">
-            <sbol:persistentIdentity rdf:resource="http://www.async.ece.utah.edu/pTAK_Toggle_6/annotation1/range"/>
-            <sbol:displayId>range</sbol:displayId>
-            <sbol:start>1</sbol:start>
-            <sbol:end>1287</sbol:end>
-            <sbol:orientation rdf:resource="http://sbols.org/v2#reverseComplement"/>
-          </sbol:Range>
-        </sbol:location>
-        <sbol:component rdf:resource="http://www.async.ece.utah.edu/pTAK_Toggle_6/component0"/>
-      </sbol:SequenceAnnotation>
-    </sbol:sequenceAnnotation>
-    <sbol:sequenceAnnotation>
-      <sbol:SequenceAnnotation rdf:about="http://www.async.ece.utah.edu/pTAK_Toggle_6/annotation2">
-        <sbol:persistentIdentity rdf:resource="http://www.async.ece.utah.edu/pTAK_Toggle_6/annotation2"/>
-        <sbol:displayId>annotation2</sbol:displayId>
-        <prov:wasDerivedFrom rdf:resource="http://www.async.ece.utah.edu#anno1_10_8_2013_13_14_20_700_iBioSim"/>
-        <sbol:location>
-          <sbol:Range rdf:about="http://www.async.ece.utah.edu/pTAK_Toggle_6/annotation2/range">
-            <sbol:persistentIdentity rdf:resource="http://www.async.ece.utah.edu/pTAK_Toggle_6/annotation2/range"/>
-            <sbol:displayId>range</sbol:displayId>
-            <sbol:start>1288</sbol:start>
-            <sbol:end>3033</sbol:end>
-            <sbol:orientation rdf:resource="http://sbols.org/v2#inline"/>
-          </sbol:Range>
-        </sbol:location>
-        <sbol:component rdf:resource="http://www.async.ece.utah.edu/pTAK_Toggle_6/component1"/>
-      </sbol:SequenceAnnotation>
-    </sbol:sequenceAnnotation>
-    <sbol:sequence rdf:resource="http://www.async.ece.utah.edu/www_async_ece_utah_edu_seq_10_8_2013_13_14_20_700_iBioSim"/>
-  </sbol:ComponentDefinition>
-  <sbol:ComponentDefinition rdf:about="http://www.async.ece.utah.edu/pIKE_Toggle_2">
-    <sbol:persistentIdentity rdf:resource="http://www.async.ece.utah.edu/pIKE_Toggle_2"/>
-    <sbol:displayId>pIKE_Toggle_2</sbol:displayId>
-    <prov:wasDerivedFrom rdf:resource="http://www.async.ece.utah.edu#comp_10_8_2013_12_52_26_531_iBioSim"/>
-    <dcterms:title>pIKE Toggle Switch 2</dcterms:title>
-    <dcterms:description>This is a pIKE class toggle switch similar to those constructed by Gardner et al.</dcterms:description>
-    <sbol:type rdf:resource="http://www.biopax.org/release/biopax-level3.owl#DnaRegion"/>
-    <sbol:role rdf:resource="http://identifiers.org/so/SO:0000804"/>
-    <sbol:component>
-      <sbol:Component rdf:about="http://www.async.ece.utah.edu/pIKE_Toggle_2/component1">
-        <sbol:persistentIdentity rdf:resource="http://www.async.ece.utah.edu/pIKE_Toggle_2/component1"/>
-        <sbol:displayId>component1</sbol:displayId>
-        <sbol:access rdf:resource="http://sbols.org/v2#public"/>
-        <sbol:definition rdf:resource="http://www.async.ece.utah.edu/pIKERightCassette_2"/>
-      </sbol:Component>
-    </sbol:component>
-    <sbol:component>
-      <sbol:Component rdf:about="http://www.async.ece.utah.edu/pIKE_Toggle_2/component0">
-        <sbol:persistentIdentity rdf:resource="http://www.async.ece.utah.edu/pIKE_Toggle_2/component0"/>
-        <sbol:displayId>component0</sbol:displayId>
-        <sbol:access rdf:resource="http://sbols.org/v2#public"/>
-        <sbol:definition rdf:resource="http://www.async.ece.utah.edu/pIKELeftCassette_1"/>
-      </sbol:Component>
-    </sbol:component>
-    <sbol:sequenceAnnotation>
-      <sbol:SequenceAnnotation rdf:about="http://www.async.ece.utah.edu/pIKE_Toggle_2/annotation1">
-        <sbol:persistentIdentity rdf:resource="http://www.async.ece.utah.edu/pIKE_Toggle_2/annotation1"/>
-        <sbol:displayId>annotation1</sbol:displayId>
-        <prov:wasDerivedFrom rdf:resource="http://www.async.ece.utah.edu#anno0_10_8_2013_12_52_26_531_iBioSim"/>
-        <sbol:location>
-          <sbol:Range rdf:about="http://www.async.ece.utah.edu/pIKE_Toggle_2/annotation1/range">
-            <sbol:persistentIdentity rdf:resource="http://www.async.ece.utah.edu/pIKE_Toggle_2/annotation1/range"/>
-            <sbol:displayId>range</sbol:displayId>
-            <sbol:start>1</sbol:start>
-            <sbol:end>1284</sbol:end>
-            <sbol:orientation rdf:resource="http://sbols.org/v2#reverseComplement"/>
-          </sbol:Range>
-        </sbol:location>
-        <sbol:component rdf:resource="http://www.async.ece.utah.edu/pIKE_Toggle_2/component0"/>
-      </sbol:SequenceAnnotation>
-    </sbol:sequenceAnnotation>
-    <sbol:sequenceAnnotation>
-      <sbol:SequenceAnnotation rdf:about="http://www.async.ece.utah.edu/pIKE_Toggle_2/annotation2">
-        <sbol:persistentIdentity rdf:resource="http://www.async.ece.utah.edu/pIKE_Toggle_2/annotation2"/>
-        <sbol:displayId>annotation2</sbol:displayId>
-        <prov:wasDerivedFrom rdf:resource="http://www.async.ece.utah.edu#anno1_10_8_2013_12_52_26_531_iBioSim"/>
-        <sbol:location>
-          <sbol:Range rdf:about="http://www.async.ece.utah.edu/pIKE_Toggle_2/annotation2/range">
-            <sbol:persistentIdentity rdf:resource="http://www.async.ece.utah.edu/pIKE_Toggle_2/annotation2/range"/>
-            <sbol:displayId>range</sbol:displayId>
-            <sbol:start>1285</sbol:start>
-            <sbol:end>2940</sbol:end>
-            <sbol:orientation rdf:resource="http://sbols.org/v2#inline"/>
-          </sbol:Range>
-        </sbol:location>
-        <sbol:component rdf:resource="http://www.async.ece.utah.edu/pIKE_Toggle_2/component1"/>
-      </sbol:SequenceAnnotation>
-    </sbol:sequenceAnnotation>
-    <sbol:sequence rdf:resource="http://www.async.ece.utah.edu/www_async_ece_utah_edu_seq_10_8_2013_12_52_26_531_iBioSim"/>
-  </sbol:ComponentDefinition>
-  <sbol:ComponentDefinition rdf:about="http://www.async.ece.utah.edu/ECK120033737">
-    <sbol:persistentIdentity rdf:resource="http://www.async.ece.utah.edu/ECK120033737"/>
-    <sbol:displayId>ECK120033737</sbol:displayId>
-    <prov:wasDerivedFrom rdf:resource="http://www.eugenecad.org/parts/ECK120033737"/>
-    <dcterms:title>ECK120033737</dcterms:title>
-    <dcterms:description>Terminator</dcterms:description>
-    <sbol:type rdf:resource="http://www.biopax.org/release/biopax-level3.owl#DnaRegion"/>
-    <sbol:role rdf:resource="http://identifiers.org/so/SO:0000141"/>
-    <sbol:sequence rdf:resource="http://www.async.ece.utah.edu/ECK120033737_sequence"/>
-  </sbol:ComponentDefinition>
-  <sbol:ComponentDefinition rdf:about="http://www.async.ece.utah.edu/pTAK_Toggle_8">
-    <sbol:persistentIdentity rdf:resource="http://www.async.ece.utah.edu/pTAK_Toggle_8"/>
-    <sbol:displayId>pTAK_Toggle_8</sbol:displayId>
-    <prov:wasDerivedFrom rdf:resource="http://www.async.ece.utah.edu#comp_10_8_2013_13_15_16_347_iBioSim"/>
-    <dcterms:title>pTAK Toggle Switch 8</dcterms:title>
->>>>>>> d81c6eac
-    <dcterms:description>This is a pTAK class toggle switch similar to those constructed by Gardner et al.</dcterms:description>
-    <sbol:type rdf:resource="http://www.biopax.org/release/biopax-level3.owl#DnaRegion"/>
-    <sbol:role rdf:resource="http://identifiers.org/so/SO:0000804"/>
-    <sbol:component>
-<<<<<<< HEAD
-      <sbol:Component rdf:about="http://www.async.ece.utah.edu/pTAK_Toggle_13/component0">
-        <sbol:persistentIdentity rdf:resource="http://www.async.ece.utah.edu/pTAK_Toggle_13/component0"/>
-        <sbol:displayId>component0</sbol:displayId>
-        <sbol:access rdf:resource="http://sbols.org/v2#public"/>
-        <sbol:definition rdf:resource="http://www.async.ece.utah.edu/pTAKLeftCassette_4"/>
-      </sbol:Component>
-    </sbol:component>
-    <sbol:component>
-      <sbol:Component rdf:about="http://www.async.ece.utah.edu/pTAK_Toggle_13/component1">
-        <sbol:persistentIdentity rdf:resource="http://www.async.ece.utah.edu/pTAK_Toggle_13/component1"/>
-        <sbol:displayId>component1</sbol:displayId>
-        <sbol:access rdf:resource="http://sbols.org/v2#public"/>
-        <sbol:definition rdf:resource="http://www.async.ece.utah.edu/pTAKRightCassette_1"/>
-      </sbol:Component>
-    </sbol:component>
-    <sbol:sequenceAnnotation>
-      <sbol:SequenceAnnotation rdf:about="http://www.async.ece.utah.edu/pTAK_Toggle_13/annotation1">
-        <sbol:persistentIdentity rdf:resource="http://www.async.ece.utah.edu/pTAK_Toggle_13/annotation1"/>
-        <sbol:displayId>annotation1</sbol:displayId>
-        <prov:wasDerivedFrom rdf:resource="http://www.async.ece.utah.edu#anno0_10_8_2013_13_7_45_664_iBioSim"/>
-        <sbol:location>
-          <sbol:Range rdf:about="http://www.async.ece.utah.edu/pTAK_Toggle_13/annotation1/range">
-            <sbol:persistentIdentity rdf:resource="http://www.async.ece.utah.edu/pTAK_Toggle_13/annotation1/range"/>
-            <sbol:displayId>range</sbol:displayId>
-            <sbol:start>1</sbol:start>
-            <sbol:end>1287</sbol:end>
-            <sbol:orientation rdf:resource="http://sbols.org/v2#reverseComplement"/>
-          </sbol:Range>
-        </sbol:location>
-        <sbol:component rdf:resource="http://www.async.ece.utah.edu/pTAK_Toggle_13/component0"/>
-      </sbol:SequenceAnnotation>
-    </sbol:sequenceAnnotation>
-    <sbol:sequenceAnnotation>
-      <sbol:SequenceAnnotation rdf:about="http://www.async.ece.utah.edu/pTAK_Toggle_13/annotation2">
-        <sbol:persistentIdentity rdf:resource="http://www.async.ece.utah.edu/pTAK_Toggle_13/annotation2"/>
-        <sbol:displayId>annotation2</sbol:displayId>
-        <prov:wasDerivedFrom rdf:resource="http://www.async.ece.utah.edu#anno1_10_8_2013_13_7_45_664_iBioSim"/>
-        <sbol:location>
-          <sbol:Range rdf:about="http://www.async.ece.utah.edu/pTAK_Toggle_13/annotation2/range">
-            <sbol:persistentIdentity rdf:resource="http://www.async.ece.utah.edu/pTAK_Toggle_13/annotation2/range"/>
-            <sbol:displayId>range</sbol:displayId>
-            <sbol:start>1288</sbol:start>
-            <sbol:end>3034</sbol:end>
-            <sbol:orientation rdf:resource="http://sbols.org/v2#inline"/>
-          </sbol:Range>
-        </sbol:location>
-        <sbol:component rdf:resource="http://www.async.ece.utah.edu/pTAK_Toggle_13/component1"/>
-      </sbol:SequenceAnnotation>
-    </sbol:sequenceAnnotation>
-    <sbol:sequence rdf:resource="http://www.async.ece.utah.edu/www_async_ece_utah_edu_seq_10_8_2013_13_7_45_664_iBioSim"/>
-  </sbol:ComponentDefinition>
-  <sbol:ComponentDefinition rdf:about="http://www.async.ece.utah.edu/pTAKLeftCassette_1">
-    <sbol:persistentIdentity rdf:resource="http://www.async.ece.utah.edu/pTAKLeftCassette_1"/>
-    <sbol:displayId>pTAKLeftCassette_1</sbol:displayId>
-    <prov:wasDerivedFrom rdf:resource="http://www.eugenecad.org/pTAKLeftCassette_1"/>
-    <dcterms:description>pTAKLeftCassette_1</dcterms:description>
-    <sbol:type rdf:resource="http://www.biopax.org/release/biopax-level3.owl#DnaRegion"/>
-    <sbol:role rdf:resource="http://identifiers.org/so/SO:0000805"/>
-    <sbol:component>
-      <sbol:Component rdf:about="http://www.async.ece.utah.edu/pTAKLeftCassette_1/component2">
-        <sbol:persistentIdentity rdf:resource="http://www.async.ece.utah.edu/pTAKLeftCassette_1/component2"/>
-        <sbol:displayId>component2</sbol:displayId>
-        <sbol:access rdf:resource="http://sbols.org/v2#public"/>
-        <sbol:definition rdf:resource="http://www.async.ece.utah.edu/ECK120029600"/>
-      </sbol:Component>
-    </sbol:component>
-    <sbol:component>
-      <sbol:Component rdf:about="http://www.async.ece.utah.edu/pTAKLeftCassette_1/component1">
-        <sbol:persistentIdentity rdf:resource="http://www.async.ece.utah.edu/pTAKLeftCassette_1/component1"/>
-        <sbol:displayId>component1</sbol:displayId>
-        <sbol:access rdf:resource="http://sbols.org/v2#public"/>
-        <sbol:definition rdf:resource="http://www.async.ece.utah.edu/BBa_J61101_BBa_C0012"/>
-      </sbol:Component>
-    </sbol:component>
-    <sbol:component>
-      <sbol:Component rdf:about="http://www.async.ece.utah.edu/pTAKLeftCassette_1/component0">
-        <sbol:persistentIdentity rdf:resource="http://www.async.ece.utah.edu/pTAKLeftCassette_1/component0"/>
-        <sbol:displayId>component0</sbol:displayId>
-        <sbol:access rdf:resource="http://sbols.org/v2#public"/>
-        <sbol:definition rdf:resource="http://www.async.ece.utah.edu/BBa_K121014"/>
-      </sbol:Component>
-    </sbol:component>
-    <sbol:sequenceAnnotation>
-      <sbol:SequenceAnnotation rdf:about="http://www.async.ece.utah.edu/pTAKLeftCassette_1/annotation1">
-        <sbol:persistentIdentity rdf:resource="http://www.async.ece.utah.edu/pTAKLeftCassette_1/annotation1"/>
-        <sbol:displayId>annotation1</sbol:displayId>
-        <prov:wasDerivedFrom rdf:resource="http://www.eugenecad.org/pTAKLeftCassette_1/annotation_1"/>
-        <sbol:location>
-          <sbol:Range rdf:about="http://www.async.ece.utah.edu/pTAKLeftCassette_1/annotation1/range">
-            <sbol:persistentIdentity rdf:resource="http://www.async.ece.utah.edu/pTAKLeftCassette_1/annotation1/range"/>
-            <sbol:displayId>range</sbol:displayId>
-            <sbol:start>1</sbol:start>
-            <sbol:end>90</sbol:end>
-            <sbol:orientation rdf:resource="http://sbols.org/v2#inline"/>
-          </sbol:Range>
-        </sbol:location>
-        <sbol:component rdf:resource="http://www.async.ece.utah.edu/pTAKLeftCassette_1/component0"/>
-      </sbol:SequenceAnnotation>
-    </sbol:sequenceAnnotation>
-    <sbol:sequenceAnnotation>
-      <sbol:SequenceAnnotation rdf:about="http://www.async.ece.utah.edu/pTAKLeftCassette_1/annotation3">
-        <sbol:persistentIdentity rdf:resource="http://www.async.ece.utah.edu/pTAKLeftCassette_1/annotation3"/>
-        <sbol:displayId>annotation3</sbol:displayId>
-        <prov:wasDerivedFrom rdf:resource="http://www.eugenecad.org/pTAKLeftCassette_1/annotation_3"/>
-        <sbol:location>
-          <sbol:Range rdf:about="http://www.async.ece.utah.edu/pTAKLeftCassette_1/annotation3/range">
-            <sbol:persistentIdentity rdf:resource="http://www.async.ece.utah.edu/pTAKLeftCassette_1/annotation3/range"/>
-            <sbol:displayId>range</sbol:displayId>
-            <sbol:start>1231</sbol:start>
-            <sbol:end>1320</sbol:end>
-            <sbol:orientation rdf:resource="http://sbols.org/v2#inline"/>
-          </sbol:Range>
-        </sbol:location>
-        <sbol:component rdf:resource="http://www.async.ece.utah.edu/pTAKLeftCassette_1/component2"/>
-      </sbol:SequenceAnnotation>
-    </sbol:sequenceAnnotation>
-    <sbol:sequenceAnnotation>
-      <sbol:SequenceAnnotation rdf:about="http://www.async.ece.utah.edu/pTAKLeftCassette_1/annotation2">
-        <sbol:persistentIdentity rdf:resource="http://www.async.ece.utah.edu/pTAKLeftCassette_1/annotation2"/>
-        <sbol:displayId>annotation2</sbol:displayId>
-        <prov:wasDerivedFrom rdf:resource="http://www.eugenecad.org/pTAKLeftCassette_1/annotation_2"/>
-        <sbol:location>
-          <sbol:Range rdf:about="http://www.async.ece.utah.edu/pTAKLeftCassette_1/annotation2/range">
-            <sbol:persistentIdentity rdf:resource="http://www.async.ece.utah.edu/pTAKLeftCassette_1/annotation2/range"/>
-            <sbol:displayId>range</sbol:displayId>
-            <sbol:start>91</sbol:start>
-            <sbol:end>1230</sbol:end>
-            <sbol:orientation rdf:resource="http://sbols.org/v2#inline"/>
-          </sbol:Range>
-        </sbol:location>
-        <sbol:component rdf:resource="http://www.async.ece.utah.edu/pTAKLeftCassette_1/component1"/>
-      </sbol:SequenceAnnotation>
-    </sbol:sequenceAnnotation>
-    <sbol:sequence rdf:resource="http://www.async.ece.utah.edu/pTAKLeftCassette_1_sequence"/>
-  </sbol:ComponentDefinition>
-  <sbol:ComponentDefinition rdf:about="http://www.async.ece.utah.edu/BBa_J61115_BBa_C0012">
-    <sbol:persistentIdentity rdf:resource="http://www.async.ece.utah.edu/BBa_J61115_BBa_C0012"/>
-    <sbol:displayId>BBa_J61115_BBa_C0012</sbol:displayId>
-    <prov:wasDerivedFrom rdf:resource="http://www.eugenecad.org/device/BBa_J61115_BBa_C0012"/>
-    <dcterms:description>Repressor2</dcterms:description>
-    <sbol:type rdf:resource="http://www.biopax.org/release/biopax-level3.owl#DnaRegion"/>
-    <sbol:role rdf:resource="http://identifiers.org/so/SO:0000805"/>
-    <sbol:component>
-      <sbol:Component rdf:about="http://www.async.ece.utah.edu/BBa_J61115_BBa_C0012/component1">
-        <sbol:persistentIdentity rdf:resource="http://www.async.ece.utah.edu/BBa_J61115_BBa_C0012/component1"/>
-        <sbol:displayId>component1</sbol:displayId>
-        <sbol:access rdf:resource="http://sbols.org/v2#public"/>
-        <sbol:definition rdf:resource="http://www.async.ece.utah.edu/BBa_C0012"/>
-      </sbol:Component>
-    </sbol:component>
-    <sbol:component>
-      <sbol:Component rdf:about="http://www.async.ece.utah.edu/BBa_J61115_BBa_C0012/component0">
-        <sbol:persistentIdentity rdf:resource="http://www.async.ece.utah.edu/BBa_J61115_BBa_C0012/component0"/>
-        <sbol:displayId>component0</sbol:displayId>
-        <sbol:access rdf:resource="http://sbols.org/v2#public"/>
-        <sbol:definition rdf:resource="http://www.async.ece.utah.edu/BBa_J61115"/>
-      </sbol:Component>
-    </sbol:component>
-    <sbol:sequenceAnnotation>
-      <sbol:SequenceAnnotation rdf:about="http://www.async.ece.utah.edu/BBa_J61115_BBa_C0012/annotation2">
-        <sbol:persistentIdentity rdf:resource="http://www.async.ece.utah.edu/BBa_J61115_BBa_C0012/annotation2"/>
-        <sbol:displayId>annotation2</sbol:displayId>
-        <prov:wasDerivedFrom rdf:resource="http://www.eugenecad.org/pIKELeftCassette_4/Repressor2/annotation_2"/>
-        <sbol:location>
-          <sbol:Range rdf:about="http://www.async.ece.utah.edu/BBa_J61115_BBa_C0012/annotation2/range">
-            <sbol:persistentIdentity rdf:resource="http://www.async.ece.utah.edu/BBa_J61115_BBa_C0012/annotation2/range"/>
-            <sbol:displayId>range</sbol:displayId>
-            <sbol:start>13</sbol:start>
-            <sbol:end>1140</sbol:end>
-            <sbol:orientation rdf:resource="http://sbols.org/v2#inline"/>
-          </sbol:Range>
-        </sbol:location>
-        <sbol:component rdf:resource="http://www.async.ece.utah.edu/BBa_J61115_BBa_C0012/component1"/>
-      </sbol:SequenceAnnotation>
-    </sbol:sequenceAnnotation>
-    <sbol:sequenceAnnotation>
-      <sbol:SequenceAnnotation rdf:about="http://www.async.ece.utah.edu/BBa_J61115_BBa_C0012/annotation1">
-        <sbol:persistentIdentity rdf:resource="http://www.async.ece.utah.edu/BBa_J61115_BBa_C0012/annotation1"/>
-        <sbol:displayId>annotation1</sbol:displayId>
-        <prov:wasDerivedFrom rdf:resource="http://www.eugenecad.org/pIKELeftCassette_4/Repressor2/annotation_1"/>
-        <sbol:location>
-          <sbol:Range rdf:about="http://www.async.ece.utah.edu/BBa_J61115_BBa_C0012/annotation1/range">
-            <sbol:persistentIdentity rdf:resource="http://www.async.ece.utah.edu/BBa_J61115_BBa_C0012/annotation1/range"/>
-            <sbol:displayId>range</sbol:displayId>
-            <sbol:start>1</sbol:start>
-            <sbol:end>12</sbol:end>
-            <sbol:orientation rdf:resource="http://sbols.org/v2#inline"/>
-          </sbol:Range>
-        </sbol:location>
-        <sbol:component rdf:resource="http://www.async.ece.utah.edu/BBa_J61115_BBa_C0012/component0"/>
-      </sbol:SequenceAnnotation>
-    </sbol:sequenceAnnotation>
-    <sbol:sequence rdf:resource="http://www.async.ece.utah.edu/BBa_J61115_BBa_C0012_sequence"/>
-  </sbol:ComponentDefinition>
-  <sbol:ComponentDefinition rdf:about="http://www.async.ece.utah.edu/pIKERightCassette_2">
-    <sbol:persistentIdentity rdf:resource="http://www.async.ece.utah.edu/pIKERightCassette_2"/>
-    <sbol:displayId>pIKERightCassette_2</sbol:displayId>
-    <prov:wasDerivedFrom rdf:resource="http://www.eugenecad.org/pIKERightCassette_2"/>
-    <dcterms:description>pIKERightCassette_2</dcterms:description>
-    <sbol:type rdf:resource="http://www.biopax.org/release/biopax-level3.owl#DnaRegion"/>
-    <sbol:role rdf:resource="http://identifiers.org/so/SO:0000805"/>
-    <sbol:component>
-      <sbol:Component rdf:about="http://www.async.ece.utah.edu/pIKERightCassette_2/component3">
-        <sbol:persistentIdentity rdf:resource="http://www.async.ece.utah.edu/pIKERightCassette_2/component3"/>
-        <sbol:displayId>component3</sbol:displayId>
-        <sbol:access rdf:resource="http://sbols.org/v2#public"/>
-        <sbol:definition rdf:resource="http://www.async.ece.utah.edu/BBa_J61053"/>
-      </sbol:Component>
-    </sbol:component>
-    <sbol:component>
-      <sbol:Component rdf:about="http://www.async.ece.utah.edu/pIKERightCassette_2/component2">
-        <sbol:persistentIdentity rdf:resource="http://www.async.ece.utah.edu/pIKERightCassette_2/component2"/>
-        <sbol:displayId>component2</sbol:displayId>
-        <sbol:access rdf:resource="http://sbols.org/v2#public"/>
-        <sbol:definition rdf:resource="http://www.async.ece.utah.edu/BBa_J61130_BBa_E0040"/>
-      </sbol:Component>
-    </sbol:component>
-    <sbol:component>
-      <sbol:Component rdf:about="http://www.async.ece.utah.edu/pIKERightCassette_2/component0">
-        <sbol:persistentIdentity rdf:resource="http://www.async.ece.utah.edu/pIKERightCassette_2/component0"/>
-        <sbol:displayId>component0</sbol:displayId>
-        <sbol:access rdf:resource="http://sbols.org/v2#public"/>
-        <sbol:definition rdf:resource="http://www.async.ece.utah.edu/BBa_R0010"/>
-      </sbol:Component>
-    </sbol:component>
-    <sbol:component>
-      <sbol:Component rdf:about="http://www.async.ece.utah.edu/pIKERightCassette_2/component1">
-        <sbol:persistentIdentity rdf:resource="http://www.async.ece.utah.edu/pIKERightCassette_2/component1"/>
-        <sbol:displayId>component1</sbol:displayId>
-        <sbol:access rdf:resource="http://sbols.org/v2#public"/>
-        <sbol:definition rdf:resource="http://www.async.ece.utah.edu/BBa_J61120_BBa_C0040"/>
-      </sbol:Component>
-    </sbol:component>
-    <sbol:sequenceAnnotation>
-      <sbol:SequenceAnnotation rdf:about="http://www.async.ece.utah.edu/pIKERightCassette_2/annotation2">
-        <sbol:persistentIdentity rdf:resource="http://www.async.ece.utah.edu/pIKERightCassette_2/annotation2"/>
-        <sbol:displayId>annotation2</sbol:displayId>
-        <prov:wasDerivedFrom rdf:resource="http://www.eugenecad.org/pIKERightCassette_2/annotation_2"/>
-        <sbol:location>
-          <sbol:Range rdf:about="http://www.async.ece.utah.edu/pIKERightCassette_2/annotation2/range">
-            <sbol:persistentIdentity rdf:resource="http://www.async.ece.utah.edu/pIKERightCassette_2/annotation2/range"/>
-=======
-      <sbol:Component rdf:about="http://www.async.ece.utah.edu/pTAK_Toggle_8/component1">
-        <sbol:persistentIdentity rdf:resource="http://www.async.ece.utah.edu/pTAK_Toggle_8/component1"/>
-        <sbol:displayId>component1</sbol:displayId>
-        <sbol:access rdf:resource="http://sbols.org/v2#public"/>
-        <sbol:definition rdf:resource="http://www.async.ece.utah.edu/pTAKRightCassette_4"/>
-      </sbol:Component>
-    </sbol:component>
-    <sbol:component>
-      <sbol:Component rdf:about="http://www.async.ece.utah.edu/pTAK_Toggle_8/component0">
-        <sbol:persistentIdentity rdf:resource="http://www.async.ece.utah.edu/pTAK_Toggle_8/component0"/>
-        <sbol:displayId>component0</sbol:displayId>
-        <sbol:access rdf:resource="http://sbols.org/v2#public"/>
-        <sbol:definition rdf:resource="http://www.async.ece.utah.edu/pTAKLeftCassette_2"/>
-      </sbol:Component>
-    </sbol:component>
-    <sbol:sequenceAnnotation>
-      <sbol:SequenceAnnotation rdf:about="http://www.async.ece.utah.edu/pTAK_Toggle_8/annotation2">
-        <sbol:persistentIdentity rdf:resource="http://www.async.ece.utah.edu/pTAK_Toggle_8/annotation2"/>
-        <sbol:displayId>annotation2</sbol:displayId>
-        <prov:wasDerivedFrom rdf:resource="http://www.async.ece.utah.edu#anno1_10_8_2013_13_15_16_347_iBioSim"/>
-        <sbol:location>
-          <sbol:Range rdf:about="http://www.async.ece.utah.edu/pTAK_Toggle_8/annotation2/range">
-            <sbol:persistentIdentity rdf:resource="http://www.async.ece.utah.edu/pTAK_Toggle_8/annotation2/range"/>
-            <sbol:displayId>range</sbol:displayId>
-            <sbol:start>1288</sbol:start>
-            <sbol:end>3033</sbol:end>
-            <sbol:orientation rdf:resource="http://sbols.org/v2#inline"/>
-          </sbol:Range>
-        </sbol:location>
-        <sbol:component rdf:resource="http://www.async.ece.utah.edu/pTAK_Toggle_8/component1"/>
-      </sbol:SequenceAnnotation>
-    </sbol:sequenceAnnotation>
-    <sbol:sequenceAnnotation>
-      <sbol:SequenceAnnotation rdf:about="http://www.async.ece.utah.edu/pTAK_Toggle_8/annotation1">
-        <sbol:persistentIdentity rdf:resource="http://www.async.ece.utah.edu/pTAK_Toggle_8/annotation1"/>
-        <sbol:displayId>annotation1</sbol:displayId>
-        <prov:wasDerivedFrom rdf:resource="http://www.async.ece.utah.edu#anno0_10_8_2013_13_15_16_347_iBioSim"/>
-        <sbol:location>
-          <sbol:Range rdf:about="http://www.async.ece.utah.edu/pTAK_Toggle_8/annotation1/range">
-            <sbol:persistentIdentity rdf:resource="http://www.async.ece.utah.edu/pTAK_Toggle_8/annotation1/range"/>
-            <sbol:displayId>range</sbol:displayId>
-            <sbol:start>1</sbol:start>
-            <sbol:end>1287</sbol:end>
-            <sbol:orientation rdf:resource="http://sbols.org/v2#reverseComplement"/>
-          </sbol:Range>
-        </sbol:location>
-        <sbol:component rdf:resource="http://www.async.ece.utah.edu/pTAK_Toggle_8/component0"/>
-      </sbol:SequenceAnnotation>
-    </sbol:sequenceAnnotation>
-    <sbol:sequence rdf:resource="http://www.async.ece.utah.edu/www_async_ece_utah_edu_seq_10_8_2013_13_15_16_347_iBioSim"/>
-  </sbol:ComponentDefinition>
-  <sbol:ComponentDefinition rdf:about="http://www.async.ece.utah.edu/pTAK_Toggle_11">
-    <sbol:persistentIdentity rdf:resource="http://www.async.ece.utah.edu/pTAK_Toggle_11"/>
-    <sbol:displayId>pTAK_Toggle_11</sbol:displayId>
-    <prov:wasDerivedFrom rdf:resource="http://www.async.ece.utah.edu#comp_10_8_2013_13_5_43_889_iBioSim"/>
-    <dcterms:title>pTAK Toggle Switch 11</dcterms:title>
-    <dcterms:description>This is a pTAK class toggle switch similar to those constructed by Gardner et al.</dcterms:description>
-    <sbol:type rdf:resource="http://www.biopax.org/release/biopax-level3.owl#DnaRegion"/>
-    <sbol:role rdf:resource="http://identifiers.org/so/SO:0000804"/>
-    <sbol:component>
-      <sbol:Component rdf:about="http://www.async.ece.utah.edu/pTAK_Toggle_11/component0">
-        <sbol:persistentIdentity rdf:resource="http://www.async.ece.utah.edu/pTAK_Toggle_11/component0"/>
-        <sbol:displayId>component0</sbol:displayId>
-        <sbol:access rdf:resource="http://sbols.org/v2#public"/>
-        <sbol:definition rdf:resource="http://www.async.ece.utah.edu/pTAKLeftCassette_3"/>
-      </sbol:Component>
-    </sbol:component>
-    <sbol:component>
-      <sbol:Component rdf:about="http://www.async.ece.utah.edu/pTAK_Toggle_11/component1">
-        <sbol:persistentIdentity rdf:resource="http://www.async.ece.utah.edu/pTAK_Toggle_11/component1"/>
-        <sbol:displayId>component1</sbol:displayId>
-        <sbol:access rdf:resource="http://sbols.org/v2#public"/>
-        <sbol:definition rdf:resource="http://www.async.ece.utah.edu/pTAKRightCassette_3"/>
-      </sbol:Component>
-    </sbol:component>
-    <sbol:sequenceAnnotation>
-      <sbol:SequenceAnnotation rdf:about="http://www.async.ece.utah.edu/pTAK_Toggle_11/annotation2">
-        <sbol:persistentIdentity rdf:resource="http://www.async.ece.utah.edu/pTAK_Toggle_11/annotation2"/>
-        <sbol:displayId>annotation2</sbol:displayId>
-        <prov:wasDerivedFrom rdf:resource="http://www.async.ece.utah.edu#anno1_10_8_2013_13_5_43_889_iBioSim"/>
-        <sbol:location>
-          <sbol:Range rdf:about="http://www.async.ece.utah.edu/pTAK_Toggle_11/annotation2/range">
-            <sbol:persistentIdentity rdf:resource="http://www.async.ece.utah.edu/pTAK_Toggle_11/annotation2/range"/>
-            <sbol:displayId>range</sbol:displayId>
-            <sbol:start>1283</sbol:start>
-            <sbol:end>3029</sbol:end>
-            <sbol:orientation rdf:resource="http://sbols.org/v2#inline"/>
-          </sbol:Range>
-        </sbol:location>
-        <sbol:component rdf:resource="http://www.async.ece.utah.edu/pTAK_Toggle_11/component1"/>
-      </sbol:SequenceAnnotation>
-    </sbol:sequenceAnnotation>
-    <sbol:sequenceAnnotation>
-      <sbol:SequenceAnnotation rdf:about="http://www.async.ece.utah.edu/pTAK_Toggle_11/annotation1">
-        <sbol:persistentIdentity rdf:resource="http://www.async.ece.utah.edu/pTAK_Toggle_11/annotation1"/>
-        <sbol:displayId>annotation1</sbol:displayId>
-        <prov:wasDerivedFrom rdf:resource="http://www.async.ece.utah.edu#anno0_10_8_2013_13_5_43_889_iBioSim"/>
-        <sbol:location>
-          <sbol:Range rdf:about="http://www.async.ece.utah.edu/pTAK_Toggle_11/annotation1/range">
-            <sbol:persistentIdentity rdf:resource="http://www.async.ece.utah.edu/pTAK_Toggle_11/annotation1/range"/>
-            <sbol:displayId>range</sbol:displayId>
-            <sbol:start>1</sbol:start>
-            <sbol:end>1282</sbol:end>
-            <sbol:orientation rdf:resource="http://sbols.org/v2#reverseComplement"/>
-          </sbol:Range>
-        </sbol:location>
-        <sbol:component rdf:resource="http://www.async.ece.utah.edu/pTAK_Toggle_11/component0"/>
-      </sbol:SequenceAnnotation>
-    </sbol:sequenceAnnotation>
-    <sbol:sequence rdf:resource="http://www.async.ece.utah.edu/www_async_ece_utah_edu_seq_10_8_2013_13_5_43_889_iBioSim"/>
-  </sbol:ComponentDefinition>
-  <sbol:ComponentDefinition rdf:about="http://www.async.ece.utah.edu/pIKERightCassette_3">
-    <sbol:persistentIdentity rdf:resource="http://www.async.ece.utah.edu/pIKERightCassette_3"/>
-    <sbol:displayId>pIKERightCassette_3</sbol:displayId>
-    <prov:wasDerivedFrom rdf:resource="http://www.eugenecad.org/pIKERightCassette_3"/>
-    <dcterms:description>pIKERightCassette_3</dcterms:description>
-    <sbol:type rdf:resource="http://www.biopax.org/release/biopax-level3.owl#DnaRegion"/>
-    <sbol:role rdf:resource="http://identifiers.org/so/SO:0000805"/>
-    <sbol:component>
-      <sbol:Component rdf:about="http://www.async.ece.utah.edu/pIKERightCassette_3/component2">
-        <sbol:persistentIdentity rdf:resource="http://www.async.ece.utah.edu/pIKERightCassette_3/component2"/>
-        <sbol:displayId>component2</sbol:displayId>
-        <sbol:access rdf:resource="http://sbols.org/v2#public"/>
-        <sbol:definition rdf:resource="http://www.async.ece.utah.edu/BBa_J61120_BBa_E0040"/>
-      </sbol:Component>
-    </sbol:component>
-    <sbol:component>
-      <sbol:Component rdf:about="http://www.async.ece.utah.edu/pIKERightCassette_3/component1">
-        <sbol:persistentIdentity rdf:resource="http://www.async.ece.utah.edu/pIKERightCassette_3/component1"/>
-        <sbol:displayId>component1</sbol:displayId>
-        <sbol:access rdf:resource="http://sbols.org/v2#public"/>
-        <sbol:definition rdf:resource="http://www.async.ece.utah.edu/BBa_J61130_BBa_C0040"/>
-      </sbol:Component>
-    </sbol:component>
-    <sbol:component>
-      <sbol:Component rdf:about="http://www.async.ece.utah.edu/pIKERightCassette_3/component3">
-        <sbol:persistentIdentity rdf:resource="http://www.async.ece.utah.edu/pIKERightCassette_3/component3"/>
-        <sbol:displayId>component3</sbol:displayId>
-        <sbol:access rdf:resource="http://sbols.org/v2#public"/>
-        <sbol:definition rdf:resource="http://www.async.ece.utah.edu/ECK120033736"/>
-      </sbol:Component>
-    </sbol:component>
-    <sbol:component>
-      <sbol:Component rdf:about="http://www.async.ece.utah.edu/pIKERightCassette_3/component0">
-        <sbol:persistentIdentity rdf:resource="http://www.async.ece.utah.edu/pIKERightCassette_3/component0"/>
-        <sbol:displayId>component0</sbol:displayId>
-        <sbol:access rdf:resource="http://sbols.org/v2#public"/>
-        <sbol:definition rdf:resource="http://www.async.ece.utah.edu/BBa_R0010"/>
-      </sbol:Component>
-    </sbol:component>
-    <sbol:sequenceAnnotation>
-      <sbol:SequenceAnnotation rdf:about="http://www.async.ece.utah.edu/pIKERightCassette_3/annotation3">
-        <sbol:persistentIdentity rdf:resource="http://www.async.ece.utah.edu/pIKERightCassette_3/annotation3"/>
-        <sbol:displayId>annotation3</sbol:displayId>
-        <prov:wasDerivedFrom rdf:resource="http://www.eugenecad.org/pIKERightCassette_3/annotation_3"/>
-        <sbol:location>
-          <sbol:Range rdf:about="http://www.async.ece.utah.edu/pIKERightCassette_3/annotation3/range">
-            <sbol:persistentIdentity rdf:resource="http://www.async.ece.utah.edu/pIKERightCassette_3/annotation3/range"/>
-            <sbol:displayId>range</sbol:displayId>
-            <sbol:start>873</sbol:start>
-            <sbol:end>1604</sbol:end>
-            <sbol:orientation rdf:resource="http://sbols.org/v2#inline"/>
-          </sbol:Range>
-        </sbol:location>
-        <sbol:component rdf:resource="http://www.async.ece.utah.edu/pIKERightCassette_3/component2"/>
-      </sbol:SequenceAnnotation>
-    </sbol:sequenceAnnotation>
-    <sbol:sequenceAnnotation>
-      <sbol:SequenceAnnotation rdf:about="http://www.async.ece.utah.edu/pIKERightCassette_3/annotation1">
-        <sbol:persistentIdentity rdf:resource="http://www.async.ece.utah.edu/pIKERightCassette_3/annotation1"/>
-        <sbol:displayId>annotation1</sbol:displayId>
-        <prov:wasDerivedFrom rdf:resource="http://www.eugenecad.org/pIKERightCassette_3/annotation_1"/>
-        <sbol:location>
-          <sbol:Range rdf:about="http://www.async.ece.utah.edu/pIKERightCassette_3/annotation1/range">
-            <sbol:persistentIdentity rdf:resource="http://www.async.ece.utah.edu/pIKERightCassette_3/annotation1/range"/>
-            <sbol:displayId>range</sbol:displayId>
-            <sbol:start>1</sbol:start>
-            <sbol:end>200</sbol:end>
-            <sbol:orientation rdf:resource="http://sbols.org/v2#inline"/>
-          </sbol:Range>
-        </sbol:location>
-        <sbol:component rdf:resource="http://www.async.ece.utah.edu/pIKERightCassette_3/component0"/>
-      </sbol:SequenceAnnotation>
-    </sbol:sequenceAnnotation>
-    <sbol:sequenceAnnotation>
-      <sbol:SequenceAnnotation rdf:about="http://www.async.ece.utah.edu/pIKERightCassette_3/annotation2">
-        <sbol:persistentIdentity rdf:resource="http://www.async.ece.utah.edu/pIKERightCassette_3/annotation2"/>
-        <sbol:displayId>annotation2</sbol:displayId>
-        <prov:wasDerivedFrom rdf:resource="http://www.eugenecad.org/pIKERightCassette_3/annotation_2"/>
-        <sbol:location>
-          <sbol:Range rdf:about="http://www.async.ece.utah.edu/pIKERightCassette_3/annotation2/range">
-            <sbol:persistentIdentity rdf:resource="http://www.async.ece.utah.edu/pIKERightCassette_3/annotation2/range"/>
->>>>>>> d81c6eac
-            <sbol:displayId>range</sbol:displayId>
-            <sbol:start>201</sbol:start>
-            <sbol:end>872</sbol:end>
-            <sbol:orientation rdf:resource="http://sbols.org/v2#inline"/>
-          </sbol:Range>
-        </sbol:location>
-<<<<<<< HEAD
-        <sbol:component rdf:resource="http://www.async.ece.utah.edu/pIKERightCassette_2/component1"/>
-      </sbol:SequenceAnnotation>
-    </sbol:sequenceAnnotation>
-    <sbol:sequenceAnnotation>
-      <sbol:SequenceAnnotation rdf:about="http://www.async.ece.utah.edu/pIKERightCassette_2/annotation1">
-        <sbol:persistentIdentity rdf:resource="http://www.async.ece.utah.edu/pIKERightCassette_2/annotation1"/>
-        <sbol:displayId>annotation1</sbol:displayId>
-        <prov:wasDerivedFrom rdf:resource="http://www.eugenecad.org/pIKERightCassette_2/annotation_1"/>
-        <sbol:location>
-          <sbol:Range rdf:about="http://www.async.ece.utah.edu/pIKERightCassette_2/annotation1/range">
-            <sbol:persistentIdentity rdf:resource="http://www.async.ece.utah.edu/pIKERightCassette_2/annotation1/range"/>
-            <sbol:displayId>range</sbol:displayId>
-            <sbol:start>1</sbol:start>
-            <sbol:end>200</sbol:end>
-            <sbol:orientation rdf:resource="http://sbols.org/v2#inline"/>
-          </sbol:Range>
-        </sbol:location>
-        <sbol:component rdf:resource="http://www.async.ece.utah.edu/pIKERightCassette_2/component0"/>
-      </sbol:SequenceAnnotation>
-    </sbol:sequenceAnnotation>
-    <sbol:sequenceAnnotation>
-      <sbol:SequenceAnnotation rdf:about="http://www.async.ece.utah.edu/pIKERightCassette_2/annotation3">
-        <sbol:persistentIdentity rdf:resource="http://www.async.ece.utah.edu/pIKERightCassette_2/annotation3"/>
-        <sbol:displayId>annotation3</sbol:displayId>
-        <prov:wasDerivedFrom rdf:resource="http://www.eugenecad.org/pIKERightCassette_2/annotation_3"/>
-        <sbol:location>
-          <sbol:Range rdf:about="http://www.async.ece.utah.edu/pIKERightCassette_2/annotation3/range">
-            <sbol:persistentIdentity rdf:resource="http://www.async.ece.utah.edu/pIKERightCassette_2/annotation3/range"/>
-            <sbol:displayId>range</sbol:displayId>
-            <sbol:start>873</sbol:start>
-            <sbol:end>1604</sbol:end>
-            <sbol:orientation rdf:resource="http://sbols.org/v2#inline"/>
-          </sbol:Range>
-        </sbol:location>
-        <sbol:component rdf:resource="http://www.async.ece.utah.edu/pIKERightCassette_2/component2"/>
-      </sbol:SequenceAnnotation>
-    </sbol:sequenceAnnotation>
-    <sbol:sequenceAnnotation>
-      <sbol:SequenceAnnotation rdf:about="http://www.async.ece.utah.edu/pIKERightCassette_2/annotation4">
-        <sbol:persistentIdentity rdf:resource="http://www.async.ece.utah.edu/pIKERightCassette_2/annotation4"/>
-        <sbol:displayId>annotation4</sbol:displayId>
-        <prov:wasDerivedFrom rdf:resource="http://www.eugenecad.org/pIKERightCassette_2/annotation_4"/>
-        <sbol:location>
-          <sbol:Range rdf:about="http://www.async.ece.utah.edu/pIKERightCassette_2/annotation4/range">
-            <sbol:persistentIdentity rdf:resource="http://www.async.ece.utah.edu/pIKERightCassette_2/annotation4/range"/>
-            <sbol:displayId>range</sbol:displayId>
-            <sbol:start>1605</sbol:start>
-            <sbol:end>1656</sbol:end>
-            <sbol:orientation rdf:resource="http://sbols.org/v2#inline"/>
-          </sbol:Range>
-        </sbol:location>
-        <sbol:component rdf:resource="http://www.async.ece.utah.edu/pIKERightCassette_2/component3"/>
-      </sbol:SequenceAnnotation>
-    </sbol:sequenceAnnotation>
-    <sbol:sequence rdf:resource="http://www.async.ece.utah.edu/pIKERightCassette_2_sequence"/>
-  </sbol:ComponentDefinition>
-  <sbol:ComponentDefinition rdf:about="http://www.async.ece.utah.edu/pIKE_Toggle_3">
-    <sbol:persistentIdentity rdf:resource="http://www.async.ece.utah.edu/pIKE_Toggle_3"/>
-    <sbol:displayId>pIKE_Toggle_3</sbol:displayId>
-    <prov:wasDerivedFrom rdf:resource="http://www.async.ece.utah.edu#comp_10_8_2013_12_52_53_177_iBioSim"/>
-    <dcterms:title>pIKE Toggle Switch 3</dcterms:title>
-=======
-        <sbol:component rdf:resource="http://www.async.ece.utah.edu/pIKERightCassette_3/component1"/>
-      </sbol:SequenceAnnotation>
-    </sbol:sequenceAnnotation>
-    <sbol:sequenceAnnotation>
-      <sbol:SequenceAnnotation rdf:about="http://www.async.ece.utah.edu/pIKERightCassette_3/annotation4">
-        <sbol:persistentIdentity rdf:resource="http://www.async.ece.utah.edu/pIKERightCassette_3/annotation4"/>
-        <sbol:displayId>annotation4</sbol:displayId>
-        <prov:wasDerivedFrom rdf:resource="http://www.eugenecad.org/pIKERightCassette_3/annotation_4"/>
-        <sbol:location>
-          <sbol:Range rdf:about="http://www.async.ece.utah.edu/pIKERightCassette_3/annotation4/range">
-            <sbol:persistentIdentity rdf:resource="http://www.async.ece.utah.edu/pIKERightCassette_3/annotation4/range"/>
-            <sbol:displayId>range</sbol:displayId>
-            <sbol:start>1605</sbol:start>
-            <sbol:end>1657</sbol:end>
-            <sbol:orientation rdf:resource="http://sbols.org/v2#inline"/>
-          </sbol:Range>
-        </sbol:location>
-        <sbol:component rdf:resource="http://www.async.ece.utah.edu/pIKERightCassette_3/component3"/>
-      </sbol:SequenceAnnotation>
-    </sbol:sequenceAnnotation>
-    <sbol:sequence rdf:resource="http://www.async.ece.utah.edu/pIKERightCassette_3_sequence"/>
-  </sbol:ComponentDefinition>
-  <sbol:ComponentDefinition rdf:about="http://www.async.ece.utah.edu/pTAK_Toggle_10">
-    <sbol:persistentIdentity rdf:resource="http://www.async.ece.utah.edu/pTAK_Toggle_10"/>
-    <sbol:displayId>pTAK_Toggle_10</sbol:displayId>
-    <prov:wasDerivedFrom rdf:resource="http://www.async.ece.utah.edu#comp_10_8_2013_13_5_20_227_iBioSim"/>
-    <dcterms:title>pTAK Toggle Switch 10</dcterms:title>
-    <dcterms:description>This is a pTAK class toggle switch similar to those constructed by Gardner et al.</dcterms:description>
-    <sbol:type rdf:resource="http://www.biopax.org/release/biopax-level3.owl#DnaRegion"/>
-    <sbol:role rdf:resource="http://identifiers.org/so/SO:0000804"/>
-    <sbol:component>
-      <sbol:Component rdf:about="http://www.async.ece.utah.edu/pTAK_Toggle_10/component0">
-        <sbol:persistentIdentity rdf:resource="http://www.async.ece.utah.edu/pTAK_Toggle_10/component0"/>
-        <sbol:displayId>component0</sbol:displayId>
-        <sbol:access rdf:resource="http://sbols.org/v2#public"/>
-        <sbol:definition rdf:resource="http://www.async.ece.utah.edu/pTAKLeftCassette_3"/>
-      </sbol:Component>
-    </sbol:component>
-    <sbol:component>
-      <sbol:Component rdf:about="http://www.async.ece.utah.edu/pTAK_Toggle_10/component1">
-        <sbol:persistentIdentity rdf:resource="http://www.async.ece.utah.edu/pTAK_Toggle_10/component1"/>
-        <sbol:displayId>component1</sbol:displayId>
-        <sbol:access rdf:resource="http://sbols.org/v2#public"/>
-        <sbol:definition rdf:resource="http://www.async.ece.utah.edu/pTAKRightCassette_2"/>
-      </sbol:Component>
-    </sbol:component>
-    <sbol:sequenceAnnotation>
-      <sbol:SequenceAnnotation rdf:about="http://www.async.ece.utah.edu/pTAK_Toggle_10/annotation1">
-        <sbol:persistentIdentity rdf:resource="http://www.async.ece.utah.edu/pTAK_Toggle_10/annotation1"/>
-        <sbol:displayId>annotation1</sbol:displayId>
-        <prov:wasDerivedFrom rdf:resource="http://www.async.ece.utah.edu#anno0_10_8_2013_13_5_20_227_iBioSim"/>
-        <sbol:location>
-          <sbol:Range rdf:about="http://www.async.ece.utah.edu/pTAK_Toggle_10/annotation1/range">
-            <sbol:persistentIdentity rdf:resource="http://www.async.ece.utah.edu/pTAK_Toggle_10/annotation1/range"/>
-            <sbol:displayId>range</sbol:displayId>
-            <sbol:start>1</sbol:start>
-            <sbol:end>1282</sbol:end>
-            <sbol:orientation rdf:resource="http://sbols.org/v2#reverseComplement"/>
-          </sbol:Range>
-        </sbol:location>
-        <sbol:component rdf:resource="http://www.async.ece.utah.edu/pTAK_Toggle_10/component0"/>
-      </sbol:SequenceAnnotation>
-    </sbol:sequenceAnnotation>
-    <sbol:sequenceAnnotation>
-      <sbol:SequenceAnnotation rdf:about="http://www.async.ece.utah.edu/pTAK_Toggle_10/annotation2">
-        <sbol:persistentIdentity rdf:resource="http://www.async.ece.utah.edu/pTAK_Toggle_10/annotation2"/>
-        <sbol:displayId>annotation2</sbol:displayId>
-        <prov:wasDerivedFrom rdf:resource="http://www.async.ece.utah.edu#anno1_10_8_2013_13_5_20_227_iBioSim"/>
-        <sbol:location>
-          <sbol:Range rdf:about="http://www.async.ece.utah.edu/pTAK_Toggle_10/annotation2/range">
-            <sbol:persistentIdentity rdf:resource="http://www.async.ece.utah.edu/pTAK_Toggle_10/annotation2/range"/>
-            <sbol:displayId>range</sbol:displayId>
-            <sbol:start>1283</sbol:start>
-            <sbol:end>3028</sbol:end>
-            <sbol:orientation rdf:resource="http://sbols.org/v2#inline"/>
-          </sbol:Range>
-        </sbol:location>
-        <sbol:component rdf:resource="http://www.async.ece.utah.edu/pTAK_Toggle_10/component1"/>
-      </sbol:SequenceAnnotation>
-    </sbol:sequenceAnnotation>
-    <sbol:sequence rdf:resource="http://www.async.ece.utah.edu/www_async_ece_utah_edu_seq_10_8_2013_13_5_20_227_iBioSim"/>
-  </sbol:ComponentDefinition>
-  <sbol:ComponentDefinition rdf:about="http://www.async.ece.utah.edu/BBa_J61053">
-    <sbol:persistentIdentity rdf:resource="http://www.async.ece.utah.edu/BBa_J61053"/>
-    <sbol:displayId>BBa_J61053</sbol:displayId>
-    <prov:wasDerivedFrom rdf:resource="http://partsregistry.org/part/BBa_J61053"/>
-    <dcterms:title>BBa_J61053</dcterms:title>
-    <dcterms:description>FMN-T1 Terminator</dcterms:description>
-    <sbol:type rdf:resource="http://www.biopax.org/release/biopax-level3.owl#DnaRegion"/>
-    <sbol:role rdf:resource="http://identifiers.org/so/SO:0000141"/>
-    <sbol:sequence rdf:resource="http://www.async.ece.utah.edu/BBa_J61053_sequence"/>
-  </sbol:ComponentDefinition>
-  <sbol:ComponentDefinition rdf:about="http://www.async.ece.utah.edu/pIKE_Toggle_6">
-    <sbol:persistentIdentity rdf:resource="http://www.async.ece.utah.edu/pIKE_Toggle_6"/>
-    <sbol:displayId>pIKE_Toggle_6</sbol:displayId>
-    <prov:wasDerivedFrom rdf:resource="http://www.async.ece.utah.edu#comp_10_8_2013_13_0_5_897_iBioSim"/>
-    <dcterms:title>pIKE Toggle Switch 6</dcterms:title>
->>>>>>> d81c6eac
-    <dcterms:description>This is a pIKE class toggle switch similar to those constructed by Gardner et al.</dcterms:description>
-    <sbol:type rdf:resource="http://www.biopax.org/release/biopax-level3.owl#DnaRegion"/>
-    <sbol:role rdf:resource="http://identifiers.org/so/SO:0000804"/>
-    <sbol:component>
-<<<<<<< HEAD
-      <sbol:Component rdf:about="http://www.async.ece.utah.edu/pIKE_Toggle_3/component0">
-        <sbol:persistentIdentity rdf:resource="http://www.async.ece.utah.edu/pIKE_Toggle_3/component0"/>
-        <sbol:displayId>component0</sbol:displayId>
-        <sbol:access rdf:resource="http://sbols.org/v2#public"/>
-        <sbol:definition rdf:resource="http://www.async.ece.utah.edu/pIKELeftCassette_1"/>
-      </sbol:Component>
-    </sbol:component>
-    <sbol:component>
-      <sbol:Component rdf:about="http://www.async.ece.utah.edu/pIKE_Toggle_3/component1">
-        <sbol:persistentIdentity rdf:resource="http://www.async.ece.utah.edu/pIKE_Toggle_3/component1"/>
-        <sbol:displayId>component1</sbol:displayId>
-        <sbol:access rdf:resource="http://sbols.org/v2#public"/>
-        <sbol:definition rdf:resource="http://www.async.ece.utah.edu/pIKERightCassette_3"/>
-      </sbol:Component>
-    </sbol:component>
-    <sbol:sequenceAnnotation>
-      <sbol:SequenceAnnotation rdf:about="http://www.async.ece.utah.edu/pIKE_Toggle_3/annotation2">
-        <sbol:persistentIdentity rdf:resource="http://www.async.ece.utah.edu/pIKE_Toggle_3/annotation2"/>
-        <sbol:displayId>annotation2</sbol:displayId>
-        <prov:wasDerivedFrom rdf:resource="http://www.async.ece.utah.edu#anno1_10_8_2013_12_52_53_177_iBioSim"/>
-        <sbol:location>
-          <sbol:Range rdf:about="http://www.async.ece.utah.edu/pIKE_Toggle_3/annotation2/range">
-            <sbol:persistentIdentity rdf:resource="http://www.async.ece.utah.edu/pIKE_Toggle_3/annotation2/range"/>
-            <sbol:displayId>range</sbol:displayId>
-            <sbol:start>1285</sbol:start>
-            <sbol:end>2941</sbol:end>
-            <sbol:orientation rdf:resource="http://sbols.org/v2#inline"/>
-          </sbol:Range>
-        </sbol:location>
-        <sbol:component rdf:resource="http://www.async.ece.utah.edu/pIKE_Toggle_3/component1"/>
-      </sbol:SequenceAnnotation>
-    </sbol:sequenceAnnotation>
-    <sbol:sequenceAnnotation>
-      <sbol:SequenceAnnotation rdf:about="http://www.async.ece.utah.edu/pIKE_Toggle_3/annotation1">
-        <sbol:persistentIdentity rdf:resource="http://www.async.ece.utah.edu/pIKE_Toggle_3/annotation1"/>
-        <sbol:displayId>annotation1</sbol:displayId>
-        <prov:wasDerivedFrom rdf:resource="http://www.async.ece.utah.edu#anno0_10_8_2013_12_52_53_177_iBioSim"/>
-        <sbol:location>
-          <sbol:Range rdf:about="http://www.async.ece.utah.edu/pIKE_Toggle_3/annotation1/range">
-            <sbol:persistentIdentity rdf:resource="http://www.async.ece.utah.edu/pIKE_Toggle_3/annotation1/range"/>
-            <sbol:displayId>range</sbol:displayId>
-            <sbol:start>1</sbol:start>
-            <sbol:end>1284</sbol:end>
-            <sbol:orientation rdf:resource="http://sbols.org/v2#reverseComplement"/>
-          </sbol:Range>
-        </sbol:location>
-        <sbol:component rdf:resource="http://www.async.ece.utah.edu/pIKE_Toggle_3/component0"/>
-      </sbol:SequenceAnnotation>
-    </sbol:sequenceAnnotation>
-    <sbol:sequence rdf:resource="http://www.async.ece.utah.edu/www_async_ece_utah_edu_seq_10_8_2013_12_52_53_177_iBioSim"/>
-  </sbol:ComponentDefinition>
-  <sbol:ComponentDefinition rdf:about="http://www.async.ece.utah.edu/pIKE_Toggle_9">
-    <sbol:persistentIdentity rdf:resource="http://www.async.ece.utah.edu/pIKE_Toggle_9"/>
-    <sbol:displayId>pIKE_Toggle_9</sbol:displayId>
-    <prov:wasDerivedFrom rdf:resource="http://www.async.ece.utah.edu#comp_10_8_2013_13_2_10_371_iBioSim"/>
-    <dcterms:title>pIKE Toggle Switch 9</dcterms:title>
-    <dcterms:description>This is a pIKE class toggle switch similar to those constructed by Gardner et al.</dcterms:description>
-    <sbol:type rdf:resource="http://www.biopax.org/release/biopax-level3.owl#DnaRegion"/>
-    <sbol:role rdf:resource="http://identifiers.org/so/SO:0000804"/>
-    <sbol:component>
-      <sbol:Component rdf:about="http://www.async.ece.utah.edu/pIKE_Toggle_9/component0">
-        <sbol:persistentIdentity rdf:resource="http://www.async.ece.utah.edu/pIKE_Toggle_9/component0"/>
-        <sbol:displayId>component0</sbol:displayId>
-        <sbol:access rdf:resource="http://sbols.org/v2#public"/>
-        <sbol:definition rdf:resource="http://www.async.ece.utah.edu/pIKELeftCassette_3"/>
-      </sbol:Component>
-    </sbol:component>
-    <sbol:component>
-      <sbol:Component rdf:about="http://www.async.ece.utah.edu/pIKE_Toggle_9/component1">
-        <sbol:persistentIdentity rdf:resource="http://www.async.ece.utah.edu/pIKE_Toggle_9/component1"/>
-        <sbol:displayId>component1</sbol:displayId>
-        <sbol:access rdf:resource="http://sbols.org/v2#public"/>
-        <sbol:definition rdf:resource="http://www.async.ece.utah.edu/pIKERightCassette_1"/>
-      </sbol:Component>
-    </sbol:component>
-    <sbol:sequenceAnnotation>
-      <sbol:SequenceAnnotation rdf:about="http://www.async.ece.utah.edu/pIKE_Toggle_9/annotation2">
-        <sbol:persistentIdentity rdf:resource="http://www.async.ece.utah.edu/pIKE_Toggle_9/annotation2"/>
-        <sbol:displayId>annotation2</sbol:displayId>
-        <prov:wasDerivedFrom rdf:resource="http://www.async.ece.utah.edu#anno1_10_8_2013_13_2_10_371_iBioSim"/>
-        <sbol:location>
-          <sbol:Range rdf:about="http://www.async.ece.utah.edu/pIKE_Toggle_9/annotation2/range">
-            <sbol:persistentIdentity rdf:resource="http://www.async.ece.utah.edu/pIKE_Toggle_9/annotation2/range"/>
-            <sbol:displayId>range</sbol:displayId>
-            <sbol:start>1247</sbol:start>
-            <sbol:end>2903</sbol:end>
-            <sbol:orientation rdf:resource="http://sbols.org/v2#inline"/>
-          </sbol:Range>
-        </sbol:location>
-        <sbol:component rdf:resource="http://www.async.ece.utah.edu/pIKE_Toggle_9/component1"/>
-      </sbol:SequenceAnnotation>
-    </sbol:sequenceAnnotation>
-    <sbol:sequenceAnnotation>
-      <sbol:SequenceAnnotation rdf:about="http://www.async.ece.utah.edu/pIKE_Toggle_9/annotation1">
-        <sbol:persistentIdentity rdf:resource="http://www.async.ece.utah.edu/pIKE_Toggle_9/annotation1"/>
-        <sbol:displayId>annotation1</sbol:displayId>
-        <prov:wasDerivedFrom rdf:resource="http://www.async.ece.utah.edu#anno0_10_8_2013_13_2_10_371_iBioSim"/>
-        <sbol:location>
-          <sbol:Range rdf:about="http://www.async.ece.utah.edu/pIKE_Toggle_9/annotation1/range">
-            <sbol:persistentIdentity rdf:resource="http://www.async.ece.utah.edu/pIKE_Toggle_9/annotation1/range"/>
-            <sbol:displayId>range</sbol:displayId>
-            <sbol:start>1</sbol:start>
-            <sbol:end>1246</sbol:end>
-            <sbol:orientation rdf:resource="http://sbols.org/v2#reverseComplement"/>
-          </sbol:Range>
-        </sbol:location>
-        <sbol:component rdf:resource="http://www.async.ece.utah.edu/pIKE_Toggle_9/component0"/>
-      </sbol:SequenceAnnotation>
-    </sbol:sequenceAnnotation>
-    <sbol:sequence rdf:resource="http://www.async.ece.utah.edu/www_async_ece_utah_edu_seq_10_8_2013_13_2_10_371_iBioSim"/>
-  </sbol:ComponentDefinition>
-  <sbol:ComponentDefinition rdf:about="http://www.async.ece.utah.edu/BBa_C0012">
-    <sbol:persistentIdentity rdf:resource="http://www.async.ece.utah.edu/BBa_C0012"/>
-    <sbol:displayId>BBa_C0012</sbol:displayId>
-    <prov:wasDerivedFrom rdf:resource="http://partsregistry.org/part/BBa_C0012"/>
-    <dcterms:title>BBa_C0012</dcterms:title>
-    <dcterms:description>lacI repressor from E. coli (+LVA)</dcterms:description>
-    <sbol:type rdf:resource="http://www.biopax.org/release/biopax-level3.owl#DnaRegion"/>
-    <sbol:role rdf:resource="http://identifiers.org/so/SO:0000316"/>
-    <sbol:sequence rdf:resource="http://www.async.ece.utah.edu/BBa_C0012_sequence"/>
-  </sbol:ComponentDefinition>
-  <sbol:ComponentDefinition rdf:about="http://www.async.ece.utah.edu/BBa_J61130_BBa_E0040">
-    <sbol:persistentIdentity rdf:resource="http://www.async.ece.utah.edu/BBa_J61130_BBa_E0040"/>
-    <sbol:displayId>BBa_J61130_BBa_E0040</sbol:displayId>
-    <prov:wasDerivedFrom rdf:resource="http://www.eugenecad.org/device/BBa_J61130_BBa_E0040"/>
-    <dcterms:description>Reporter</dcterms:description>
-=======
-      <sbol:Component rdf:about="http://www.async.ece.utah.edu/pIKE_Toggle_6/component1">
-        <sbol:persistentIdentity rdf:resource="http://www.async.ece.utah.edu/pIKE_Toggle_6/component1"/>
-        <sbol:displayId>component1</sbol:displayId>
-        <sbol:access rdf:resource="http://sbols.org/v2#public"/>
-        <sbol:definition rdf:resource="http://www.async.ece.utah.edu/pIKERightCassette_2"/>
-      </sbol:Component>
-    </sbol:component>
-    <sbol:component>
-      <sbol:Component rdf:about="http://www.async.ece.utah.edu/pIKE_Toggle_6/component0">
-        <sbol:persistentIdentity rdf:resource="http://www.async.ece.utah.edu/pIKE_Toggle_6/component0"/>
-        <sbol:displayId>component0</sbol:displayId>
-        <sbol:access rdf:resource="http://sbols.org/v2#public"/>
-        <sbol:definition rdf:resource="http://www.async.ece.utah.edu/pIKELeftCassette_2"/>
-      </sbol:Component>
-    </sbol:component>
-    <sbol:sequenceAnnotation>
-      <sbol:SequenceAnnotation rdf:about="http://www.async.ece.utah.edu/pIKE_Toggle_6/annotation1">
-        <sbol:persistentIdentity rdf:resource="http://www.async.ece.utah.edu/pIKE_Toggle_6/annotation1"/>
-        <sbol:displayId>annotation1</sbol:displayId>
-        <prov:wasDerivedFrom rdf:resource="http://www.async.ece.utah.edu#anno0_10_8_2013_13_0_5_897_iBioSim"/>
-        <sbol:location>
-          <sbol:Range rdf:about="http://www.async.ece.utah.edu/pIKE_Toggle_6/annotation1/range">
-            <sbol:persistentIdentity rdf:resource="http://www.async.ece.utah.edu/pIKE_Toggle_6/annotation1/range"/>
-            <sbol:displayId>range</sbol:displayId>
-            <sbol:start>1</sbol:start>
-            <sbol:end>1251</sbol:end>
-            <sbol:orientation rdf:resource="http://sbols.org/v2#reverseComplement"/>
-          </sbol:Range>
-        </sbol:location>
-        <sbol:component rdf:resource="http://www.async.ece.utah.edu/pIKE_Toggle_6/component0"/>
-      </sbol:SequenceAnnotation>
-    </sbol:sequenceAnnotation>
-    <sbol:sequenceAnnotation>
-      <sbol:SequenceAnnotation rdf:about="http://www.async.ece.utah.edu/pIKE_Toggle_6/annotation2">
-        <sbol:persistentIdentity rdf:resource="http://www.async.ece.utah.edu/pIKE_Toggle_6/annotation2"/>
-        <sbol:displayId>annotation2</sbol:displayId>
-        <prov:wasDerivedFrom rdf:resource="http://www.async.ece.utah.edu#anno1_10_8_2013_13_0_5_897_iBioSim"/>
-        <sbol:location>
-          <sbol:Range rdf:about="http://www.async.ece.utah.edu/pIKE_Toggle_6/annotation2/range">
-            <sbol:persistentIdentity rdf:resource="http://www.async.ece.utah.edu/pIKE_Toggle_6/annotation2/range"/>
-            <sbol:displayId>range</sbol:displayId>
-            <sbol:start>1252</sbol:start>
-            <sbol:end>2907</sbol:end>
-            <sbol:orientation rdf:resource="http://sbols.org/v2#inline"/>
-          </sbol:Range>
-        </sbol:location>
-        <sbol:component rdf:resource="http://www.async.ece.utah.edu/pIKE_Toggle_6/component1"/>
-      </sbol:SequenceAnnotation>
-    </sbol:sequenceAnnotation>
-    <sbol:sequence rdf:resource="http://www.async.ece.utah.edu/www_async_ece_utah_edu_seq_10_8_2013_13_0_5_897_iBioSim"/>
-  </sbol:ComponentDefinition>
-  <sbol:ComponentDefinition rdf:about="http://www.async.ece.utah.edu/pTAKLeftCassette_2">
-    <sbol:persistentIdentity rdf:resource="http://www.async.ece.utah.edu/pTAKLeftCassette_2"/>
-    <sbol:displayId>pTAKLeftCassette_2</sbol:displayId>
-    <prov:wasDerivedFrom rdf:resource="http://www.eugenecad.org/pTAKLeftCassette_2"/>
-    <dcterms:description>pTAKLeftCassette_2</dcterms:description>
-    <sbol:type rdf:resource="http://www.biopax.org/release/biopax-level3.owl#DnaRegion"/>
-    <sbol:role rdf:resource="http://identifiers.org/so/SO:0000805"/>
-    <sbol:component>
-      <sbol:Component rdf:about="http://www.async.ece.utah.edu/pTAKLeftCassette_2/component1">
-        <sbol:persistentIdentity rdf:resource="http://www.async.ece.utah.edu/pTAKLeftCassette_2/component1"/>
-        <sbol:displayId>component1</sbol:displayId>
-        <sbol:access rdf:resource="http://sbols.org/v2#public"/>
-        <sbol:definition rdf:resource="http://www.async.ece.utah.edu/BBa_J61104_BBa_C0012"/>
-      </sbol:Component>
-    </sbol:component>
-    <sbol:component>
-      <sbol:Component rdf:about="http://www.async.ece.utah.edu/pTAKLeftCassette_2/component0">
-        <sbol:persistentIdentity rdf:resource="http://www.async.ece.utah.edu/pTAKLeftCassette_2/component0"/>
-        <sbol:displayId>component0</sbol:displayId>
-        <sbol:access rdf:resource="http://sbols.org/v2#public"/>
-        <sbol:definition rdf:resource="http://www.async.ece.utah.edu/BBa_K121014"/>
-      </sbol:Component>
-    </sbol:component>
-    <sbol:component>
-      <sbol:Component rdf:about="http://www.async.ece.utah.edu/pTAKLeftCassette_2/component2">
-        <sbol:persistentIdentity rdf:resource="http://www.async.ece.utah.edu/pTAKLeftCassette_2/component2"/>
-        <sbol:displayId>component2</sbol:displayId>
-        <sbol:access rdf:resource="http://sbols.org/v2#public"/>
-        <sbol:definition rdf:resource="http://www.async.ece.utah.edu/ECK120033737"/>
-      </sbol:Component>
-    </sbol:component>
-    <sbol:sequenceAnnotation>
-      <sbol:SequenceAnnotation rdf:about="http://www.async.ece.utah.edu/pTAKLeftCassette_2/annotation2">
-        <sbol:persistentIdentity rdf:resource="http://www.async.ece.utah.edu/pTAKLeftCassette_2/annotation2"/>
-        <sbol:displayId>annotation2</sbol:displayId>
-        <prov:wasDerivedFrom rdf:resource="http://www.eugenecad.org/pTAKLeftCassette_2/annotation_2"/>
-        <sbol:location>
-          <sbol:Range rdf:about="http://www.async.ece.utah.edu/pTAKLeftCassette_2/annotation2/range">
-            <sbol:persistentIdentity rdf:resource="http://www.async.ece.utah.edu/pTAKLeftCassette_2/annotation2/range"/>
-            <sbol:displayId>range</sbol:displayId>
-            <sbol:start>91</sbol:start>
-            <sbol:end>1230</sbol:end>
-            <sbol:orientation rdf:resource="http://sbols.org/v2#inline"/>
-          </sbol:Range>
-        </sbol:location>
-        <sbol:component rdf:resource="http://www.async.ece.utah.edu/pTAKLeftCassette_2/component1"/>
-      </sbol:SequenceAnnotation>
-    </sbol:sequenceAnnotation>
-    <sbol:sequenceAnnotation>
-      <sbol:SequenceAnnotation rdf:about="http://www.async.ece.utah.edu/pTAKLeftCassette_2/annotation3">
-        <sbol:persistentIdentity rdf:resource="http://www.async.ece.utah.edu/pTAKLeftCassette_2/annotation3"/>
-        <sbol:displayId>annotation3</sbol:displayId>
-        <prov:wasDerivedFrom rdf:resource="http://www.eugenecad.org/pTAKLeftCassette_2/annotation_3"/>
-        <sbol:location>
-          <sbol:Range rdf:about="http://www.async.ece.utah.edu/pTAKLeftCassette_2/annotation3/range">
-            <sbol:persistentIdentity rdf:resource="http://www.async.ece.utah.edu/pTAKLeftCassette_2/annotation3/range"/>
-            <sbol:displayId>range</sbol:displayId>
-            <sbol:start>1231</sbol:start>
-            <sbol:end>1287</sbol:end>
-            <sbol:orientation rdf:resource="http://sbols.org/v2#inline"/>
-          </sbol:Range>
-        </sbol:location>
-        <sbol:component rdf:resource="http://www.async.ece.utah.edu/pTAKLeftCassette_2/component2"/>
-      </sbol:SequenceAnnotation>
-    </sbol:sequenceAnnotation>
-    <sbol:sequenceAnnotation>
-      <sbol:SequenceAnnotation rdf:about="http://www.async.ece.utah.edu/pTAKLeftCassette_2/annotation1">
-        <sbol:persistentIdentity rdf:resource="http://www.async.ece.utah.edu/pTAKLeftCassette_2/annotation1"/>
-        <sbol:displayId>annotation1</sbol:displayId>
-        <prov:wasDerivedFrom rdf:resource="http://www.eugenecad.org/pTAKLeftCassette_2/annotation_1"/>
-        <sbol:location>
-          <sbol:Range rdf:about="http://www.async.ece.utah.edu/pTAKLeftCassette_2/annotation1/range">
-            <sbol:persistentIdentity rdf:resource="http://www.async.ece.utah.edu/pTAKLeftCassette_2/annotation1/range"/>
-            <sbol:displayId>range</sbol:displayId>
-            <sbol:start>1</sbol:start>
-            <sbol:end>90</sbol:end>
-            <sbol:orientation rdf:resource="http://sbols.org/v2#inline"/>
-          </sbol:Range>
-        </sbol:location>
-        <sbol:component rdf:resource="http://www.async.ece.utah.edu/pTAKLeftCassette_2/component0"/>
-      </sbol:SequenceAnnotation>
-    </sbol:sequenceAnnotation>
-    <sbol:sequence rdf:resource="http://www.async.ece.utah.edu/pTAKLeftCassette_2_sequence"/>
-  </sbol:ComponentDefinition>
-  <sbol:ComponentDefinition rdf:about="http://www.async.ece.utah.edu/pIKE_Toggle_12">
-    <sbol:persistentIdentity rdf:resource="http://www.async.ece.utah.edu/pIKE_Toggle_12"/>
-    <sbol:displayId>pIKE_Toggle_12</sbol:displayId>
-    <prov:wasDerivedFrom rdf:resource="http://www.async.ece.utah.edu#comp_10_8_2013_12_47_8_361_iBioSim"/>
-    <dcterms:title>pIKE Toggle Switch 12</dcterms:title>
-    <dcterms:description>This is a pIKE class toggle switch similar to those constructed by Gardner et al.</dcterms:description>
->>>>>>> d81c6eac
-    <sbol:type rdf:resource="http://www.biopax.org/release/biopax-level3.owl#DnaRegion"/>
-    <sbol:role rdf:resource="http://identifiers.org/so/SO:0000804"/>
-    <sbol:component>
-<<<<<<< HEAD
-      <sbol:Component rdf:about="http://www.async.ece.utah.edu/BBa_J61130_BBa_E0040/component1">
-        <sbol:persistentIdentity rdf:resource="http://www.async.ece.utah.edu/BBa_J61130_BBa_E0040/component1"/>
-        <sbol:displayId>component1</sbol:displayId>
-        <sbol:access rdf:resource="http://sbols.org/v2#public"/>
-        <sbol:definition rdf:resource="http://www.async.ece.utah.edu/BBa_E0040"/>
-      </sbol:Component>
-    </sbol:component>
-    <sbol:component>
-      <sbol:Component rdf:about="http://www.async.ece.utah.edu/BBa_J61130_BBa_E0040/component0">
-        <sbol:persistentIdentity rdf:resource="http://www.async.ece.utah.edu/BBa_J61130_BBa_E0040/component0"/>
-        <sbol:displayId>component0</sbol:displayId>
-        <sbol:access rdf:resource="http://sbols.org/v2#public"/>
-        <sbol:definition rdf:resource="http://www.async.ece.utah.edu/BBa_J61130"/>
-      </sbol:Component>
-    </sbol:component>
-    <sbol:sequenceAnnotation>
-      <sbol:SequenceAnnotation rdf:about="http://www.async.ece.utah.edu/BBa_J61130_BBa_E0040/annotation1">
-        <sbol:persistentIdentity rdf:resource="http://www.async.ece.utah.edu/BBa_J61130_BBa_E0040/annotation1"/>
-        <sbol:displayId>annotation1</sbol:displayId>
-        <prov:wasDerivedFrom rdf:resource="http://www.eugenecad.org/pIKERightCassette_1/Reporter/annotation_1"/>
-        <sbol:location>
-          <sbol:Range rdf:about="http://www.async.ece.utah.edu/BBa_J61130_BBa_E0040/annotation1/range">
-            <sbol:persistentIdentity rdf:resource="http://www.async.ece.utah.edu/BBa_J61130_BBa_E0040/annotation1/range"/>
-=======
-      <sbol:Component rdf:about="http://www.async.ece.utah.edu/pIKE_Toggle_12/component0">
-        <sbol:persistentIdentity rdf:resource="http://www.async.ece.utah.edu/pIKE_Toggle_12/component0"/>
-        <sbol:displayId>component0</sbol:displayId>
-        <sbol:access rdf:resource="http://sbols.org/v2#public"/>
-        <sbol:definition rdf:resource="http://www.async.ece.utah.edu/pIKELeftCassette_3"/>
-      </sbol:Component>
-    </sbol:component>
-    <sbol:component>
-      <sbol:Component rdf:about="http://www.async.ece.utah.edu/pIKE_Toggle_12/component1">
-        <sbol:persistentIdentity rdf:resource="http://www.async.ece.utah.edu/pIKE_Toggle_12/component1"/>
-        <sbol:displayId>component1</sbol:displayId>
-        <sbol:access rdf:resource="http://sbols.org/v2#public"/>
-        <sbol:definition rdf:resource="http://www.async.ece.utah.edu/pIKERightCassette_4"/>
-      </sbol:Component>
-    </sbol:component>
-    <sbol:sequenceAnnotation>
-      <sbol:SequenceAnnotation rdf:about="http://www.async.ece.utah.edu/pIKE_Toggle_12/annotation2">
-        <sbol:persistentIdentity rdf:resource="http://www.async.ece.utah.edu/pIKE_Toggle_12/annotation2"/>
-        <sbol:displayId>annotation2</sbol:displayId>
-        <prov:wasDerivedFrom rdf:resource="http://www.async.ece.utah.edu#anno1_10_8_2013_12_47_8_361_iBioSim"/>
-        <sbol:location>
-          <sbol:Range rdf:about="http://www.async.ece.utah.edu/pIKE_Toggle_12/annotation2/range">
-            <sbol:persistentIdentity rdf:resource="http://www.async.ece.utah.edu/pIKE_Toggle_12/annotation2/range"/>
->>>>>>> d81c6eac
-            <sbol:displayId>range</sbol:displayId>
-            <sbol:start>1247</sbol:start>
-            <sbol:end>2902</sbol:end>
-            <sbol:orientation rdf:resource="http://sbols.org/v2#inline"/>
-          </sbol:Range>
-        </sbol:location>
-<<<<<<< HEAD
-        <sbol:component rdf:resource="http://www.async.ece.utah.edu/BBa_J61130_BBa_E0040/component0"/>
-      </sbol:SequenceAnnotation>
-    </sbol:sequenceAnnotation>
-    <sbol:sequenceAnnotation>
-      <sbol:SequenceAnnotation rdf:about="http://www.async.ece.utah.edu/BBa_J61130_BBa_E0040/annotation2">
-        <sbol:persistentIdentity rdf:resource="http://www.async.ece.utah.edu/BBa_J61130_BBa_E0040/annotation2"/>
-        <sbol:displayId>annotation2</sbol:displayId>
-        <prov:wasDerivedFrom rdf:resource="http://www.eugenecad.org/pIKERightCassette_1/Reporter/annotation_2"/>
-        <sbol:location>
-          <sbol:Range rdf:about="http://www.async.ece.utah.edu/BBa_J61130_BBa_E0040/annotation2/range">
-            <sbol:persistentIdentity rdf:resource="http://www.async.ece.utah.edu/BBa_J61130_BBa_E0040/annotation2/range"/>
-            <sbol:displayId>range</sbol:displayId>
-            <sbol:start>13</sbol:start>
-            <sbol:end>732</sbol:end>
-            <sbol:orientation rdf:resource="http://sbols.org/v2#inline"/>
-          </sbol:Range>
-        </sbol:location>
-        <sbol:component rdf:resource="http://www.async.ece.utah.edu/BBa_J61130_BBa_E0040/component1"/>
-      </sbol:SequenceAnnotation>
-    </sbol:sequenceAnnotation>
-    <sbol:sequence rdf:resource="http://www.async.ece.utah.edu/BBa_J61130_BBa_E0040_sequence"/>
-  </sbol:ComponentDefinition>
-  <sbol:ComponentDefinition rdf:about="http://www.async.ece.utah.edu/BBa_J61120_BBa_C0040">
-    <sbol:persistentIdentity rdf:resource="http://www.async.ece.utah.edu/BBa_J61120_BBa_C0040"/>
-    <sbol:displayId>BBa_J61120_BBa_C0040</sbol:displayId>
-    <prov:wasDerivedFrom rdf:resource="http://www.eugenecad.org/device/BBa_J61120_BBa_C0040"/>
-    <dcterms:description>Repressor1</dcterms:description>
-=======
-        <sbol:component rdf:resource="http://www.async.ece.utah.edu/pIKE_Toggle_12/component1"/>
-      </sbol:SequenceAnnotation>
-    </sbol:sequenceAnnotation>
-    <sbol:sequenceAnnotation>
-      <sbol:SequenceAnnotation rdf:about="http://www.async.ece.utah.edu/pIKE_Toggle_12/annotation1">
-        <sbol:persistentIdentity rdf:resource="http://www.async.ece.utah.edu/pIKE_Toggle_12/annotation1"/>
-        <sbol:displayId>annotation1</sbol:displayId>
-        <prov:wasDerivedFrom rdf:resource="http://www.async.ece.utah.edu#anno0_10_8_2013_12_47_8_361_iBioSim"/>
-        <sbol:location>
-          <sbol:Range rdf:about="http://www.async.ece.utah.edu/pIKE_Toggle_12/annotation1/range">
-            <sbol:persistentIdentity rdf:resource="http://www.async.ece.utah.edu/pIKE_Toggle_12/annotation1/range"/>
-            <sbol:displayId>range</sbol:displayId>
-            <sbol:start>1</sbol:start>
-            <sbol:end>1246</sbol:end>
-            <sbol:orientation rdf:resource="http://sbols.org/v2#reverseComplement"/>
-          </sbol:Range>
-        </sbol:location>
-        <sbol:component rdf:resource="http://www.async.ece.utah.edu/pIKE_Toggle_12/component0"/>
-      </sbol:SequenceAnnotation>
-    </sbol:sequenceAnnotation>
-    <sbol:sequence rdf:resource="http://www.async.ece.utah.edu/www_async_ece_utah_edu_seq_10_8_2013_12_47_8_361_iBioSim"/>
-  </sbol:ComponentDefinition>
-  <sbol:ComponentDefinition rdf:about="http://www.async.ece.utah.edu/pIKE_Toggle_10">
-    <sbol:persistentIdentity rdf:resource="http://www.async.ece.utah.edu/pIKE_Toggle_10"/>
-    <sbol:displayId>pIKE_Toggle_10</sbol:displayId>
-    <prov:wasDerivedFrom rdf:resource="http://www.async.ece.utah.edu#comp_10_8_2013_12_45_55_663_iBioSim"/>
-    <dcterms:title>pIKE Toggle Switch 10</dcterms:title>
-    <dcterms:description>This is a pIKE class toggle switch similar to those constructed by Gardner et al.</dcterms:description>
->>>>>>> d81c6eac
-    <sbol:type rdf:resource="http://www.biopax.org/release/biopax-level3.owl#DnaRegion"/>
-    <sbol:role rdf:resource="http://identifiers.org/so/SO:0000804"/>
-    <sbol:component>
-<<<<<<< HEAD
-      <sbol:Component rdf:about="http://www.async.ece.utah.edu/BBa_J61120_BBa_C0040/component0">
-        <sbol:persistentIdentity rdf:resource="http://www.async.ece.utah.edu/BBa_J61120_BBa_C0040/component0"/>
-        <sbol:displayId>component0</sbol:displayId>
-        <sbol:access rdf:resource="http://sbols.org/v2#public"/>
-        <sbol:definition rdf:resource="http://www.async.ece.utah.edu/BBa_J61120"/>
-      </sbol:Component>
-    </sbol:component>
-    <sbol:component>
-      <sbol:Component rdf:about="http://www.async.ece.utah.edu/BBa_J61120_BBa_C0040/component1">
-        <sbol:persistentIdentity rdf:resource="http://www.async.ece.utah.edu/BBa_J61120_BBa_C0040/component1"/>
-        <sbol:displayId>component1</sbol:displayId>
-        <sbol:access rdf:resource="http://sbols.org/v2#public"/>
-        <sbol:definition rdf:resource="http://www.async.ece.utah.edu/BBa_C0040"/>
-      </sbol:Component>
-    </sbol:component>
-    <sbol:sequenceAnnotation>
-      <sbol:SequenceAnnotation rdf:about="http://www.async.ece.utah.edu/BBa_J61120_BBa_C0040/annotation2">
-        <sbol:persistentIdentity rdf:resource="http://www.async.ece.utah.edu/BBa_J61120_BBa_C0040/annotation2"/>
-        <sbol:displayId>annotation2</sbol:displayId>
-        <prov:wasDerivedFrom rdf:resource="http://www.eugenecad.org/pIKERightCassette_1/Repressor1/annotation_2"/>
-        <sbol:location>
-          <sbol:Range rdf:about="http://www.async.ece.utah.edu/BBa_J61120_BBa_C0040/annotation2/range">
-            <sbol:persistentIdentity rdf:resource="http://www.async.ece.utah.edu/BBa_J61120_BBa_C0040/annotation2/range"/>
-            <sbol:displayId>range</sbol:displayId>
-            <sbol:start>13</sbol:start>
-            <sbol:end>672</sbol:end>
-            <sbol:orientation rdf:resource="http://sbols.org/v2#inline"/>
-          </sbol:Range>
-        </sbol:location>
-        <sbol:component rdf:resource="http://www.async.ece.utah.edu/BBa_J61120_BBa_C0040/component1"/>
-      </sbol:SequenceAnnotation>
-    </sbol:sequenceAnnotation>
-    <sbol:sequenceAnnotation>
-      <sbol:SequenceAnnotation rdf:about="http://www.async.ece.utah.edu/BBa_J61120_BBa_C0040/annotation1">
-        <sbol:persistentIdentity rdf:resource="http://www.async.ece.utah.edu/BBa_J61120_BBa_C0040/annotation1"/>
-        <sbol:displayId>annotation1</sbol:displayId>
-        <prov:wasDerivedFrom rdf:resource="http://www.eugenecad.org/pIKERightCassette_1/Repressor1/annotation_1"/>
-        <sbol:location>
-          <sbol:Range rdf:about="http://www.async.ece.utah.edu/BBa_J61120_BBa_C0040/annotation1/range">
-            <sbol:persistentIdentity rdf:resource="http://www.async.ece.utah.edu/BBa_J61120_BBa_C0040/annotation1/range"/>
-            <sbol:displayId>range</sbol:displayId>
-            <sbol:start>1</sbol:start>
-            <sbol:end>12</sbol:end>
-            <sbol:orientation rdf:resource="http://sbols.org/v2#inline"/>
-          </sbol:Range>
-        </sbol:location>
-        <sbol:component rdf:resource="http://www.async.ece.utah.edu/BBa_J61120_BBa_C0040/component0"/>
-      </sbol:SequenceAnnotation>
-    </sbol:sequenceAnnotation>
-    <sbol:sequence rdf:resource="http://www.async.ece.utah.edu/BBa_J61120_BBa_C0040_sequence"/>
-  </sbol:ComponentDefinition>
-  <sbol:ComponentDefinition rdf:about="http://www.async.ece.utah.edu/pTAK_Toggle_10">
-    <sbol:persistentIdentity rdf:resource="http://www.async.ece.utah.edu/pTAK_Toggle_10"/>
-    <sbol:displayId>pTAK_Toggle_10</sbol:displayId>
-    <prov:wasDerivedFrom rdf:resource="http://www.async.ece.utah.edu#comp_10_8_2013_13_5_20_227_iBioSim"/>
-    <dcterms:title>pTAK Toggle Switch 10</dcterms:title>
-    <dcterms:description>This is a pTAK class toggle switch similar to those constructed by Gardner et al.</dcterms:description>
-    <sbol:type rdf:resource="http://www.biopax.org/release/biopax-level3.owl#DnaRegion"/>
-    <sbol:role rdf:resource="http://identifiers.org/so/SO:0000804"/>
-    <sbol:component>
-      <sbol:Component rdf:about="http://www.async.ece.utah.edu/pTAK_Toggle_10/component0">
-        <sbol:persistentIdentity rdf:resource="http://www.async.ece.utah.edu/pTAK_Toggle_10/component0"/>
-        <sbol:displayId>component0</sbol:displayId>
-        <sbol:access rdf:resource="http://sbols.org/v2#public"/>
-        <sbol:definition rdf:resource="http://www.async.ece.utah.edu/pTAKLeftCassette_3"/>
-      </sbol:Component>
-    </sbol:component>
-    <sbol:component>
-      <sbol:Component rdf:about="http://www.async.ece.utah.edu/pTAK_Toggle_10/component1">
-        <sbol:persistentIdentity rdf:resource="http://www.async.ece.utah.edu/pTAK_Toggle_10/component1"/>
-        <sbol:displayId>component1</sbol:displayId>
-        <sbol:access rdf:resource="http://sbols.org/v2#public"/>
-        <sbol:definition rdf:resource="http://www.async.ece.utah.edu/pTAKRightCassette_2"/>
-      </sbol:Component>
-    </sbol:component>
-    <sbol:sequenceAnnotation>
-      <sbol:SequenceAnnotation rdf:about="http://www.async.ece.utah.edu/pTAK_Toggle_10/annotation2">
-        <sbol:persistentIdentity rdf:resource="http://www.async.ece.utah.edu/pTAK_Toggle_10/annotation2"/>
-        <sbol:displayId>annotation2</sbol:displayId>
-        <prov:wasDerivedFrom rdf:resource="http://www.async.ece.utah.edu#anno1_10_8_2013_13_5_20_227_iBioSim"/>
-        <sbol:location>
-          <sbol:Range rdf:about="http://www.async.ece.utah.edu/pTAK_Toggle_10/annotation2/range">
-            <sbol:persistentIdentity rdf:resource="http://www.async.ece.utah.edu/pTAK_Toggle_10/annotation2/range"/>
-            <sbol:displayId>range</sbol:displayId>
-            <sbol:start>1283</sbol:start>
-            <sbol:end>3028</sbol:end>
-            <sbol:orientation rdf:resource="http://sbols.org/v2#inline"/>
-          </sbol:Range>
-        </sbol:location>
-        <sbol:component rdf:resource="http://www.async.ece.utah.edu/pTAK_Toggle_10/component1"/>
-      </sbol:SequenceAnnotation>
-    </sbol:sequenceAnnotation>
-    <sbol:sequenceAnnotation>
-      <sbol:SequenceAnnotation rdf:about="http://www.async.ece.utah.edu/pTAK_Toggle_10/annotation1">
-        <sbol:persistentIdentity rdf:resource="http://www.async.ece.utah.edu/pTAK_Toggle_10/annotation1"/>
-        <sbol:displayId>annotation1</sbol:displayId>
-        <prov:wasDerivedFrom rdf:resource="http://www.async.ece.utah.edu#anno0_10_8_2013_13_5_20_227_iBioSim"/>
-        <sbol:location>
-          <sbol:Range rdf:about="http://www.async.ece.utah.edu/pTAK_Toggle_10/annotation1/range">
-            <sbol:persistentIdentity rdf:resource="http://www.async.ece.utah.edu/pTAK_Toggle_10/annotation1/range"/>
-            <sbol:displayId>range</sbol:displayId>
-            <sbol:start>1</sbol:start>
-            <sbol:end>1282</sbol:end>
-            <sbol:orientation rdf:resource="http://sbols.org/v2#reverseComplement"/>
-          </sbol:Range>
-        </sbol:location>
-        <sbol:component rdf:resource="http://www.async.ece.utah.edu/pTAK_Toggle_10/component0"/>
-      </sbol:SequenceAnnotation>
-    </sbol:sequenceAnnotation>
-    <sbol:sequence rdf:resource="http://www.async.ece.utah.edu/www_async_ece_utah_edu_seq_10_8_2013_13_5_20_227_iBioSim"/>
-  </sbol:ComponentDefinition>
-  <sbol:ComponentDefinition rdf:about="http://www.async.ece.utah.edu/BBa_R0010">
-    <sbol:persistentIdentity rdf:resource="http://www.async.ece.utah.edu/BBa_R0010"/>
-    <sbol:displayId>BBa_R0010</sbol:displayId>
-    <prov:wasDerivedFrom rdf:resource="http://partsregistry.org/part/BBa_R0010"/>
-    <dcterms:title>BBa_R0010</dcterms:title>
-    <dcterms:description>promoter (lacI regulated)</dcterms:description>
-    <sbol:type rdf:resource="http://www.biopax.org/release/biopax-level3.owl#DnaRegion"/>
-    <sbol:role rdf:resource="http://identifiers.org/so/SO:0000167"/>
-    <sbol:sequence rdf:resource="http://www.async.ece.utah.edu/BBa_R0010_sequence"/>
-  </sbol:ComponentDefinition>
-  <sbol:ComponentDefinition rdf:about="http://www.async.ece.utah.edu/pIKELeftCassette_3">
-    <sbol:persistentIdentity rdf:resource="http://www.async.ece.utah.edu/pIKELeftCassette_3"/>
-    <sbol:displayId>pIKELeftCassette_3</sbol:displayId>
-    <prov:wasDerivedFrom rdf:resource="http://www.eugenecad.org/pIKELeftCassette_3"/>
-    <dcterms:description>pIKELeftCassette_3</dcterms:description>
-=======
-      <sbol:Component rdf:about="http://www.async.ece.utah.edu/pIKE_Toggle_10/component1">
-        <sbol:persistentIdentity rdf:resource="http://www.async.ece.utah.edu/pIKE_Toggle_10/component1"/>
-        <sbol:displayId>component1</sbol:displayId>
-        <sbol:access rdf:resource="http://sbols.org/v2#public"/>
-        <sbol:definition rdf:resource="http://www.async.ece.utah.edu/pIKERightCassette_2"/>
-      </sbol:Component>
-    </sbol:component>
-    <sbol:component>
-      <sbol:Component rdf:about="http://www.async.ece.utah.edu/pIKE_Toggle_10/component0">
-        <sbol:persistentIdentity rdf:resource="http://www.async.ece.utah.edu/pIKE_Toggle_10/component0"/>
-        <sbol:displayId>component0</sbol:displayId>
-        <sbol:access rdf:resource="http://sbols.org/v2#public"/>
-        <sbol:definition rdf:resource="http://www.async.ece.utah.edu/pIKELeftCassette_3"/>
-      </sbol:Component>
-    </sbol:component>
-    <sbol:sequenceAnnotation>
-      <sbol:SequenceAnnotation rdf:about="http://www.async.ece.utah.edu/pIKE_Toggle_10/annotation2">
-        <sbol:persistentIdentity rdf:resource="http://www.async.ece.utah.edu/pIKE_Toggle_10/annotation2"/>
-        <sbol:displayId>annotation2</sbol:displayId>
-        <prov:wasDerivedFrom rdf:resource="http://www.async.ece.utah.edu#anno1_10_8_2013_12_45_55_663_iBioSim"/>
-        <sbol:location>
-          <sbol:Range rdf:about="http://www.async.ece.utah.edu/pIKE_Toggle_10/annotation2/range">
-            <sbol:persistentIdentity rdf:resource="http://www.async.ece.utah.edu/pIKE_Toggle_10/annotation2/range"/>
-            <sbol:displayId>range</sbol:displayId>
-            <sbol:start>1247</sbol:start>
-            <sbol:end>2902</sbol:end>
-            <sbol:orientation rdf:resource="http://sbols.org/v2#inline"/>
-          </sbol:Range>
-        </sbol:location>
-        <sbol:component rdf:resource="http://www.async.ece.utah.edu/pIKE_Toggle_10/component1"/>
-      </sbol:SequenceAnnotation>
-    </sbol:sequenceAnnotation>
-    <sbol:sequenceAnnotation>
-      <sbol:SequenceAnnotation rdf:about="http://www.async.ece.utah.edu/pIKE_Toggle_10/annotation1">
-        <sbol:persistentIdentity rdf:resource="http://www.async.ece.utah.edu/pIKE_Toggle_10/annotation1"/>
-        <sbol:displayId>annotation1</sbol:displayId>
-        <prov:wasDerivedFrom rdf:resource="http://www.async.ece.utah.edu#anno0_10_8_2013_12_45_55_663_iBioSim"/>
-        <sbol:location>
-          <sbol:Range rdf:about="http://www.async.ece.utah.edu/pIKE_Toggle_10/annotation1/range">
-            <sbol:persistentIdentity rdf:resource="http://www.async.ece.utah.edu/pIKE_Toggle_10/annotation1/range"/>
-            <sbol:displayId>range</sbol:displayId>
-            <sbol:start>1</sbol:start>
-            <sbol:end>1246</sbol:end>
-            <sbol:orientation rdf:resource="http://sbols.org/v2#reverseComplement"/>
-          </sbol:Range>
-        </sbol:location>
-        <sbol:component rdf:resource="http://www.async.ece.utah.edu/pIKE_Toggle_10/component0"/>
-      </sbol:SequenceAnnotation>
-    </sbol:sequenceAnnotation>
-    <sbol:sequence rdf:resource="http://www.async.ece.utah.edu/www_async_ece_utah_edu_seq_10_8_2013_12_45_55_663_iBioSim"/>
-  </sbol:ComponentDefinition>
-  <sbol:ComponentDefinition rdf:about="http://www.async.ece.utah.edu/pIKE_Toggle_11">
-    <sbol:persistentIdentity rdf:resource="http://www.async.ece.utah.edu/pIKE_Toggle_11"/>
-    <sbol:displayId>pIKE_Toggle_11</sbol:displayId>
-    <prov:wasDerivedFrom rdf:resource="http://www.async.ece.utah.edu#comp_10_8_2013_12_46_16_674_iBioSim"/>
-    <dcterms:title>pIKE Toggle Switch 11</dcterms:title>
-    <dcterms:description>This is a pIKE class toggle switch similar to those constructed by Gardner et al.</dcterms:description>
->>>>>>> d81c6eac
-    <sbol:type rdf:resource="http://www.biopax.org/release/biopax-level3.owl#DnaRegion"/>
-    <sbol:role rdf:resource="http://identifiers.org/so/SO:0000804"/>
-    <sbol:component>
-<<<<<<< HEAD
-      <sbol:Component rdf:about="http://www.async.ece.utah.edu/pIKELeftCassette_3/component0">
-        <sbol:persistentIdentity rdf:resource="http://www.async.ece.utah.edu/pIKELeftCassette_3/component0"/>
-        <sbol:displayId>component0</sbol:displayId>
-        <sbol:access rdf:resource="http://sbols.org/v2#public"/>
-        <sbol:definition rdf:resource="http://www.async.ece.utah.edu/BBa_R0040"/>
-=======
-      <sbol:Component rdf:about="http://www.async.ece.utah.edu/pIKE_Toggle_11/component1">
-        <sbol:persistentIdentity rdf:resource="http://www.async.ece.utah.edu/pIKE_Toggle_11/component1"/>
-        <sbol:displayId>component1</sbol:displayId>
-        <sbol:access rdf:resource="http://sbols.org/v2#public"/>
-        <sbol:definition rdf:resource="http://www.async.ece.utah.edu/pIKERightCassette_3"/>
-      </sbol:Component>
-    </sbol:component>
-    <sbol:component>
-      <sbol:Component rdf:about="http://www.async.ece.utah.edu/pIKE_Toggle_11/component0">
-        <sbol:persistentIdentity rdf:resource="http://www.async.ece.utah.edu/pIKE_Toggle_11/component0"/>
-        <sbol:displayId>component0</sbol:displayId>
-        <sbol:access rdf:resource="http://sbols.org/v2#public"/>
-        <sbol:definition rdf:resource="http://www.async.ece.utah.edu/pIKELeftCassette_3"/>
->>>>>>> d81c6eac
-      </sbol:Component>
-    </sbol:component>
-    <sbol:sequenceAnnotation>
-      <sbol:SequenceAnnotation rdf:about="http://www.async.ece.utah.edu/pIKE_Toggle_11/annotation1">
-        <sbol:persistentIdentity rdf:resource="http://www.async.ece.utah.edu/pIKE_Toggle_11/annotation1"/>
-        <sbol:displayId>annotation1</sbol:displayId>
-        <prov:wasDerivedFrom rdf:resource="http://www.async.ece.utah.edu#anno0_10_8_2013_12_46_16_674_iBioSim"/>
-        <sbol:location>
-          <sbol:Range rdf:about="http://www.async.ece.utah.edu/pIKE_Toggle_11/annotation1/range">
-            <sbol:persistentIdentity rdf:resource="http://www.async.ece.utah.edu/pIKE_Toggle_11/annotation1/range"/>
-            <sbol:displayId>range</sbol:displayId>
-            <sbol:start>1</sbol:start>
-            <sbol:end>1246</sbol:end>
-            <sbol:orientation rdf:resource="http://sbols.org/v2#reverseComplement"/>
-          </sbol:Range>
-        </sbol:location>
-        <sbol:component rdf:resource="http://www.async.ece.utah.edu/pIKE_Toggle_11/component0"/>
-      </sbol:SequenceAnnotation>
-    </sbol:sequenceAnnotation>
-    <sbol:sequenceAnnotation>
-      <sbol:SequenceAnnotation rdf:about="http://www.async.ece.utah.edu/pIKE_Toggle_11/annotation2">
-        <sbol:persistentIdentity rdf:resource="http://www.async.ece.utah.edu/pIKE_Toggle_11/annotation2"/>
-        <sbol:displayId>annotation2</sbol:displayId>
-        <prov:wasDerivedFrom rdf:resource="http://www.async.ece.utah.edu#anno1_10_8_2013_12_46_16_674_iBioSim"/>
-        <sbol:location>
-          <sbol:Range rdf:about="http://www.async.ece.utah.edu/pIKE_Toggle_11/annotation2/range">
-            <sbol:persistentIdentity rdf:resource="http://www.async.ece.utah.edu/pIKE_Toggle_11/annotation2/range"/>
-            <sbol:displayId>range</sbol:displayId>
-            <sbol:start>1247</sbol:start>
-            <sbol:end>2903</sbol:end>
-            <sbol:orientation rdf:resource="http://sbols.org/v2#inline"/>
-          </sbol:Range>
-        </sbol:location>
-        <sbol:component rdf:resource="http://www.async.ece.utah.edu/pIKE_Toggle_11/component1"/>
-      </sbol:SequenceAnnotation>
-    </sbol:sequenceAnnotation>
-    <sbol:sequence rdf:resource="http://www.async.ece.utah.edu/www_async_ece_utah_edu_seq_10_8_2013_12_46_16_674_iBioSim"/>
-  </sbol:ComponentDefinition>
-  <sbol:ComponentDefinition rdf:about="http://www.async.ece.utah.edu/pTAK_Toggle_5">
-    <sbol:persistentIdentity rdf:resource="http://www.async.ece.utah.edu/pTAK_Toggle_5"/>
-    <sbol:displayId>pTAK_Toggle_5</sbol:displayId>
-    <prov:wasDerivedFrom rdf:resource="http://www.async.ece.utah.edu#comp_10_8_2013_13_13_11_242_iBioSim"/>
-    <dcterms:title>pTAK Toggle Switch 5</dcterms:title>
-    <dcterms:description>This is a pTAK class toggle switch similar to those constructed by Gardner et al.</dcterms:description>
-    <sbol:type rdf:resource="http://www.biopax.org/release/biopax-level3.owl#DnaRegion"/>
-    <sbol:role rdf:resource="http://identifiers.org/so/SO:0000804"/>
-    <sbol:component>
-<<<<<<< HEAD
-      <sbol:Component rdf:about="http://www.async.ece.utah.edu/pIKELeftCassette_3/component1">
-        <sbol:persistentIdentity rdf:resource="http://www.async.ece.utah.edu/pIKELeftCassette_3/component1"/>
-        <sbol:displayId>component1</sbol:displayId>
-        <sbol:access rdf:resource="http://sbols.org/v2#public"/>
-        <sbol:definition rdf:resource="http://www.async.ece.utah.edu/BBa_J61107_BBa_C0012"/>
-      </sbol:Component>
-    </sbol:component>
-    <sbol:component>
-      <sbol:Component rdf:about="http://www.async.ece.utah.edu/pIKELeftCassette_3/component2">
-        <sbol:persistentIdentity rdf:resource="http://www.async.ece.utah.edu/pIKELeftCassette_3/component2"/>
-        <sbol:displayId>component2</sbol:displayId>
-        <sbol:access rdf:resource="http://sbols.org/v2#public"/>
-        <sbol:definition rdf:resource="http://www.async.ece.utah.edu/pheA1"/>
-      </sbol:Component>
-    </sbol:component>
-    <sbol:sequenceAnnotation>
-      <sbol:SequenceAnnotation rdf:about="http://www.async.ece.utah.edu/pIKELeftCassette_3/annotation1">
-        <sbol:persistentIdentity rdf:resource="http://www.async.ece.utah.edu/pIKELeftCassette_3/annotation1"/>
-        <sbol:displayId>annotation1</sbol:displayId>
-        <prov:wasDerivedFrom rdf:resource="http://www.eugenecad.org/pIKELeftCassette_3/annotation_1"/>
-        <sbol:location>
-          <sbol:Range rdf:about="http://www.async.ece.utah.edu/pIKELeftCassette_3/annotation1/range">
-            <sbol:persistentIdentity rdf:resource="http://www.async.ece.utah.edu/pIKELeftCassette_3/annotation1/range"/>
-            <sbol:displayId>range</sbol:displayId>
-            <sbol:start>1</sbol:start>
-            <sbol:end>54</sbol:end>
-            <sbol:orientation rdf:resource="http://sbols.org/v2#inline"/>
-          </sbol:Range>
-        </sbol:location>
-        <sbol:component rdf:resource="http://www.async.ece.utah.edu/pIKELeftCassette_3/component0"/>
-=======
-      <sbol:Component rdf:about="http://www.async.ece.utah.edu/pTAK_Toggle_5/component1">
-        <sbol:persistentIdentity rdf:resource="http://www.async.ece.utah.edu/pTAK_Toggle_5/component1"/>
-        <sbol:displayId>component1</sbol:displayId>
-        <sbol:access rdf:resource="http://sbols.org/v2#public"/>
-        <sbol:definition rdf:resource="http://www.async.ece.utah.edu/pTAKRightCassette_1"/>
-      </sbol:Component>
-    </sbol:component>
-    <sbol:component>
-      <sbol:Component rdf:about="http://www.async.ece.utah.edu/pTAK_Toggle_5/component0">
-        <sbol:persistentIdentity rdf:resource="http://www.async.ece.utah.edu/pTAK_Toggle_5/component0"/>
-        <sbol:displayId>component0</sbol:displayId>
-        <sbol:access rdf:resource="http://sbols.org/v2#public"/>
-        <sbol:definition rdf:resource="http://www.async.ece.utah.edu/pTAKLeftCassette_2"/>
-      </sbol:Component>
-    </sbol:component>
-    <sbol:sequenceAnnotation>
-      <sbol:SequenceAnnotation rdf:about="http://www.async.ece.utah.edu/pTAK_Toggle_5/annotation2">
-        <sbol:persistentIdentity rdf:resource="http://www.async.ece.utah.edu/pTAK_Toggle_5/annotation2"/>
-        <sbol:displayId>annotation2</sbol:displayId>
-        <prov:wasDerivedFrom rdf:resource="http://www.async.ece.utah.edu#anno1_10_8_2013_13_13_11_242_iBioSim"/>
-        <sbol:location>
-          <sbol:Range rdf:about="http://www.async.ece.utah.edu/pTAK_Toggle_5/annotation2/range">
-            <sbol:persistentIdentity rdf:resource="http://www.async.ece.utah.edu/pTAK_Toggle_5/annotation2/range"/>
-            <sbol:displayId>range</sbol:displayId>
-            <sbol:start>1288</sbol:start>
-            <sbol:end>3034</sbol:end>
-            <sbol:orientation rdf:resource="http://sbols.org/v2#inline"/>
-          </sbol:Range>
-        </sbol:location>
-        <sbol:component rdf:resource="http://www.async.ece.utah.edu/pTAK_Toggle_5/component1"/>
-      </sbol:SequenceAnnotation>
-    </sbol:sequenceAnnotation>
-    <sbol:sequenceAnnotation>
-      <sbol:SequenceAnnotation rdf:about="http://www.async.ece.utah.edu/pTAK_Toggle_5/annotation1">
-        <sbol:persistentIdentity rdf:resource="http://www.async.ece.utah.edu/pTAK_Toggle_5/annotation1"/>
-        <sbol:displayId>annotation1</sbol:displayId>
-        <prov:wasDerivedFrom rdf:resource="http://www.async.ece.utah.edu#anno0_10_8_2013_13_13_11_242_iBioSim"/>
-        <sbol:location>
-          <sbol:Range rdf:about="http://www.async.ece.utah.edu/pTAK_Toggle_5/annotation1/range">
-            <sbol:persistentIdentity rdf:resource="http://www.async.ece.utah.edu/pTAK_Toggle_5/annotation1/range"/>
-            <sbol:displayId>range</sbol:displayId>
-            <sbol:start>1</sbol:start>
-            <sbol:end>1287</sbol:end>
-            <sbol:orientation rdf:resource="http://sbols.org/v2#reverseComplement"/>
-          </sbol:Range>
-        </sbol:location>
-        <sbol:component rdf:resource="http://www.async.ece.utah.edu/pTAK_Toggle_5/component0"/>
->>>>>>> d81c6eac
-      </sbol:SequenceAnnotation>
-    </sbol:sequenceAnnotation>
-    <sbol:sequence rdf:resource="http://www.async.ece.utah.edu/www_async_ece_utah_edu_seq_10_8_2013_13_13_11_242_iBioSim"/>
-  </sbol:ComponentDefinition>
-  <sbol:ComponentDefinition rdf:about="http://www.async.ece.utah.edu/pIKE_Toggle_7">
-    <sbol:persistentIdentity rdf:resource="http://www.async.ece.utah.edu/pIKE_Toggle_7"/>
-    <sbol:displayId>pIKE_Toggle_7</sbol:displayId>
-    <prov:wasDerivedFrom rdf:resource="http://www.async.ece.utah.edu#comp_10_8_2013_13_0_26_313_iBioSim"/>
-    <dcterms:title>pIKE Toggle Switch 7</dcterms:title>
-    <dcterms:description>This is a pIKE class toggle switch similar to those constructed by Gardner et al.</dcterms:description>
-    <sbol:type rdf:resource="http://www.biopax.org/release/biopax-level3.owl#DnaRegion"/>
-    <sbol:role rdf:resource="http://identifiers.org/so/SO:0000804"/>
-    <sbol:component>
-      <sbol:Component rdf:about="http://www.async.ece.utah.edu/pIKE_Toggle_7/component0">
-        <sbol:persistentIdentity rdf:resource="http://www.async.ece.utah.edu/pIKE_Toggle_7/component0"/>
-        <sbol:displayId>component0</sbol:displayId>
-        <sbol:access rdf:resource="http://sbols.org/v2#public"/>
-        <sbol:definition rdf:resource="http://www.async.ece.utah.edu/pIKELeftCassette_2"/>
-      </sbol:Component>
-    </sbol:component>
-    <sbol:component>
-      <sbol:Component rdf:about="http://www.async.ece.utah.edu/pIKE_Toggle_7/component1">
-        <sbol:persistentIdentity rdf:resource="http://www.async.ece.utah.edu/pIKE_Toggle_7/component1"/>
-        <sbol:displayId>component1</sbol:displayId>
-        <sbol:access rdf:resource="http://sbols.org/v2#public"/>
-        <sbol:definition rdf:resource="http://www.async.ece.utah.edu/pIKERightCassette_3"/>
-      </sbol:Component>
-    </sbol:component>
-    <sbol:sequenceAnnotation>
-<<<<<<< HEAD
-      <sbol:SequenceAnnotation rdf:about="http://www.async.ece.utah.edu/pIKELeftCassette_3/annotation2">
-        <sbol:persistentIdentity rdf:resource="http://www.async.ece.utah.edu/pIKELeftCassette_3/annotation2"/>
-        <sbol:displayId>annotation2</sbol:displayId>
-        <prov:wasDerivedFrom rdf:resource="http://www.eugenecad.org/pIKELeftCassette_3/annotation_2"/>
-        <sbol:location>
-          <sbol:Range rdf:about="http://www.async.ece.utah.edu/pIKELeftCassette_3/annotation2/range">
-            <sbol:persistentIdentity rdf:resource="http://www.async.ece.utah.edu/pIKELeftCassette_3/annotation2/range"/>
-            <sbol:displayId>range</sbol:displayId>
-            <sbol:start>55</sbol:start>
-            <sbol:end>1194</sbol:end>
-            <sbol:orientation rdf:resource="http://sbols.org/v2#inline"/>
-          </sbol:Range>
-        </sbol:location>
-        <sbol:component rdf:resource="http://www.async.ece.utah.edu/pIKELeftCassette_3/component1"/>
-      </sbol:SequenceAnnotation>
-    </sbol:sequenceAnnotation>
-    <sbol:sequenceAnnotation>
-      <sbol:SequenceAnnotation rdf:about="http://www.async.ece.utah.edu/pIKELeftCassette_3/annotation3">
-        <sbol:persistentIdentity rdf:resource="http://www.async.ece.utah.edu/pIKELeftCassette_3/annotation3"/>
-        <sbol:displayId>annotation3</sbol:displayId>
-        <prov:wasDerivedFrom rdf:resource="http://www.eugenecad.org/pIKELeftCassette_3/annotation_3"/>
-        <sbol:location>
-          <sbol:Range rdf:about="http://www.async.ece.utah.edu/pIKELeftCassette_3/annotation3/range">
-            <sbol:persistentIdentity rdf:resource="http://www.async.ece.utah.edu/pIKELeftCassette_3/annotation3/range"/>
-            <sbol:displayId>range</sbol:displayId>
-            <sbol:start>1195</sbol:start>
-            <sbol:end>1246</sbol:end>
-            <sbol:orientation rdf:resource="http://sbols.org/v2#inline"/>
-          </sbol:Range>
-        </sbol:location>
-        <sbol:component rdf:resource="http://www.async.ece.utah.edu/pIKELeftCassette_3/component2"/>
-      </sbol:SequenceAnnotation>
-    </sbol:sequenceAnnotation>
-    <sbol:sequence rdf:resource="http://www.async.ece.utah.edu/pIKELeftCassette_3_sequence"/>
-  </sbol:ComponentDefinition>
-  <sbol:ComponentDefinition rdf:about="http://www.async.ece.utah.edu/pIKE_Toggle_12">
-    <sbol:persistentIdentity rdf:resource="http://www.async.ece.utah.edu/pIKE_Toggle_12"/>
-    <sbol:displayId>pIKE_Toggle_12</sbol:displayId>
-    <prov:wasDerivedFrom rdf:resource="http://www.async.ece.utah.edu#comp_10_8_2013_12_47_8_361_iBioSim"/>
-    <dcterms:title>pIKE Toggle Switch 12</dcterms:title>
-    <dcterms:description>This is a pIKE class toggle switch similar to those constructed by Gardner et al.</dcterms:description>
-=======
-      <sbol:SequenceAnnotation rdf:about="http://www.async.ece.utah.edu/pIKE_Toggle_7/annotation2">
-        <sbol:persistentIdentity rdf:resource="http://www.async.ece.utah.edu/pIKE_Toggle_7/annotation2"/>
-        <sbol:displayId>annotation2</sbol:displayId>
-        <prov:wasDerivedFrom rdf:resource="http://www.async.ece.utah.edu#anno1_10_8_2013_13_0_26_313_iBioSim"/>
-        <sbol:location>
-          <sbol:Range rdf:about="http://www.async.ece.utah.edu/pIKE_Toggle_7/annotation2/range">
-            <sbol:persistentIdentity rdf:resource="http://www.async.ece.utah.edu/pIKE_Toggle_7/annotation2/range"/>
-            <sbol:displayId>range</sbol:displayId>
-            <sbol:start>1252</sbol:start>
-            <sbol:end>2908</sbol:end>
-            <sbol:orientation rdf:resource="http://sbols.org/v2#inline"/>
-          </sbol:Range>
-        </sbol:location>
-        <sbol:component rdf:resource="http://www.async.ece.utah.edu/pIKE_Toggle_7/component1"/>
-      </sbol:SequenceAnnotation>
-    </sbol:sequenceAnnotation>
-    <sbol:sequenceAnnotation>
-      <sbol:SequenceAnnotation rdf:about="http://www.async.ece.utah.edu/pIKE_Toggle_7/annotation1">
-        <sbol:persistentIdentity rdf:resource="http://www.async.ece.utah.edu/pIKE_Toggle_7/annotation1"/>
-        <sbol:displayId>annotation1</sbol:displayId>
-        <prov:wasDerivedFrom rdf:resource="http://www.async.ece.utah.edu#anno0_10_8_2013_13_0_26_313_iBioSim"/>
-        <sbol:location>
-          <sbol:Range rdf:about="http://www.async.ece.utah.edu/pIKE_Toggle_7/annotation1/range">
-            <sbol:persistentIdentity rdf:resource="http://www.async.ece.utah.edu/pIKE_Toggle_7/annotation1/range"/>
-            <sbol:displayId>range</sbol:displayId>
-            <sbol:start>1</sbol:start>
-            <sbol:end>1251</sbol:end>
-            <sbol:orientation rdf:resource="http://sbols.org/v2#reverseComplement"/>
-          </sbol:Range>
-        </sbol:location>
-        <sbol:component rdf:resource="http://www.async.ece.utah.edu/pIKE_Toggle_7/component0"/>
-      </sbol:SequenceAnnotation>
-    </sbol:sequenceAnnotation>
-    <sbol:sequence rdf:resource="http://www.async.ece.utah.edu/www_async_ece_utah_edu_seq_10_8_2013_13_0_26_313_iBioSim"/>
-  </sbol:ComponentDefinition>
-  <sbol:ComponentDefinition rdf:about="http://www.async.ece.utah.edu/BBa_C0012">
-    <sbol:persistentIdentity rdf:resource="http://www.async.ece.utah.edu/BBa_C0012"/>
-    <sbol:displayId>BBa_C0012</sbol:displayId>
-    <prov:wasDerivedFrom rdf:resource="http://partsregistry.org/part/BBa_C0012"/>
-    <dcterms:title>BBa_C0012</dcterms:title>
-    <dcterms:description>lacI repressor from E. coli (+LVA)</dcterms:description>
-    <sbol:type rdf:resource="http://www.biopax.org/release/biopax-level3.owl#DnaRegion"/>
-    <sbol:role rdf:resource="http://identifiers.org/so/SO:0000316"/>
-    <sbol:sequence rdf:resource="http://www.async.ece.utah.edu/BBa_C0012_sequence"/>
-  </sbol:ComponentDefinition>
-  <sbol:ComponentDefinition rdf:about="http://www.async.ece.utah.edu/BBa_J61120_BBa_C0051">
-    <sbol:persistentIdentity rdf:resource="http://www.async.ece.utah.edu/BBa_J61120_BBa_C0051"/>
-    <sbol:displayId>BBa_J61120_BBa_C0051</sbol:displayId>
-    <prov:wasDerivedFrom rdf:resource="http://www.eugenecad.org/device/BBa_J61120_BBa_C0051"/>
-    <dcterms:description>Repressor1</dcterms:description>
->>>>>>> d81c6eac
-    <sbol:type rdf:resource="http://www.biopax.org/release/biopax-level3.owl#DnaRegion"/>
-    <sbol:role rdf:resource="http://identifiers.org/so/SO:0000804"/>
-    <sbol:component>
-<<<<<<< HEAD
-      <sbol:Component rdf:about="http://www.async.ece.utah.edu/pIKE_Toggle_12/component0">
-        <sbol:persistentIdentity rdf:resource="http://www.async.ece.utah.edu/pIKE_Toggle_12/component0"/>
-=======
-      <sbol:Component rdf:about="http://www.async.ece.utah.edu/BBa_J61120_BBa_C0051/component1">
-        <sbol:persistentIdentity rdf:resource="http://www.async.ece.utah.edu/BBa_J61120_BBa_C0051/component1"/>
-        <sbol:displayId>component1</sbol:displayId>
-        <sbol:access rdf:resource="http://sbols.org/v2#public"/>
-        <sbol:definition rdf:resource="http://www.async.ece.utah.edu/BBa_C0051"/>
-      </sbol:Component>
-    </sbol:component>
-    <sbol:component>
-      <sbol:Component rdf:about="http://www.async.ece.utah.edu/BBa_J61120_BBa_C0051/component0">
-        <sbol:persistentIdentity rdf:resource="http://www.async.ece.utah.edu/BBa_J61120_BBa_C0051/component0"/>
-        <sbol:displayId>component0</sbol:displayId>
-        <sbol:access rdf:resource="http://sbols.org/v2#public"/>
-        <sbol:definition rdf:resource="http://www.async.ece.utah.edu/BBa_J61120"/>
-      </sbol:Component>
-    </sbol:component>
-    <sbol:sequenceAnnotation>
-      <sbol:SequenceAnnotation rdf:about="http://www.async.ece.utah.edu/BBa_J61120_BBa_C0051/annotation2">
-        <sbol:persistentIdentity rdf:resource="http://www.async.ece.utah.edu/BBa_J61120_BBa_C0051/annotation2"/>
-        <sbol:displayId>annotation2</sbol:displayId>
-        <prov:wasDerivedFrom rdf:resource="http://www.eugenecad.org/pTAKRightCassette_1/Repressor1/annotation_2"/>
-        <sbol:location>
-          <sbol:Range rdf:about="http://www.async.ece.utah.edu/BBa_J61120_BBa_C0051/annotation2/range">
-            <sbol:persistentIdentity rdf:resource="http://www.async.ece.utah.edu/BBa_J61120_BBa_C0051/annotation2/range"/>
-            <sbol:displayId>range</sbol:displayId>
-            <sbol:start>13</sbol:start>
-            <sbol:end>762</sbol:end>
-            <sbol:orientation rdf:resource="http://sbols.org/v2#inline"/>
-          </sbol:Range>
-        </sbol:location>
-        <sbol:component rdf:resource="http://www.async.ece.utah.edu/BBa_J61120_BBa_C0051/component1"/>
-      </sbol:SequenceAnnotation>
-    </sbol:sequenceAnnotation>
-    <sbol:sequenceAnnotation>
-      <sbol:SequenceAnnotation rdf:about="http://www.async.ece.utah.edu/BBa_J61120_BBa_C0051/annotation1">
-        <sbol:persistentIdentity rdf:resource="http://www.async.ece.utah.edu/BBa_J61120_BBa_C0051/annotation1"/>
-        <sbol:displayId>annotation1</sbol:displayId>
-        <prov:wasDerivedFrom rdf:resource="http://www.eugenecad.org/pTAKRightCassette_1/Repressor1/annotation_1"/>
-        <sbol:location>
-          <sbol:Range rdf:about="http://www.async.ece.utah.edu/BBa_J61120_BBa_C0051/annotation1/range">
-            <sbol:persistentIdentity rdf:resource="http://www.async.ece.utah.edu/BBa_J61120_BBa_C0051/annotation1/range"/>
-            <sbol:displayId>range</sbol:displayId>
-            <sbol:start>1</sbol:start>
-            <sbol:end>12</sbol:end>
-            <sbol:orientation rdf:resource="http://sbols.org/v2#inline"/>
-          </sbol:Range>
-        </sbol:location>
-        <sbol:component rdf:resource="http://www.async.ece.utah.edu/BBa_J61120_BBa_C0051/component0"/>
-      </sbol:SequenceAnnotation>
-    </sbol:sequenceAnnotation>
-    <sbol:sequence rdf:resource="http://www.async.ece.utah.edu/BBa_J61120_BBa_C0051_sequence"/>
-  </sbol:ComponentDefinition>
-  <sbol:ComponentDefinition rdf:about="http://www.async.ece.utah.edu/pIKERightCassette_2">
-    <sbol:persistentIdentity rdf:resource="http://www.async.ece.utah.edu/pIKERightCassette_2"/>
-    <sbol:displayId>pIKERightCassette_2</sbol:displayId>
-    <prov:wasDerivedFrom rdf:resource="http://www.eugenecad.org/pIKERightCassette_2"/>
-    <dcterms:description>pIKERightCassette_2</dcterms:description>
-    <sbol:type rdf:resource="http://www.biopax.org/release/biopax-level3.owl#DnaRegion"/>
-    <sbol:role rdf:resource="http://identifiers.org/so/SO:0000805"/>
-    <sbol:component>
-      <sbol:Component rdf:about="http://www.async.ece.utah.edu/pIKERightCassette_2/component3">
-        <sbol:persistentIdentity rdf:resource="http://www.async.ece.utah.edu/pIKERightCassette_2/component3"/>
-        <sbol:displayId>component3</sbol:displayId>
-        <sbol:access rdf:resource="http://sbols.org/v2#public"/>
-        <sbol:definition rdf:resource="http://www.async.ece.utah.edu/BBa_J61053"/>
-      </sbol:Component>
-    </sbol:component>
-    <sbol:component>
-      <sbol:Component rdf:about="http://www.async.ece.utah.edu/pIKERightCassette_2/component2">
-        <sbol:persistentIdentity rdf:resource="http://www.async.ece.utah.edu/pIKERightCassette_2/component2"/>
-        <sbol:displayId>component2</sbol:displayId>
-        <sbol:access rdf:resource="http://sbols.org/v2#public"/>
-        <sbol:definition rdf:resource="http://www.async.ece.utah.edu/BBa_J61130_BBa_E0040"/>
-      </sbol:Component>
-    </sbol:component>
-    <sbol:component>
-      <sbol:Component rdf:about="http://www.async.ece.utah.edu/pIKERightCassette_2/component0">
-        <sbol:persistentIdentity rdf:resource="http://www.async.ece.utah.edu/pIKERightCassette_2/component0"/>
-        <sbol:displayId>component0</sbol:displayId>
-        <sbol:access rdf:resource="http://sbols.org/v2#public"/>
-        <sbol:definition rdf:resource="http://www.async.ece.utah.edu/BBa_R0010"/>
-      </sbol:Component>
-    </sbol:component>
-    <sbol:component>
-      <sbol:Component rdf:about="http://www.async.ece.utah.edu/pIKERightCassette_2/component1">
-        <sbol:persistentIdentity rdf:resource="http://www.async.ece.utah.edu/pIKERightCassette_2/component1"/>
-        <sbol:displayId>component1</sbol:displayId>
-        <sbol:access rdf:resource="http://sbols.org/v2#public"/>
-        <sbol:definition rdf:resource="http://www.async.ece.utah.edu/BBa_J61120_BBa_C0040"/>
-      </sbol:Component>
-    </sbol:component>
-    <sbol:sequenceAnnotation>
-      <sbol:SequenceAnnotation rdf:about="http://www.async.ece.utah.edu/pIKERightCassette_2/annotation2">
-        <sbol:persistentIdentity rdf:resource="http://www.async.ece.utah.edu/pIKERightCassette_2/annotation2"/>
-        <sbol:displayId>annotation2</sbol:displayId>
-        <prov:wasDerivedFrom rdf:resource="http://www.eugenecad.org/pIKERightCassette_2/annotation_2"/>
-        <sbol:location>
-          <sbol:Range rdf:about="http://www.async.ece.utah.edu/pIKERightCassette_2/annotation2/range">
-            <sbol:persistentIdentity rdf:resource="http://www.async.ece.utah.edu/pIKERightCassette_2/annotation2/range"/>
-            <sbol:displayId>range</sbol:displayId>
-            <sbol:start>201</sbol:start>
-            <sbol:end>872</sbol:end>
-            <sbol:orientation rdf:resource="http://sbols.org/v2#inline"/>
-          </sbol:Range>
-        </sbol:location>
-        <sbol:component rdf:resource="http://www.async.ece.utah.edu/pIKERightCassette_2/component1"/>
-      </sbol:SequenceAnnotation>
-    </sbol:sequenceAnnotation>
-    <sbol:sequenceAnnotation>
-      <sbol:SequenceAnnotation rdf:about="http://www.async.ece.utah.edu/pIKERightCassette_2/annotation3">
-        <sbol:persistentIdentity rdf:resource="http://www.async.ece.utah.edu/pIKERightCassette_2/annotation3"/>
-        <sbol:displayId>annotation3</sbol:displayId>
-        <prov:wasDerivedFrom rdf:resource="http://www.eugenecad.org/pIKERightCassette_2/annotation_3"/>
-        <sbol:location>
-          <sbol:Range rdf:about="http://www.async.ece.utah.edu/pIKERightCassette_2/annotation3/range">
-            <sbol:persistentIdentity rdf:resource="http://www.async.ece.utah.edu/pIKERightCassette_2/annotation3/range"/>
-            <sbol:displayId>range</sbol:displayId>
-            <sbol:start>873</sbol:start>
-            <sbol:end>1604</sbol:end>
-            <sbol:orientation rdf:resource="http://sbols.org/v2#inline"/>
-          </sbol:Range>
-        </sbol:location>
-        <sbol:component rdf:resource="http://www.async.ece.utah.edu/pIKERightCassette_2/component2"/>
-      </sbol:SequenceAnnotation>
-    </sbol:sequenceAnnotation>
-    <sbol:sequenceAnnotation>
-      <sbol:SequenceAnnotation rdf:about="http://www.async.ece.utah.edu/pIKERightCassette_2/annotation1">
-        <sbol:persistentIdentity rdf:resource="http://www.async.ece.utah.edu/pIKERightCassette_2/annotation1"/>
-        <sbol:displayId>annotation1</sbol:displayId>
-        <prov:wasDerivedFrom rdf:resource="http://www.eugenecad.org/pIKERightCassette_2/annotation_1"/>
-        <sbol:location>
-          <sbol:Range rdf:about="http://www.async.ece.utah.edu/pIKERightCassette_2/annotation1/range">
-            <sbol:persistentIdentity rdf:resource="http://www.async.ece.utah.edu/pIKERightCassette_2/annotation1/range"/>
-            <sbol:displayId>range</sbol:displayId>
-            <sbol:start>1</sbol:start>
-            <sbol:end>200</sbol:end>
-            <sbol:orientation rdf:resource="http://sbols.org/v2#inline"/>
-          </sbol:Range>
-        </sbol:location>
-        <sbol:component rdf:resource="http://www.async.ece.utah.edu/pIKERightCassette_2/component0"/>
-      </sbol:SequenceAnnotation>
-    </sbol:sequenceAnnotation>
-    <sbol:sequenceAnnotation>
-      <sbol:SequenceAnnotation rdf:about="http://www.async.ece.utah.edu/pIKERightCassette_2/annotation4">
-        <sbol:persistentIdentity rdf:resource="http://www.async.ece.utah.edu/pIKERightCassette_2/annotation4"/>
-        <sbol:displayId>annotation4</sbol:displayId>
-        <prov:wasDerivedFrom rdf:resource="http://www.eugenecad.org/pIKERightCassette_2/annotation_4"/>
-        <sbol:location>
-          <sbol:Range rdf:about="http://www.async.ece.utah.edu/pIKERightCassette_2/annotation4/range">
-            <sbol:persistentIdentity rdf:resource="http://www.async.ece.utah.edu/pIKERightCassette_2/annotation4/range"/>
-            <sbol:displayId>range</sbol:displayId>
-            <sbol:start>1605</sbol:start>
-            <sbol:end>1656</sbol:end>
-            <sbol:orientation rdf:resource="http://sbols.org/v2#inline"/>
-          </sbol:Range>
-        </sbol:location>
-        <sbol:component rdf:resource="http://www.async.ece.utah.edu/pIKERightCassette_2/component3"/>
-      </sbol:SequenceAnnotation>
-    </sbol:sequenceAnnotation>
-    <sbol:sequence rdf:resource="http://www.async.ece.utah.edu/pIKERightCassette_2_sequence"/>
-  </sbol:ComponentDefinition>
-  <sbol:ComponentDefinition rdf:about="http://www.async.ece.utah.edu/BBa_R0010">
-    <sbol:persistentIdentity rdf:resource="http://www.async.ece.utah.edu/BBa_R0010"/>
-    <sbol:displayId>BBa_R0010</sbol:displayId>
-    <prov:wasDerivedFrom rdf:resource="http://partsregistry.org/part/BBa_R0010"/>
-    <dcterms:title>BBa_R0010</dcterms:title>
-    <dcterms:description>promoter (lacI regulated)</dcterms:description>
-    <sbol:type rdf:resource="http://www.biopax.org/release/biopax-level3.owl#DnaRegion"/>
-    <sbol:role rdf:resource="http://identifiers.org/so/SO:0000167"/>
-    <sbol:sequence rdf:resource="http://www.async.ece.utah.edu/BBa_R0010_sequence"/>
-  </sbol:ComponentDefinition>
-  <sbol:ComponentDefinition rdf:about="http://www.async.ece.utah.edu/pIKE_Toggle_8">
-    <sbol:persistentIdentity rdf:resource="http://www.async.ece.utah.edu/pIKE_Toggle_8"/>
-    <sbol:displayId>pIKE_Toggle_8</sbol:displayId>
-    <prov:wasDerivedFrom rdf:resource="http://www.async.ece.utah.edu#comp_10_8_2013_13_1_0_971_iBioSim"/>
-    <dcterms:title>pIKE Toggle Switch 8</dcterms:title>
-    <dcterms:description>This is a pIKE class toggle switch similar to those constructed by Gardner et al.</dcterms:description>
-    <sbol:type rdf:resource="http://www.biopax.org/release/biopax-level3.owl#DnaRegion"/>
-    <sbol:role rdf:resource="http://identifiers.org/so/SO:0000804"/>
-    <sbol:component>
-      <sbol:Component rdf:about="http://www.async.ece.utah.edu/pIKE_Toggle_8/component0">
-        <sbol:persistentIdentity rdf:resource="http://www.async.ece.utah.edu/pIKE_Toggle_8/component0"/>
->>>>>>> d81c6eac
-        <sbol:displayId>component0</sbol:displayId>
-        <sbol:access rdf:resource="http://sbols.org/v2#public"/>
-        <sbol:definition rdf:resource="http://www.async.ece.utah.edu/pIKELeftCassette_3"/>
-      </sbol:Component>
-    </sbol:component>
-    <sbol:component>
-<<<<<<< HEAD
-      <sbol:Component rdf:about="http://www.async.ece.utah.edu/pIKE_Toggle_12/component1">
-        <sbol:persistentIdentity rdf:resource="http://www.async.ece.utah.edu/pIKE_Toggle_12/component1"/>
-=======
-      <sbol:Component rdf:about="http://www.async.ece.utah.edu/pIKE_Toggle_8/component1">
-        <sbol:persistentIdentity rdf:resource="http://www.async.ece.utah.edu/pIKE_Toggle_8/component1"/>
->>>>>>> d81c6eac
-        <sbol:displayId>component1</sbol:displayId>
-        <sbol:access rdf:resource="http://sbols.org/v2#public"/>
-        <sbol:definition rdf:resource="http://www.async.ece.utah.edu/pIKERightCassette_4"/>
-      </sbol:Component>
-    </sbol:component>
-    <sbol:sequenceAnnotation>
-<<<<<<< HEAD
-      <sbol:SequenceAnnotation rdf:about="http://www.async.ece.utah.edu/pIKE_Toggle_12/annotation1">
-        <sbol:persistentIdentity rdf:resource="http://www.async.ece.utah.edu/pIKE_Toggle_12/annotation1"/>
-        <sbol:displayId>annotation1</sbol:displayId>
-        <prov:wasDerivedFrom rdf:resource="http://www.async.ece.utah.edu#anno0_10_8_2013_12_47_8_361_iBioSim"/>
-        <sbol:location>
-          <sbol:Range rdf:about="http://www.async.ece.utah.edu/pIKE_Toggle_12/annotation1/range">
-            <sbol:persistentIdentity rdf:resource="http://www.async.ece.utah.edu/pIKE_Toggle_12/annotation1/range"/>
-=======
-      <sbol:SequenceAnnotation rdf:about="http://www.async.ece.utah.edu/pIKE_Toggle_8/annotation1">
-        <sbol:persistentIdentity rdf:resource="http://www.async.ece.utah.edu/pIKE_Toggle_8/annotation1"/>
-        <sbol:displayId>annotation1</sbol:displayId>
-        <prov:wasDerivedFrom rdf:resource="http://www.async.ece.utah.edu#anno0_10_8_2013_13_1_0_971_iBioSim"/>
-        <sbol:location>
-          <sbol:Range rdf:about="http://www.async.ece.utah.edu/pIKE_Toggle_8/annotation1/range">
-            <sbol:persistentIdentity rdf:resource="http://www.async.ece.utah.edu/pIKE_Toggle_8/annotation1/range"/>
->>>>>>> d81c6eac
-            <sbol:displayId>range</sbol:displayId>
-            <sbol:start>1</sbol:start>
-            <sbol:end>1246</sbol:end>
-            <sbol:orientation rdf:resource="http://sbols.org/v2#reverseComplement"/>
-          </sbol:Range>
-        </sbol:location>
-<<<<<<< HEAD
-        <sbol:component rdf:resource="http://www.async.ece.utah.edu/pIKE_Toggle_12/component0"/>
-      </sbol:SequenceAnnotation>
-    </sbol:sequenceAnnotation>
-    <sbol:sequenceAnnotation>
-      <sbol:SequenceAnnotation rdf:about="http://www.async.ece.utah.edu/pIKE_Toggle_12/annotation2">
-        <sbol:persistentIdentity rdf:resource="http://www.async.ece.utah.edu/pIKE_Toggle_12/annotation2"/>
-        <sbol:displayId>annotation2</sbol:displayId>
-        <prov:wasDerivedFrom rdf:resource="http://www.async.ece.utah.edu#anno1_10_8_2013_12_47_8_361_iBioSim"/>
-        <sbol:location>
-          <sbol:Range rdf:about="http://www.async.ece.utah.edu/pIKE_Toggle_12/annotation2/range">
-            <sbol:persistentIdentity rdf:resource="http://www.async.ece.utah.edu/pIKE_Toggle_12/annotation2/range"/>
-            <sbol:displayId>range</sbol:displayId>
-            <sbol:start>1247</sbol:start>
-            <sbol:end>2902</sbol:end>
-            <sbol:orientation rdf:resource="http://sbols.org/v2#inline"/>
-          </sbol:Range>
-        </sbol:location>
-        <sbol:component rdf:resource="http://www.async.ece.utah.edu/pIKE_Toggle_12/component1"/>
-      </sbol:SequenceAnnotation>
-    </sbol:sequenceAnnotation>
-    <sbol:sequence rdf:resource="http://www.async.ece.utah.edu/www_async_ece_utah_edu_seq_10_8_2013_12_47_8_361_iBioSim"/>
-=======
-        <sbol:component rdf:resource="http://www.async.ece.utah.edu/pIKE_Toggle_8/component0"/>
-      </sbol:SequenceAnnotation>
-    </sbol:sequenceAnnotation>
-    <sbol:sequenceAnnotation>
-      <sbol:SequenceAnnotation rdf:about="http://www.async.ece.utah.edu/pIKE_Toggle_8/annotation2">
-        <sbol:persistentIdentity rdf:resource="http://www.async.ece.utah.edu/pIKE_Toggle_8/annotation2"/>
-        <sbol:displayId>annotation2</sbol:displayId>
-        <prov:wasDerivedFrom rdf:resource="http://www.async.ece.utah.edu#anno1_10_8_2013_13_1_0_971_iBioSim"/>
-        <sbol:location>
-          <sbol:Range rdf:about="http://www.async.ece.utah.edu/pIKE_Toggle_8/annotation2/range">
-            <sbol:persistentIdentity rdf:resource="http://www.async.ece.utah.edu/pIKE_Toggle_8/annotation2/range"/>
-            <sbol:displayId>range</sbol:displayId>
-            <sbol:start>1252</sbol:start>
-            <sbol:end>2907</sbol:end>
-            <sbol:orientation rdf:resource="http://sbols.org/v2#inline"/>
-          </sbol:Range>
-        </sbol:location>
-        <sbol:component rdf:resource="http://www.async.ece.utah.edu/pIKE_Toggle_8/component1"/>
-      </sbol:SequenceAnnotation>
-    </sbol:sequenceAnnotation>
-    <sbol:sequence rdf:resource="http://www.async.ece.utah.edu/www_async_ece_utah_edu_seq_10_8_2013_13_1_0_971_iBioSim"/>
-  </sbol:ComponentDefinition>
-  <sbol:ComponentDefinition rdf:about="http://www.async.ece.utah.edu/ECK120033736">
-    <sbol:persistentIdentity rdf:resource="http://www.async.ece.utah.edu/ECK120033736"/>
-    <sbol:displayId>ECK120033736</sbol:displayId>
-    <prov:wasDerivedFrom rdf:resource="http://www.eugenecad.org/parts/ECK120033736"/>
-    <dcterms:title>ECK120033736</dcterms:title>
-    <dcterms:description>Terminator</dcterms:description>
-    <sbol:type rdf:resource="http://www.biopax.org/release/biopax-level3.owl#DnaRegion"/>
-    <sbol:role rdf:resource="http://identifiers.org/so/SO:0000141"/>
-    <sbol:sequence rdf:resource="http://www.async.ece.utah.edu/ECK120033736_sequence"/>
->>>>>>> d81c6eac
-  </sbol:ComponentDefinition>
-  <sbol:ComponentDefinition rdf:about="http://www.async.ece.utah.edu/BBa_C0040">
-    <sbol:persistentIdentity rdf:resource="http://www.async.ece.utah.edu/BBa_C0040"/>
-    <sbol:displayId>BBa_C0040</sbol:displayId>
-    <prov:wasDerivedFrom rdf:resource="http://partsregistry.org/part/BBa_C0040"/>
-    <dcterms:title>BBa_C0040</dcterms:title>
-    <dcterms:description>tetracycline repressor from transposon Tn10 (+LVA)</dcterms:description>
-    <sbol:type rdf:resource="http://www.biopax.org/release/biopax-level3.owl#DnaRegion"/>
-    <sbol:role rdf:resource="http://identifiers.org/so/SO:0000316"/>
-    <sbol:sequence rdf:resource="http://www.async.ece.utah.edu/BBa_C0040_sequence"/>
-  </sbol:ComponentDefinition>
-  <sbol:ComponentDefinition rdf:about="http://www.async.ece.utah.edu/pTAK_Toggle_12">
-    <sbol:persistentIdentity rdf:resource="http://www.async.ece.utah.edu/pTAK_Toggle_12"/>
-    <sbol:displayId>pTAK_Toggle_12</sbol:displayId>
-    <prov:wasDerivedFrom rdf:resource="http://www.async.ece.utah.edu#comp_10_8_2013_13_6_47_500_iBioSim"/>
-    <dcterms:title>pTAK Toggle Switch 12</dcterms:title>
-    <dcterms:description>This is a pTAK class toggle switch similar to those constructed by Gardner et al.</dcterms:description>
-    <sbol:type rdf:resource="http://www.biopax.org/release/biopax-level3.owl#DnaRegion"/>
-    <sbol:role rdf:resource="http://identifiers.org/so/SO:0000804"/>
-    <sbol:component>
-<<<<<<< HEAD
-      <sbol:Component rdf:about="http://www.async.ece.utah.edu/pTAK_Toggle_11/component0">
-        <sbol:persistentIdentity rdf:resource="http://www.async.ece.utah.edu/pTAK_Toggle_11/component0"/>
-=======
-      <sbol:Component rdf:about="http://www.async.ece.utah.edu/pTAK_Toggle_12/component1">
-        <sbol:persistentIdentity rdf:resource="http://www.async.ece.utah.edu/pTAK_Toggle_12/component1"/>
-        <sbol:displayId>component1</sbol:displayId>
-        <sbol:access rdf:resource="http://sbols.org/v2#public"/>
-        <sbol:definition rdf:resource="http://www.async.ece.utah.edu/pTAKRightCassette_4"/>
-      </sbol:Component>
-    </sbol:component>
-    <sbol:component>
-      <sbol:Component rdf:about="http://www.async.ece.utah.edu/pTAK_Toggle_12/component0">
-        <sbol:persistentIdentity rdf:resource="http://www.async.ece.utah.edu/pTAK_Toggle_12/component0"/>
->>>>>>> d81c6eac
-        <sbol:displayId>component0</sbol:displayId>
-        <sbol:access rdf:resource="http://sbols.org/v2#public"/>
-        <sbol:definition rdf:resource="http://www.async.ece.utah.edu/pTAKLeftCassette_3"/>
-      </sbol:Component>
-    </sbol:component>
-    <sbol:component>
-      <sbol:Component rdf:about="http://www.async.ece.utah.edu/pTAK_Toggle_11/component1">
-        <sbol:persistentIdentity rdf:resource="http://www.async.ece.utah.edu/pTAK_Toggle_11/component1"/>
-        <sbol:displayId>component1</sbol:displayId>
-        <sbol:access rdf:resource="http://sbols.org/v2#public"/>
-        <sbol:definition rdf:resource="http://www.async.ece.utah.edu/pTAKRightCassette_3"/>
-      </sbol:Component>
-    </sbol:component>
-    <sbol:sequenceAnnotation>
-      <sbol:SequenceAnnotation rdf:about="http://www.async.ece.utah.edu/pTAK_Toggle_12/annotation2">
-        <sbol:persistentIdentity rdf:resource="http://www.async.ece.utah.edu/pTAK_Toggle_12/annotation2"/>
-        <sbol:displayId>annotation2</sbol:displayId>
-        <prov:wasDerivedFrom rdf:resource="http://www.async.ece.utah.edu#anno1_10_8_2013_13_6_47_500_iBioSim"/>
-        <sbol:location>
-          <sbol:Range rdf:about="http://www.async.ece.utah.edu/pTAK_Toggle_12/annotation2/range">
-            <sbol:persistentIdentity rdf:resource="http://www.async.ece.utah.edu/pTAK_Toggle_12/annotation2/range"/>
-            <sbol:displayId>range</sbol:displayId>
-            <sbol:start>1283</sbol:start>
-            <sbol:end>3028</sbol:end>
-            <sbol:orientation rdf:resource="http://sbols.org/v2#inline"/>
-          </sbol:Range>
-        </sbol:location>
-        <sbol:component rdf:resource="http://www.async.ece.utah.edu/pTAK_Toggle_12/component1"/>
-      </sbol:SequenceAnnotation>
-    </sbol:sequenceAnnotation>
-    <sbol:sequenceAnnotation>
-      <sbol:SequenceAnnotation rdf:about="http://www.async.ece.utah.edu/pTAK_Toggle_12/annotation1">
-        <sbol:persistentIdentity rdf:resource="http://www.async.ece.utah.edu/pTAK_Toggle_12/annotation1"/>
-        <sbol:displayId>annotation1</sbol:displayId>
-        <prov:wasDerivedFrom rdf:resource="http://www.async.ece.utah.edu#anno0_10_8_2013_13_6_47_500_iBioSim"/>
-        <sbol:location>
-          <sbol:Range rdf:about="http://www.async.ece.utah.edu/pTAK_Toggle_12/annotation1/range">
-            <sbol:persistentIdentity rdf:resource="http://www.async.ece.utah.edu/pTAK_Toggle_12/annotation1/range"/>
-            <sbol:displayId>range</sbol:displayId>
-            <sbol:start>1</sbol:start>
-            <sbol:end>1282</sbol:end>
-            <sbol:orientation rdf:resource="http://sbols.org/v2#reverseComplement"/>
-          </sbol:Range>
-        </sbol:location>
-        <sbol:component rdf:resource="http://www.async.ece.utah.edu/pTAK_Toggle_12/component0"/>
-      </sbol:SequenceAnnotation>
-    </sbol:sequenceAnnotation>
-    <sbol:sequence rdf:resource="http://www.async.ece.utah.edu/www_async_ece_utah_edu_seq_10_8_2013_13_6_47_500_iBioSim"/>
-  </sbol:ComponentDefinition>
-<<<<<<< HEAD
-  <sbol:ComponentDefinition rdf:about="http://www.async.ece.utah.edu/ECK120033736">
-    <sbol:persistentIdentity rdf:resource="http://www.async.ece.utah.edu/ECK120033736"/>
-    <sbol:displayId>ECK120033736</sbol:displayId>
-    <prov:wasDerivedFrom rdf:resource="http://www.eugenecad.org/parts/ECK120033736"/>
-    <dcterms:title>ECK120033736</dcterms:title>
-    <dcterms:description>Terminator</dcterms:description>
-=======
-  <sbol:ComponentDefinition rdf:about="http://www.async.ece.utah.edu/pTAK_Toggle_9">
-    <sbol:persistentIdentity rdf:resource="http://www.async.ece.utah.edu/pTAK_Toggle_9"/>
-    <sbol:displayId>pTAK_Toggle_9</sbol:displayId>
-    <prov:wasDerivedFrom rdf:resource="http://www.async.ece.utah.edu#comp_10_8_2013_13_15_50_152_iBioSim"/>
-    <dcterms:title>pTAK Toggle Switch 9</dcterms:title>
-    <dcterms:description>This is a pTAK class toggle switch similar to those constructed by Gardner et al.</dcterms:description>
->>>>>>> d81c6eac
-    <sbol:type rdf:resource="http://www.biopax.org/release/biopax-level3.owl#DnaRegion"/>
-    <sbol:role rdf:resource="http://identifiers.org/so/SO:0000141"/>
-    <sbol:sequence rdf:resource="http://www.async.ece.utah.edu/ECK120033736_sequence"/>
-  </sbol:ComponentDefinition>
-  <sbol:ComponentDefinition rdf:about="http://www.async.ece.utah.edu/pIKERightCassette_3">
-    <sbol:persistentIdentity rdf:resource="http://www.async.ece.utah.edu/pIKERightCassette_3"/>
-    <sbol:displayId>pIKERightCassette_3</sbol:displayId>
-    <prov:wasDerivedFrom rdf:resource="http://www.eugenecad.org/pIKERightCassette_3"/>
-    <dcterms:description>pIKERightCassette_3</dcterms:description>
-    <sbol:type rdf:resource="http://www.biopax.org/release/biopax-level3.owl#DnaRegion"/>
-    <sbol:role rdf:resource="http://identifiers.org/so/SO:0000805"/>
-    <sbol:component>
-<<<<<<< HEAD
-      <sbol:Component rdf:about="http://www.async.ece.utah.edu/pIKERightCassette_3/component2">
-        <sbol:persistentIdentity rdf:resource="http://www.async.ece.utah.edu/pIKERightCassette_3/component2"/>
-        <sbol:displayId>component2</sbol:displayId>
-        <sbol:access rdf:resource="http://sbols.org/v2#public"/>
-        <sbol:definition rdf:resource="http://www.async.ece.utah.edu/BBa_J61120_BBa_E0040"/>
-      </sbol:Component>
-    </sbol:component>
-    <sbol:component>
-      <sbol:Component rdf:about="http://www.async.ece.utah.edu/pIKERightCassette_3/component1">
-        <sbol:persistentIdentity rdf:resource="http://www.async.ece.utah.edu/pIKERightCassette_3/component1"/>
-        <sbol:displayId>component1</sbol:displayId>
-        <sbol:access rdf:resource="http://sbols.org/v2#public"/>
-        <sbol:definition rdf:resource="http://www.async.ece.utah.edu/BBa_J61130_BBa_C0040"/>
-      </sbol:Component>
-    </sbol:component>
-    <sbol:component>
-      <sbol:Component rdf:about="http://www.async.ece.utah.edu/pIKERightCassette_3/component3">
-        <sbol:persistentIdentity rdf:resource="http://www.async.ece.utah.edu/pIKERightCassette_3/component3"/>
-        <sbol:displayId>component3</sbol:displayId>
-        <sbol:access rdf:resource="http://sbols.org/v2#public"/>
-        <sbol:definition rdf:resource="http://www.async.ece.utah.edu/ECK120033736"/>
-      </sbol:Component>
-    </sbol:component>
-    <sbol:component>
-      <sbol:Component rdf:about="http://www.async.ece.utah.edu/pIKERightCassette_3/component0">
-        <sbol:persistentIdentity rdf:resource="http://www.async.ece.utah.edu/pIKERightCassette_3/component0"/>
-        <sbol:displayId>component0</sbol:displayId>
-        <sbol:access rdf:resource="http://sbols.org/v2#public"/>
-        <sbol:definition rdf:resource="http://www.async.ece.utah.edu/BBa_R0010"/>
-      </sbol:Component>
-    </sbol:component>
-    <sbol:sequenceAnnotation>
-      <sbol:SequenceAnnotation rdf:about="http://www.async.ece.utah.edu/pIKERightCassette_3/annotation2">
-        <sbol:persistentIdentity rdf:resource="http://www.async.ece.utah.edu/pIKERightCassette_3/annotation2"/>
-        <sbol:displayId>annotation2</sbol:displayId>
-        <prov:wasDerivedFrom rdf:resource="http://www.eugenecad.org/pIKERightCassette_3/annotation_2"/>
-        <sbol:location>
-          <sbol:Range rdf:about="http://www.async.ece.utah.edu/pIKERightCassette_3/annotation2/range">
-            <sbol:persistentIdentity rdf:resource="http://www.async.ece.utah.edu/pIKERightCassette_3/annotation2/range"/>
-            <sbol:displayId>range</sbol:displayId>
-            <sbol:start>201</sbol:start>
-            <sbol:end>872</sbol:end>
-            <sbol:orientation rdf:resource="http://sbols.org/v2#inline"/>
-          </sbol:Range>
-        </sbol:location>
-        <sbol:component rdf:resource="http://www.async.ece.utah.edu/pIKERightCassette_3/component1"/>
-      </sbol:SequenceAnnotation>
-    </sbol:sequenceAnnotation>
-    <sbol:sequenceAnnotation>
-      <sbol:SequenceAnnotation rdf:about="http://www.async.ece.utah.edu/pIKERightCassette_3/annotation3">
-        <sbol:persistentIdentity rdf:resource="http://www.async.ece.utah.edu/pIKERightCassette_3/annotation3"/>
-        <sbol:displayId>annotation3</sbol:displayId>
-        <prov:wasDerivedFrom rdf:resource="http://www.eugenecad.org/pIKERightCassette_3/annotation_3"/>
-        <sbol:location>
-          <sbol:Range rdf:about="http://www.async.ece.utah.edu/pIKERightCassette_3/annotation3/range">
-            <sbol:persistentIdentity rdf:resource="http://www.async.ece.utah.edu/pIKERightCassette_3/annotation3/range"/>
-            <sbol:displayId>range</sbol:displayId>
-            <sbol:start>873</sbol:start>
-            <sbol:end>1604</sbol:end>
-            <sbol:orientation rdf:resource="http://sbols.org/v2#inline"/>
-          </sbol:Range>
-        </sbol:location>
-        <sbol:component rdf:resource="http://www.async.ece.utah.edu/pIKERightCassette_3/component2"/>
-      </sbol:SequenceAnnotation>
-    </sbol:sequenceAnnotation>
-    <sbol:sequenceAnnotation>
-      <sbol:SequenceAnnotation rdf:about="http://www.async.ece.utah.edu/pIKERightCassette_3/annotation4">
-        <sbol:persistentIdentity rdf:resource="http://www.async.ece.utah.edu/pIKERightCassette_3/annotation4"/>
-        <sbol:displayId>annotation4</sbol:displayId>
-        <prov:wasDerivedFrom rdf:resource="http://www.eugenecad.org/pIKERightCassette_3/annotation_4"/>
-        <sbol:location>
-          <sbol:Range rdf:about="http://www.async.ece.utah.edu/pIKERightCassette_3/annotation4/range">
-            <sbol:persistentIdentity rdf:resource="http://www.async.ece.utah.edu/pIKERightCassette_3/annotation4/range"/>
-            <sbol:displayId>range</sbol:displayId>
-            <sbol:start>1605</sbol:start>
-            <sbol:end>1657</sbol:end>
-            <sbol:orientation rdf:resource="http://sbols.org/v2#inline"/>
-          </sbol:Range>
-        </sbol:location>
-        <sbol:component rdf:resource="http://www.async.ece.utah.edu/pIKERightCassette_3/component3"/>
-      </sbol:SequenceAnnotation>
-    </sbol:sequenceAnnotation>
-    <sbol:sequenceAnnotation>
-      <sbol:SequenceAnnotation rdf:about="http://www.async.ece.utah.edu/pIKERightCassette_3/annotation1">
-        <sbol:persistentIdentity rdf:resource="http://www.async.ece.utah.edu/pIKERightCassette_3/annotation1"/>
-        <sbol:displayId>annotation1</sbol:displayId>
-        <prov:wasDerivedFrom rdf:resource="http://www.eugenecad.org/pIKERightCassette_3/annotation_1"/>
-        <sbol:location>
-          <sbol:Range rdf:about="http://www.async.ece.utah.edu/pIKERightCassette_3/annotation1/range">
-            <sbol:persistentIdentity rdf:resource="http://www.async.ece.utah.edu/pIKERightCassette_3/annotation1/range"/>
-            <sbol:displayId>range</sbol:displayId>
-            <sbol:start>1</sbol:start>
-            <sbol:end>200</sbol:end>
-            <sbol:orientation rdf:resource="http://sbols.org/v2#inline"/>
-          </sbol:Range>
-        </sbol:location>
-        <sbol:component rdf:resource="http://www.async.ece.utah.edu/pIKERightCassette_3/component0"/>
-      </sbol:SequenceAnnotation>
-    </sbol:sequenceAnnotation>
-    <sbol:sequence rdf:resource="http://www.async.ece.utah.edu/pIKERightCassette_3_sequence"/>
-  </sbol:ComponentDefinition>
-  <sbol:ComponentDefinition rdf:about="http://www.async.ece.utah.edu/BBa_C0040">
-    <sbol:persistentIdentity rdf:resource="http://www.async.ece.utah.edu/BBa_C0040"/>
-    <sbol:displayId>BBa_C0040</sbol:displayId>
-    <prov:wasDerivedFrom rdf:resource="http://partsregistry.org/part/BBa_C0040"/>
-    <dcterms:title>BBa_C0040</dcterms:title>
-    <dcterms:description>tetracycline repressor from transposon Tn10 (+LVA)</dcterms:description>
-    <sbol:type rdf:resource="http://www.biopax.org/release/biopax-level3.owl#DnaRegion"/>
-    <sbol:role rdf:resource="http://identifiers.org/so/SO:0000316"/>
-    <sbol:sequence rdf:resource="http://www.async.ece.utah.edu/BBa_C0040_sequence"/>
-  </sbol:ComponentDefinition>
-  <sbol:ComponentDefinition rdf:about="http://www.async.ece.utah.edu/pIKE_Toggle_2">
-    <sbol:persistentIdentity rdf:resource="http://www.async.ece.utah.edu/pIKE_Toggle_2"/>
-    <sbol:displayId>pIKE_Toggle_2</sbol:displayId>
-    <prov:wasDerivedFrom rdf:resource="http://www.async.ece.utah.edu#comp_10_8_2013_12_52_26_531_iBioSim"/>
-    <dcterms:title>pIKE Toggle Switch 2</dcterms:title>
-    <dcterms:description>This is a pIKE class toggle switch similar to those constructed by Gardner et al.</dcterms:description>
-    <sbol:type rdf:resource="http://www.biopax.org/release/biopax-level3.owl#DnaRegion"/>
-    <sbol:role rdf:resource="http://identifiers.org/so/SO:0000804"/>
-    <sbol:component>
-      <sbol:Component rdf:about="http://www.async.ece.utah.edu/pIKE_Toggle_2/component1">
-        <sbol:persistentIdentity rdf:resource="http://www.async.ece.utah.edu/pIKE_Toggle_2/component1"/>
-        <sbol:displayId>component1</sbol:displayId>
-        <sbol:access rdf:resource="http://sbols.org/v2#public"/>
-        <sbol:definition rdf:resource="http://www.async.ece.utah.edu/pIKERightCassette_2"/>
-      </sbol:Component>
-    </sbol:component>
-    <sbol:component>
-      <sbol:Component rdf:about="http://www.async.ece.utah.edu/pIKE_Toggle_2/component0">
-        <sbol:persistentIdentity rdf:resource="http://www.async.ece.utah.edu/pIKE_Toggle_2/component0"/>
-        <sbol:displayId>component0</sbol:displayId>
-        <sbol:access rdf:resource="http://sbols.org/v2#public"/>
-        <sbol:definition rdf:resource="http://www.async.ece.utah.edu/pIKELeftCassette_1"/>
-      </sbol:Component>
-    </sbol:component>
-    <sbol:sequenceAnnotation>
-      <sbol:SequenceAnnotation rdf:about="http://www.async.ece.utah.edu/pIKE_Toggle_2/annotation2">
-        <sbol:persistentIdentity rdf:resource="http://www.async.ece.utah.edu/pIKE_Toggle_2/annotation2"/>
-        <sbol:displayId>annotation2</sbol:displayId>
-        <prov:wasDerivedFrom rdf:resource="http://www.async.ece.utah.edu#anno1_10_8_2013_12_52_26_531_iBioSim"/>
-        <sbol:location>
-          <sbol:Range rdf:about="http://www.async.ece.utah.edu/pIKE_Toggle_2/annotation2/range">
-            <sbol:persistentIdentity rdf:resource="http://www.async.ece.utah.edu/pIKE_Toggle_2/annotation2/range"/>
-            <sbol:displayId>range</sbol:displayId>
-            <sbol:start>1285</sbol:start>
-            <sbol:end>2940</sbol:end>
-            <sbol:orientation rdf:resource="http://sbols.org/v2#inline"/>
-          </sbol:Range>
-        </sbol:location>
-        <sbol:component rdf:resource="http://www.async.ece.utah.edu/pIKE_Toggle_2/component1"/>
-      </sbol:SequenceAnnotation>
-    </sbol:sequenceAnnotation>
-    <sbol:sequenceAnnotation>
-      <sbol:SequenceAnnotation rdf:about="http://www.async.ece.utah.edu/pIKE_Toggle_2/annotation1">
-        <sbol:persistentIdentity rdf:resource="http://www.async.ece.utah.edu/pIKE_Toggle_2/annotation1"/>
-        <sbol:displayId>annotation1</sbol:displayId>
-        <prov:wasDerivedFrom rdf:resource="http://www.async.ece.utah.edu#anno0_10_8_2013_12_52_26_531_iBioSim"/>
-        <sbol:location>
-          <sbol:Range rdf:about="http://www.async.ece.utah.edu/pIKE_Toggle_2/annotation1/range">
-            <sbol:persistentIdentity rdf:resource="http://www.async.ece.utah.edu/pIKE_Toggle_2/annotation1/range"/>
-            <sbol:displayId>range</sbol:displayId>
-            <sbol:start>1</sbol:start>
-            <sbol:end>1284</sbol:end>
-            <sbol:orientation rdf:resource="http://sbols.org/v2#reverseComplement"/>
-          </sbol:Range>
-        </sbol:location>
-        <sbol:component rdf:resource="http://www.async.ece.utah.edu/pIKE_Toggle_2/component0"/>
-      </sbol:SequenceAnnotation>
-    </sbol:sequenceAnnotation>
-    <sbol:sequence rdf:resource="http://www.async.ece.utah.edu/www_async_ece_utah_edu_seq_10_8_2013_12_52_26_531_iBioSim"/>
-  </sbol:ComponentDefinition>
-  <sbol:ComponentDefinition rdf:about="http://www.async.ece.utah.edu/BBa_J61101">
-    <sbol:persistentIdentity rdf:resource="http://www.async.ece.utah.edu/BBa_J61101"/>
-    <sbol:displayId>BBa_J61101</sbol:displayId>
-    <prov:wasDerivedFrom rdf:resource="http://partsregistry.org/part/BBa_J61101"/>
-    <dcterms:title>BBa_J61101</dcterms:title>
-    <dcterms:description>Ribosome Binding Site Family Member</dcterms:description>
-    <sbol:type rdf:resource="http://www.biopax.org/release/biopax-level3.owl#DnaRegion"/>
-    <sbol:role rdf:resource="http://identifiers.org/so/SO:0000139"/>
-    <sbol:sequence rdf:resource="http://www.async.ece.utah.edu/BBa_J61101_sequence"/>
-  </sbol:ComponentDefinition>
-  <sbol:ComponentDefinition rdf:about="http://www.async.ece.utah.edu/pIKELeftCassette_1">
-    <sbol:persistentIdentity rdf:resource="http://www.async.ece.utah.edu/pIKELeftCassette_1"/>
-    <sbol:displayId>pIKELeftCassette_1</sbol:displayId>
-    <prov:wasDerivedFrom rdf:resource="http://www.eugenecad.org/pIKELeftCassette_1"/>
-    <dcterms:description>pIKELeftCassette_1</dcterms:description>
-    <sbol:type rdf:resource="http://www.biopax.org/release/biopax-level3.owl#DnaRegion"/>
-    <sbol:role rdf:resource="http://identifiers.org/so/SO:0000805"/>
-    <sbol:component>
-      <sbol:Component rdf:about="http://www.async.ece.utah.edu/pIKELeftCassette_1/component1">
-        <sbol:persistentIdentity rdf:resource="http://www.async.ece.utah.edu/pIKELeftCassette_1/component1"/>
-        <sbol:displayId>component1</sbol:displayId>
-        <sbol:access rdf:resource="http://sbols.org/v2#public"/>
-        <sbol:definition rdf:resource="http://www.async.ece.utah.edu/BBa_J61101_BBa_C0012"/>
-      </sbol:Component>
-    </sbol:component>
-    <sbol:component>
-      <sbol:Component rdf:about="http://www.async.ece.utah.edu/pIKELeftCassette_1/component2">
-        <sbol:persistentIdentity rdf:resource="http://www.async.ece.utah.edu/pIKELeftCassette_1/component2"/>
-        <sbol:displayId>component2</sbol:displayId>
-        <sbol:access rdf:resource="http://sbols.org/v2#public"/>
-        <sbol:definition rdf:resource="http://www.async.ece.utah.edu/ECK120029600"/>
-      </sbol:Component>
-    </sbol:component>
-    <sbol:component>
-      <sbol:Component rdf:about="http://www.async.ece.utah.edu/pIKELeftCassette_1/component0">
-        <sbol:persistentIdentity rdf:resource="http://www.async.ece.utah.edu/pIKELeftCassette_1/component0"/>
-        <sbol:displayId>component0</sbol:displayId>
-        <sbol:access rdf:resource="http://sbols.org/v2#public"/>
-        <sbol:definition rdf:resource="http://www.async.ece.utah.edu/BBa_R0040"/>
-      </sbol:Component>
-    </sbol:component>
-    <sbol:sequenceAnnotation>
-      <sbol:SequenceAnnotation rdf:about="http://www.async.ece.utah.edu/pIKELeftCassette_1/annotation1">
-        <sbol:persistentIdentity rdf:resource="http://www.async.ece.utah.edu/pIKELeftCassette_1/annotation1"/>
-        <sbol:displayId>annotation1</sbol:displayId>
-        <prov:wasDerivedFrom rdf:resource="http://www.eugenecad.org/pIKELeftCassette_1/annotation_1"/>
-        <sbol:location>
-          <sbol:Range rdf:about="http://www.async.ece.utah.edu/pIKELeftCassette_1/annotation1/range">
-            <sbol:persistentIdentity rdf:resource="http://www.async.ece.utah.edu/pIKELeftCassette_1/annotation1/range"/>
-            <sbol:displayId>range</sbol:displayId>
-            <sbol:start>1</sbol:start>
-            <sbol:end>54</sbol:end>
-            <sbol:orientation rdf:resource="http://sbols.org/v2#inline"/>
-          </sbol:Range>
-        </sbol:location>
-        <sbol:component rdf:resource="http://www.async.ece.utah.edu/pIKELeftCassette_1/component0"/>
-      </sbol:SequenceAnnotation>
-    </sbol:sequenceAnnotation>
-    <sbol:sequenceAnnotation>
-      <sbol:SequenceAnnotation rdf:about="http://www.async.ece.utah.edu/pIKELeftCassette_1/annotation3">
-        <sbol:persistentIdentity rdf:resource="http://www.async.ece.utah.edu/pIKELeftCassette_1/annotation3"/>
-        <sbol:displayId>annotation3</sbol:displayId>
-        <prov:wasDerivedFrom rdf:resource="http://www.eugenecad.org/pIKELeftCassette_1/annotation_3"/>
-        <sbol:location>
-          <sbol:Range rdf:about="http://www.async.ece.utah.edu/pIKELeftCassette_1/annotation3/range">
-            <sbol:persistentIdentity rdf:resource="http://www.async.ece.utah.edu/pIKELeftCassette_1/annotation3/range"/>
-            <sbol:displayId>range</sbol:displayId>
-            <sbol:start>1195</sbol:start>
-            <sbol:end>1284</sbol:end>
-            <sbol:orientation rdf:resource="http://sbols.org/v2#inline"/>
-          </sbol:Range>
-        </sbol:location>
-        <sbol:component rdf:resource="http://www.async.ece.utah.edu/pIKELeftCassette_1/component2"/>
-      </sbol:SequenceAnnotation>
-    </sbol:sequenceAnnotation>
-    <sbol:sequenceAnnotation>
-      <sbol:SequenceAnnotation rdf:about="http://www.async.ece.utah.edu/pIKELeftCassette_1/annotation2">
-        <sbol:persistentIdentity rdf:resource="http://www.async.ece.utah.edu/pIKELeftCassette_1/annotation2"/>
-        <sbol:displayId>annotation2</sbol:displayId>
-        <prov:wasDerivedFrom rdf:resource="http://www.eugenecad.org/pIKELeftCassette_1/annotation_2"/>
-        <sbol:location>
-          <sbol:Range rdf:about="http://www.async.ece.utah.edu/pIKELeftCassette_1/annotation2/range">
-            <sbol:persistentIdentity rdf:resource="http://www.async.ece.utah.edu/pIKELeftCassette_1/annotation2/range"/>
-            <sbol:displayId>range</sbol:displayId>
-            <sbol:start>55</sbol:start>
-            <sbol:end>1194</sbol:end>
-            <sbol:orientation rdf:resource="http://sbols.org/v2#inline"/>
-          </sbol:Range>
-        </sbol:location>
-        <sbol:component rdf:resource="http://www.async.ece.utah.edu/pIKELeftCassette_1/component1"/>
-      </sbol:SequenceAnnotation>
-    </sbol:sequenceAnnotation>
-    <sbol:sequence rdf:resource="http://www.async.ece.utah.edu/pIKELeftCassette_1_sequence"/>
-  </sbol:ComponentDefinition>
-  <sbol:ComponentDefinition rdf:about="http://www.async.ece.utah.edu/pTAK_Toggle_5">
-    <sbol:persistentIdentity rdf:resource="http://www.async.ece.utah.edu/pTAK_Toggle_5"/>
-    <sbol:displayId>pTAK_Toggle_5</sbol:displayId>
-    <prov:wasDerivedFrom rdf:resource="http://www.async.ece.utah.edu#comp_10_8_2013_13_13_11_242_iBioSim"/>
-    <dcterms:title>pTAK Toggle Switch 5</dcterms:title>
-    <dcterms:description>This is a pTAK class toggle switch similar to those constructed by Gardner et al.</dcterms:description>
-    <sbol:type rdf:resource="http://www.biopax.org/release/biopax-level3.owl#DnaRegion"/>
-    <sbol:role rdf:resource="http://identifiers.org/so/SO:0000804"/>
-    <sbol:component>
-      <sbol:Component rdf:about="http://www.async.ece.utah.edu/pTAK_Toggle_5/component1">
-        <sbol:persistentIdentity rdf:resource="http://www.async.ece.utah.edu/pTAK_Toggle_5/component1"/>
-        <sbol:displayId>component1</sbol:displayId>
-        <sbol:access rdf:resource="http://sbols.org/v2#public"/>
-        <sbol:definition rdf:resource="http://www.async.ece.utah.edu/pTAKRightCassette_1"/>
-      </sbol:Component>
-    </sbol:component>
-    <sbol:component>
-      <sbol:Component rdf:about="http://www.async.ece.utah.edu/pTAK_Toggle_5/component0">
-        <sbol:persistentIdentity rdf:resource="http://www.async.ece.utah.edu/pTAK_Toggle_5/component0"/>
-        <sbol:displayId>component0</sbol:displayId>
-        <sbol:access rdf:resource="http://sbols.org/v2#public"/>
-        <sbol:definition rdf:resource="http://www.async.ece.utah.edu/pTAKLeftCassette_2"/>
-      </sbol:Component>
-    </sbol:component>
-    <sbol:sequenceAnnotation>
-      <sbol:SequenceAnnotation rdf:about="http://www.async.ece.utah.edu/pTAK_Toggle_5/annotation2">
-        <sbol:persistentIdentity rdf:resource="http://www.async.ece.utah.edu/pTAK_Toggle_5/annotation2"/>
-        <sbol:displayId>annotation2</sbol:displayId>
-        <prov:wasDerivedFrom rdf:resource="http://www.async.ece.utah.edu#anno1_10_8_2013_13_13_11_242_iBioSim"/>
-        <sbol:location>
-          <sbol:Range rdf:about="http://www.async.ece.utah.edu/pTAK_Toggle_5/annotation2/range">
-            <sbol:persistentIdentity rdf:resource="http://www.async.ece.utah.edu/pTAK_Toggle_5/annotation2/range"/>
-            <sbol:displayId>range</sbol:displayId>
-            <sbol:start>1288</sbol:start>
-            <sbol:end>3034</sbol:end>
-            <sbol:orientation rdf:resource="http://sbols.org/v2#inline"/>
-          </sbol:Range>
-        </sbol:location>
-        <sbol:component rdf:resource="http://www.async.ece.utah.edu/pTAK_Toggle_5/component1"/>
-      </sbol:SequenceAnnotation>
-    </sbol:sequenceAnnotation>
-    <sbol:sequenceAnnotation>
-      <sbol:SequenceAnnotation rdf:about="http://www.async.ece.utah.edu/pTAK_Toggle_5/annotation1">
-        <sbol:persistentIdentity rdf:resource="http://www.async.ece.utah.edu/pTAK_Toggle_5/annotation1"/>
-        <sbol:displayId>annotation1</sbol:displayId>
-        <prov:wasDerivedFrom rdf:resource="http://www.async.ece.utah.edu#anno0_10_8_2013_13_13_11_242_iBioSim"/>
-        <sbol:location>
-          <sbol:Range rdf:about="http://www.async.ece.utah.edu/pTAK_Toggle_5/annotation1/range">
-            <sbol:persistentIdentity rdf:resource="http://www.async.ece.utah.edu/pTAK_Toggle_5/annotation1/range"/>
-            <sbol:displayId>range</sbol:displayId>
-            <sbol:start>1</sbol:start>
-            <sbol:end>1287</sbol:end>
-            <sbol:orientation rdf:resource="http://sbols.org/v2#reverseComplement"/>
-          </sbol:Range>
-        </sbol:location>
-        <sbol:component rdf:resource="http://www.async.ece.utah.edu/pTAK_Toggle_5/component0"/>
-      </sbol:SequenceAnnotation>
-    </sbol:sequenceAnnotation>
-    <sbol:sequence rdf:resource="http://www.async.ece.utah.edu/www_async_ece_utah_edu_seq_10_8_2013_13_13_11_242_iBioSim"/>
-  </sbol:ComponentDefinition>
-  <sbol:ComponentDefinition rdf:about="http://www.async.ece.utah.edu/ECK120034435">
-    <sbol:persistentIdentity rdf:resource="http://www.async.ece.utah.edu/ECK120034435"/>
-    <sbol:displayId>ECK120034435</sbol:displayId>
-    <prov:wasDerivedFrom rdf:resource="http://www.eugenecad.org/parts/ECK120034435"/>
-    <dcterms:title>ECK120034435</dcterms:title>
-    <dcterms:description>Terminator</dcterms:description>
-    <sbol:type rdf:resource="http://www.biopax.org/release/biopax-level3.owl#DnaRegion"/>
-    <sbol:role rdf:resource="http://identifiers.org/so/SO:0000141"/>
-    <sbol:sequence rdf:resource="http://www.async.ece.utah.edu/ECK120034435_sequence"/>
-  </sbol:ComponentDefinition>
-=======
-      <sbol:Component rdf:about="http://www.async.ece.utah.edu/pTAK_Toggle_9/component0">
-        <sbol:persistentIdentity rdf:resource="http://www.async.ece.utah.edu/pTAK_Toggle_9/component0"/>
-        <sbol:displayId>component0</sbol:displayId>
-        <sbol:access rdf:resource="http://sbols.org/v2#public"/>
-        <sbol:definition rdf:resource="http://www.async.ece.utah.edu/pTAKLeftCassette_3"/>
-      </sbol:Component>
-    </sbol:component>
-    <sbol:component>
-      <sbol:Component rdf:about="http://www.async.ece.utah.edu/pTAK_Toggle_9/component1">
-        <sbol:persistentIdentity rdf:resource="http://www.async.ece.utah.edu/pTAK_Toggle_9/component1"/>
-        <sbol:displayId>component1</sbol:displayId>
-        <sbol:access rdf:resource="http://sbols.org/v2#public"/>
-        <sbol:definition rdf:resource="http://www.async.ece.utah.edu/pTAKRightCassette_1"/>
-      </sbol:Component>
-    </sbol:component>
-    <sbol:sequenceAnnotation>
-      <sbol:SequenceAnnotation rdf:about="http://www.async.ece.utah.edu/pTAK_Toggle_9/annotation2">
-        <sbol:persistentIdentity rdf:resource="http://www.async.ece.utah.edu/pTAK_Toggle_9/annotation2"/>
-        <sbol:displayId>annotation2</sbol:displayId>
-        <prov:wasDerivedFrom rdf:resource="http://www.async.ece.utah.edu#anno1_10_8_2013_13_15_50_152_iBioSim"/>
-        <sbol:location>
-          <sbol:Range rdf:about="http://www.async.ece.utah.edu/pTAK_Toggle_9/annotation2/range">
-            <sbol:persistentIdentity rdf:resource="http://www.async.ece.utah.edu/pTAK_Toggle_9/annotation2/range"/>
-            <sbol:displayId>range</sbol:displayId>
-            <sbol:start>1283</sbol:start>
-            <sbol:end>3029</sbol:end>
-            <sbol:orientation rdf:resource="http://sbols.org/v2#inline"/>
-          </sbol:Range>
-        </sbol:location>
-        <sbol:component rdf:resource="http://www.async.ece.utah.edu/pTAK_Toggle_9/component1"/>
-      </sbol:SequenceAnnotation>
-    </sbol:sequenceAnnotation>
-    <sbol:sequenceAnnotation>
-      <sbol:SequenceAnnotation rdf:about="http://www.async.ece.utah.edu/pTAK_Toggle_9/annotation1">
-        <sbol:persistentIdentity rdf:resource="http://www.async.ece.utah.edu/pTAK_Toggle_9/annotation1"/>
-        <sbol:displayId>annotation1</sbol:displayId>
-        <prov:wasDerivedFrom rdf:resource="http://www.async.ece.utah.edu#anno0_10_8_2013_13_15_50_152_iBioSim"/>
-        <sbol:location>
-          <sbol:Range rdf:about="http://www.async.ece.utah.edu/pTAK_Toggle_9/annotation1/range">
-            <sbol:persistentIdentity rdf:resource="http://www.async.ece.utah.edu/pTAK_Toggle_9/annotation1/range"/>
-            <sbol:displayId>range</sbol:displayId>
-            <sbol:start>1</sbol:start>
-            <sbol:end>1282</sbol:end>
-            <sbol:orientation rdf:resource="http://sbols.org/v2#reverseComplement"/>
-          </sbol:Range>
-        </sbol:location>
-        <sbol:component rdf:resource="http://www.async.ece.utah.edu/pTAK_Toggle_9/component0"/>
-      </sbol:SequenceAnnotation>
-    </sbol:sequenceAnnotation>
-    <sbol:sequence rdf:resource="http://www.async.ece.utah.edu/www_async_ece_utah_edu_seq_10_8_2013_13_15_50_152_iBioSim"/>
-  </sbol:ComponentDefinition>
-  <sbol:ComponentDefinition rdf:about="http://www.async.ece.utah.edu/pIKE_Toggle_13">
-    <sbol:persistentIdentity rdf:resource="http://www.async.ece.utah.edu/pIKE_Toggle_13"/>
-    <sbol:displayId>pIKE_Toggle_13</sbol:displayId>
-    <prov:wasDerivedFrom rdf:resource="http://www.async.ece.utah.edu#comp_10_8_2013_12_48_31_175_iBioSim"/>
-    <dcterms:title>pIKE Toggle Switch 13</dcterms:title>
-    <dcterms:description>This is a pIKE class toggle switch similar to those constructed by Gardner et al.</dcterms:description>
-    <sbol:type rdf:resource="http://www.biopax.org/release/biopax-level3.owl#DnaRegion"/>
-    <sbol:role rdf:resource="http://identifiers.org/so/SO:0000804"/>
-    <sbol:component>
-      <sbol:Component rdf:about="http://www.async.ece.utah.edu/pIKE_Toggle_13/component0">
-        <sbol:persistentIdentity rdf:resource="http://www.async.ece.utah.edu/pIKE_Toggle_13/component0"/>
-        <sbol:displayId>component0</sbol:displayId>
-        <sbol:access rdf:resource="http://sbols.org/v2#public"/>
-        <sbol:definition rdf:resource="http://www.async.ece.utah.edu/pIKELeftCassette_4"/>
-      </sbol:Component>
-    </sbol:component>
-    <sbol:component>
-      <sbol:Component rdf:about="http://www.async.ece.utah.edu/pIKE_Toggle_13/component1">
-        <sbol:persistentIdentity rdf:resource="http://www.async.ece.utah.edu/pIKE_Toggle_13/component1"/>
-        <sbol:displayId>component1</sbol:displayId>
-        <sbol:access rdf:resource="http://sbols.org/v2#public"/>
-        <sbol:definition rdf:resource="http://www.async.ece.utah.edu/pIKERightCassette_1"/>
-      </sbol:Component>
-    </sbol:component>
-    <sbol:sequenceAnnotation>
-      <sbol:SequenceAnnotation rdf:about="http://www.async.ece.utah.edu/pIKE_Toggle_13/annotation2">
-        <sbol:persistentIdentity rdf:resource="http://www.async.ece.utah.edu/pIKE_Toggle_13/annotation2"/>
-        <sbol:displayId>annotation2</sbol:displayId>
-        <prov:wasDerivedFrom rdf:resource="http://www.async.ece.utah.edu#anno1_10_8_2013_12_48_31_175_iBioSim"/>
-        <sbol:location>
-          <sbol:Range rdf:about="http://www.async.ece.utah.edu/pIKE_Toggle_13/annotation2/range">
-            <sbol:persistentIdentity rdf:resource="http://www.async.ece.utah.edu/pIKE_Toggle_13/annotation2/range"/>
-            <sbol:displayId>range</sbol:displayId>
-            <sbol:start>1252</sbol:start>
-            <sbol:end>2908</sbol:end>
-            <sbol:orientation rdf:resource="http://sbols.org/v2#inline"/>
-          </sbol:Range>
-        </sbol:location>
-        <sbol:component rdf:resource="http://www.async.ece.utah.edu/pIKE_Toggle_13/component1"/>
-      </sbol:SequenceAnnotation>
-    </sbol:sequenceAnnotation>
-    <sbol:sequenceAnnotation>
-      <sbol:SequenceAnnotation rdf:about="http://www.async.ece.utah.edu/pIKE_Toggle_13/annotation1">
-        <sbol:persistentIdentity rdf:resource="http://www.async.ece.utah.edu/pIKE_Toggle_13/annotation1"/>
-        <sbol:displayId>annotation1</sbol:displayId>
-        <prov:wasDerivedFrom rdf:resource="http://www.async.ece.utah.edu#anno0_10_8_2013_12_48_31_175_iBioSim"/>
-        <sbol:location>
-          <sbol:Range rdf:about="http://www.async.ece.utah.edu/pIKE_Toggle_13/annotation1/range">
-            <sbol:persistentIdentity rdf:resource="http://www.async.ece.utah.edu/pIKE_Toggle_13/annotation1/range"/>
-            <sbol:displayId>range</sbol:displayId>
-            <sbol:start>1</sbol:start>
-            <sbol:end>1251</sbol:end>
-            <sbol:orientation rdf:resource="http://sbols.org/v2#reverseComplement"/>
-          </sbol:Range>
-        </sbol:location>
-        <sbol:component rdf:resource="http://www.async.ece.utah.edu/pIKE_Toggle_13/component0"/>
-      </sbol:SequenceAnnotation>
-    </sbol:sequenceAnnotation>
-    <sbol:sequence rdf:resource="http://www.async.ece.utah.edu/www_async_ece_utah_edu_seq_10_8_2013_12_48_31_175_iBioSim"/>
-  </sbol:ComponentDefinition>
-  <sbol:ComponentDefinition rdf:about="http://www.async.ece.utah.edu/BBa_J61101">
-    <sbol:persistentIdentity rdf:resource="http://www.async.ece.utah.edu/BBa_J61101"/>
-    <sbol:displayId>BBa_J61101</sbol:displayId>
-    <prov:wasDerivedFrom rdf:resource="http://partsregistry.org/part/BBa_J61101"/>
-    <dcterms:title>BBa_J61101</dcterms:title>
-    <dcterms:description>Ribosome Binding Site Family Member</dcterms:description>
-    <sbol:type rdf:resource="http://www.biopax.org/release/biopax-level3.owl#DnaRegion"/>
-    <sbol:role rdf:resource="http://identifiers.org/so/SO:0000139"/>
-    <sbol:sequence rdf:resource="http://www.async.ece.utah.edu/BBa_J61101_sequence"/>
-  </sbol:ComponentDefinition>
-  <sbol:ComponentDefinition rdf:about="http://www.async.ece.utah.edu/ECK120034435">
-    <sbol:persistentIdentity rdf:resource="http://www.async.ece.utah.edu/ECK120034435"/>
-    <sbol:displayId>ECK120034435</sbol:displayId>
-    <prov:wasDerivedFrom rdf:resource="http://www.eugenecad.org/parts/ECK120034435"/>
-    <dcterms:title>ECK120034435</dcterms:title>
-    <dcterms:description>Terminator</dcterms:description>
-    <sbol:type rdf:resource="http://www.biopax.org/release/biopax-level3.owl#DnaRegion"/>
-    <sbol:role rdf:resource="http://identifiers.org/so/SO:0000141"/>
-    <sbol:sequence rdf:resource="http://www.async.ece.utah.edu/ECK120034435_sequence"/>
-  </sbol:ComponentDefinition>
-  <sbol:ComponentDefinition rdf:about="http://www.async.ece.utah.edu/pTAK_Toggle_15">
-    <sbol:persistentIdentity rdf:resource="http://www.async.ece.utah.edu/pTAK_Toggle_15"/>
-    <sbol:displayId>pTAK_Toggle_15</sbol:displayId>
-    <prov:wasDerivedFrom rdf:resource="http://www.async.ece.utah.edu#comp_10_8_2013_13_9_29_71_iBioSim"/>
-    <dcterms:title>pTAK Toggle Switch 15</dcterms:title>
-    <dcterms:description>This is a pTAK class toggle switch similar to those constructed by Gardner et al.</dcterms:description>
-    <sbol:type rdf:resource="http://www.biopax.org/release/biopax-level3.owl#DnaRegion"/>
-    <sbol:role rdf:resource="http://identifiers.org/so/SO:0000804"/>
-    <sbol:component>
-      <sbol:Component rdf:about="http://www.async.ece.utah.edu/pTAK_Toggle_15/component1">
-        <sbol:persistentIdentity rdf:resource="http://www.async.ece.utah.edu/pTAK_Toggle_15/component1"/>
-        <sbol:displayId>component1</sbol:displayId>
-        <sbol:access rdf:resource="http://sbols.org/v2#public"/>
-        <sbol:definition rdf:resource="http://www.async.ece.utah.edu/pTAKRightCassette_3"/>
-      </sbol:Component>
-    </sbol:component>
-    <sbol:component>
-      <sbol:Component rdf:about="http://www.async.ece.utah.edu/pTAK_Toggle_15/component0">
-        <sbol:persistentIdentity rdf:resource="http://www.async.ece.utah.edu/pTAK_Toggle_15/component0"/>
-        <sbol:displayId>component0</sbol:displayId>
-        <sbol:access rdf:resource="http://sbols.org/v2#public"/>
-        <sbol:definition rdf:resource="http://www.async.ece.utah.edu/pTAKLeftCassette_4"/>
-      </sbol:Component>
-    </sbol:component>
-    <sbol:sequenceAnnotation>
-      <sbol:SequenceAnnotation rdf:about="http://www.async.ece.utah.edu/pTAK_Toggle_15/annotation1">
-        <sbol:persistentIdentity rdf:resource="http://www.async.ece.utah.edu/pTAK_Toggle_15/annotation1"/>
-        <sbol:displayId>annotation1</sbol:displayId>
-        <prov:wasDerivedFrom rdf:resource="http://www.async.ece.utah.edu#anno0_10_8_2013_13_9_29_71_iBioSim"/>
-        <sbol:location>
-          <sbol:Range rdf:about="http://www.async.ece.utah.edu/pTAK_Toggle_15/annotation1/range">
-            <sbol:persistentIdentity rdf:resource="http://www.async.ece.utah.edu/pTAK_Toggle_15/annotation1/range"/>
-            <sbol:displayId>range</sbol:displayId>
-            <sbol:start>1</sbol:start>
-            <sbol:end>1287</sbol:end>
-            <sbol:orientation rdf:resource="http://sbols.org/v2#reverseComplement"/>
-          </sbol:Range>
-        </sbol:location>
-        <sbol:component rdf:resource="http://www.async.ece.utah.edu/pTAK_Toggle_15/component0"/>
-      </sbol:SequenceAnnotation>
-    </sbol:sequenceAnnotation>
-    <sbol:sequenceAnnotation>
-      <sbol:SequenceAnnotation rdf:about="http://www.async.ece.utah.edu/pTAK_Toggle_15/annotation2">
-        <sbol:persistentIdentity rdf:resource="http://www.async.ece.utah.edu/pTAK_Toggle_15/annotation2"/>
-        <sbol:displayId>annotation2</sbol:displayId>
-        <prov:wasDerivedFrom rdf:resource="http://www.async.ece.utah.edu#anno1_10_8_2013_13_9_29_71_iBioSim"/>
-        <sbol:location>
-          <sbol:Range rdf:about="http://www.async.ece.utah.edu/pTAK_Toggle_15/annotation2/range">
-            <sbol:persistentIdentity rdf:resource="http://www.async.ece.utah.edu/pTAK_Toggle_15/annotation2/range"/>
-            <sbol:displayId>range</sbol:displayId>
-            <sbol:start>1288</sbol:start>
-            <sbol:end>3034</sbol:end>
-            <sbol:orientation rdf:resource="http://sbols.org/v2#inline"/>
-          </sbol:Range>
-        </sbol:location>
-        <sbol:component rdf:resource="http://www.async.ece.utah.edu/pTAK_Toggle_15/component1"/>
-      </sbol:SequenceAnnotation>
-    </sbol:sequenceAnnotation>
-    <sbol:sequence rdf:resource="http://www.async.ece.utah.edu/www_async_ece_utah_edu_seq_10_8_2013_13_9_29_71_iBioSim"/>
-  </sbol:ComponentDefinition>
->>>>>>> d81c6eac
   <sbol:Sequence rdf:about="http://www.async.ece.utah.edu/www_async_ece_utah_edu_seq_10_8_2013_13_4_4_409_iBioSim">
     <sbol:persistentIdentity rdf:resource="http://www.async.ece.utah.edu/www_async_ece_utah_edu_seq_10_8_2013_13_4_4_409_iBioSim"/>
     <sbol:displayId>www_async_ece_utah_edu_seq_10_8_2013_13_4_4_409_iBioSim</sbol:displayId>
