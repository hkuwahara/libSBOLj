--- conflicted
+++ resolved
@@ -1,9 +1,5 @@
 <?xml version="1.0" ?>
-<<<<<<< HEAD
-<rdf:RDF xmlns:rdf="http://www.w3.org/1999/02/22-rdf-syntax-ns#" xmlns:sublime="http://clarkparsia.com/sublime#" xmlns:rdfs="http://www.w3.org/2000/01/rdf-schema#" xmlns:xsd="http://www.w3.org/2001/XMLSchema#" xmlns:dcterms="http://purl.org/dc/terms/" xmlns:prov="http://www.w3.org/ns/prov#" xmlns:sbol="http://sbols.org/v2#">
-=======
 <rdf:RDF xmlns:rdfs="http://www.w3.org/2000/01/rdf-schema#" xmlns:prov="http://www.w3.org/ns/prov#" xmlns:xsd="http://www.w3.org/2001/XMLSchema#" xmlns:rdf="http://www.w3.org/1999/02/22-rdf-syntax-ns#" xmlns:sublime="http://clarkparsia.com/sublime#" xmlns:sbol="http://sbols.org/v2#" xmlns:dcterms="http://purl.org/dc/terms/">
->>>>>>> d81c6eac
   <sbol:ComponentDefinition rdf:about="http://www.async.ece.utah.edu/BBa_R0010">
     <sbol:persistentIdentity rdf:resource="http://www.async.ece.utah.edu/BBa_R0010"/>
     <sbol:displayId>BBa_R0010</sbol:displayId>
@@ -37,7 +33,21 @@
       </sbol:Component>
     </sbol:component>
     <sbol:sequenceAnnotation>
-<<<<<<< HEAD
+      <sbol:SequenceAnnotation rdf:about="http://www.async.ece.utah.edu/Reporter/annotation2">
+        <sbol:persistentIdentity rdf:resource="http://www.async.ece.utah.edu/Reporter/annotation2"/>
+        <sbol:displayId>annotation2</sbol:displayId>
+        <prov:wasDerivedFrom rdf:resource="urn:3aec1249-b602-47e1-b919-8826ee71d6be"/>
+        <sbol:location>
+          <sbol:GenericLocation rdf:about="http://www.async.ece.utah.edu/Reporter/annotation2/genericLocation">
+            <sbol:persistentIdentity rdf:resource="http://www.async.ece.utah.edu/Reporter/annotation2/genericLocation"/>
+            <sbol:displayId>genericLocation</sbol:displayId>
+            <sbol:Orientation rdf:resource="http://sbols.org/v2#inline"/>
+          </sbol:GenericLocation>
+        </sbol:location>
+        <sbol:component rdf:resource="http://www.async.ece.utah.edu/Reporter/component1"/>
+      </sbol:SequenceAnnotation>
+    </sbol:sequenceAnnotation>
+    <sbol:sequenceAnnotation>
       <sbol:SequenceAnnotation rdf:about="http://www.async.ece.utah.edu/Reporter/annotation1">
         <sbol:persistentIdentity rdf:resource="http://www.async.ece.utah.edu/Reporter/annotation1"/>
         <sbol:displayId>annotation1</sbol:displayId>
@@ -45,53 +55,11 @@
         <sbol:location>
           <sbol:GenericLocation rdf:about="http://www.async.ece.utah.edu/Reporter/annotation1/genericLocation">
             <sbol:persistentIdentity rdf:resource="http://www.async.ece.utah.edu/Reporter/annotation1/genericLocation"/>
-=======
-      <sbol:SequenceAnnotation rdf:about="http://www.async.ece.utah.edu/Reporter/annotation2">
-        <sbol:persistentIdentity rdf:resource="http://www.async.ece.utah.edu/Reporter/annotation2"/>
-        <sbol:displayId>annotation2</sbol:displayId>
-        <prov:wasDerivedFrom rdf:resource="urn:3aec1249-b602-47e1-b919-8826ee71d6be"/>
-        <sbol:location>
-          <sbol:GenericLocation rdf:about="http://www.async.ece.utah.edu/Reporter/annotation2/genericLocation">
-            <sbol:persistentIdentity rdf:resource="http://www.async.ece.utah.edu/Reporter/annotation2/genericLocation"/>
->>>>>>> d81c6eac
-            <sbol:displayId>genericLocation</sbol:displayId>
-            <sbol:Orientation rdf:resource="http://sbols.org/v2#inline"/>
-          </sbol:GenericLocation>
-        </sbol:location>
-<<<<<<< HEAD
+            <sbol:displayId>genericLocation</sbol:displayId>
+            <sbol:Orientation rdf:resource="http://sbols.org/v2#inline"/>
+          </sbol:GenericLocation>
+        </sbol:location>
         <sbol:component rdf:resource="http://www.async.ece.utah.edu/Reporter/component0"/>
-      </sbol:SequenceAnnotation>
-    </sbol:sequenceAnnotation>
-    <sbol:sequenceAnnotation>
-      <sbol:SequenceAnnotation rdf:about="http://www.async.ece.utah.edu/Reporter/annotation2">
-        <sbol:persistentIdentity rdf:resource="http://www.async.ece.utah.edu/Reporter/annotation2"/>
-        <sbol:displayId>annotation2</sbol:displayId>
-        <prov:wasDerivedFrom rdf:resource="urn:3aec1249-b602-47e1-b919-8826ee71d6be"/>
-        <sbol:location>
-          <sbol:GenericLocation rdf:about="http://www.async.ece.utah.edu/Reporter/annotation2/genericLocation">
-            <sbol:persistentIdentity rdf:resource="http://www.async.ece.utah.edu/Reporter/annotation2/genericLocation"/>
-=======
-        <sbol:component rdf:resource="http://www.async.ece.utah.edu/Reporter/component1"/>
-      </sbol:SequenceAnnotation>
-    </sbol:sequenceAnnotation>
-    <sbol:sequenceAnnotation>
-      <sbol:SequenceAnnotation rdf:about="http://www.async.ece.utah.edu/Reporter/annotation1">
-        <sbol:persistentIdentity rdf:resource="http://www.async.ece.utah.edu/Reporter/annotation1"/>
-        <sbol:displayId>annotation1</sbol:displayId>
-        <prov:wasDerivedFrom rdf:resource="urn:f6071601-1d80-4bd1-9142-21cd931cc545"/>
-        <sbol:location>
-          <sbol:GenericLocation rdf:about="http://www.async.ece.utah.edu/Reporter/annotation1/genericLocation">
-            <sbol:persistentIdentity rdf:resource="http://www.async.ece.utah.edu/Reporter/annotation1/genericLocation"/>
->>>>>>> d81c6eac
-            <sbol:displayId>genericLocation</sbol:displayId>
-            <sbol:Orientation rdf:resource="http://sbols.org/v2#inline"/>
-          </sbol:GenericLocation>
-        </sbol:location>
-<<<<<<< HEAD
-        <sbol:component rdf:resource="http://www.async.ece.utah.edu/Reporter/component1"/>
-=======
-        <sbol:component rdf:resource="http://www.async.ece.utah.edu/Reporter/component0"/>
->>>>>>> d81c6eac
       </sbol:SequenceAnnotation>
     </sbol:sequenceAnnotation>
     <sbol:sequenceConstraint>
@@ -104,8 +72,6 @@
       </sbol:SequenceConstraint>
     </sbol:sequenceConstraint>
   </sbol:ComponentDefinition>
-<<<<<<< HEAD
-=======
   <sbol:ComponentDefinition rdf:about="http://www.async.ece.utah.edu/BBa_E0040">
     <sbol:persistentIdentity rdf:resource="http://www.async.ece.utah.edu/BBa_E0040"/>
     <sbol:displayId>BBa_E0040</sbol:displayId>
@@ -147,7 +113,6 @@
     <sbol:type rdf:resource="http://www.biopax.org/release/biopax-level3.owl#DnaRegion"/>
     <sbol:role rdf:resource="http://identifiers.org/so/SO:0000141"/>
   </sbol:ComponentDefinition>
->>>>>>> d81c6eac
   <sbol:ComponentDefinition rdf:about="http://www.async.ece.utah.edu/pIKERightCasette">
     <sbol:persistentIdentity rdf:resource="http://www.async.ece.utah.edu/pIKERightCasette"/>
     <sbol:displayId>pIKERightCasette</sbol:displayId>
@@ -187,8 +152,6 @@
         <sbol:definition rdf:resource="http://www.async.ece.utah.edu/Terminator"/>
       </sbol:Component>
     </sbol:component>
-<<<<<<< HEAD
-=======
     <sbol:sequenceAnnotation>
       <sbol:SequenceAnnotation rdf:about="http://www.async.ece.utah.edu/pIKERightCasette/annotation3">
         <sbol:persistentIdentity rdf:resource="http://www.async.ece.utah.edu/pIKERightCasette/annotation3"/>
@@ -219,7 +182,6 @@
         <sbol:component rdf:resource="http://www.async.ece.utah.edu/pIKERightCasette/component1"/>
       </sbol:SequenceAnnotation>
     </sbol:sequenceAnnotation>
->>>>>>> d81c6eac
     <sbol:sequenceAnnotation>
       <sbol:SequenceAnnotation rdf:about="http://www.async.ece.utah.edu/pIKERightCasette/annotation1">
         <sbol:persistentIdentity rdf:resource="http://www.async.ece.utah.edu/pIKERightCasette/annotation1"/>
@@ -238,32 +200,10 @@
       </sbol:SequenceAnnotation>
     </sbol:sequenceAnnotation>
     <sbol:sequenceAnnotation>
-<<<<<<< HEAD
-      <sbol:SequenceAnnotation rdf:about="http://www.async.ece.utah.edu/pIKERightCasette/annotation2">
-        <sbol:persistentIdentity rdf:resource="http://www.async.ece.utah.edu/pIKERightCasette/annotation2"/>
-        <sbol:displayId>annotation2</sbol:displayId>
-        <prov:wasDerivedFrom rdf:resource="urn:139fd881-e36b-4b19-acbe-6ed372f18676"/>
-        <sbol:location>
-          <sbol:GenericLocation rdf:about="http://www.async.ece.utah.edu/pIKERightCasette/annotation2/genericLocation">
-            <sbol:persistentIdentity rdf:resource="http://www.async.ece.utah.edu/pIKERightCasette/annotation2/genericLocation"/>
-            <sbol:displayId>genericLocation</sbol:displayId>
-            <sbol:Orientation rdf:resource="http://sbols.org/v2#inline"/>
-          </sbol:GenericLocation>
-        </sbol:location>
-        <sbol:component rdf:resource="http://www.async.ece.utah.edu/pIKERightCasette/component1"/>
-      </sbol:SequenceAnnotation>
-    </sbol:sequenceAnnotation>
-    <sbol:sequenceAnnotation>
-      <sbol:SequenceAnnotation rdf:about="http://www.async.ece.utah.edu/pIKERightCasette/annotation3">
-        <sbol:persistentIdentity rdf:resource="http://www.async.ece.utah.edu/pIKERightCasette/annotation3"/>
-        <sbol:displayId>annotation3</sbol:displayId>
-        <prov:wasDerivedFrom rdf:resource="urn:5596babc-99de-478a-964d-425f14926186"/>
-=======
       <sbol:SequenceAnnotation rdf:about="http://www.async.ece.utah.edu/pIKERightCasette/annotation4">
         <sbol:persistentIdentity rdf:resource="http://www.async.ece.utah.edu/pIKERightCasette/annotation4"/>
         <sbol:displayId>annotation4</sbol:displayId>
         <prov:wasDerivedFrom rdf:resource="urn:663cb06c-ae84-4eb6-aca1-bd7c83ed32cb"/>
->>>>>>> d81c6eac
         <sbol:location>
           <sbol:GenericLocation rdf:about="http://www.async.ece.utah.edu/pIKERightCasette/annotation4/genericLocation">
             <sbol:persistentIdentity rdf:resource="http://www.async.ece.utah.edu/pIKERightCasette/annotation4/genericLocation"/>
@@ -274,24 +214,6 @@
         <sbol:component rdf:resource="http://www.async.ece.utah.edu/pIKERightCasette/component3"/>
       </sbol:SequenceAnnotation>
     </sbol:sequenceAnnotation>
-<<<<<<< HEAD
-    <sbol:sequenceAnnotation>
-      <sbol:SequenceAnnotation rdf:about="http://www.async.ece.utah.edu/pIKERightCasette/annotation4">
-        <sbol:persistentIdentity rdf:resource="http://www.async.ece.utah.edu/pIKERightCasette/annotation4"/>
-        <sbol:displayId>annotation4</sbol:displayId>
-        <prov:wasDerivedFrom rdf:resource="urn:663cb06c-ae84-4eb6-aca1-bd7c83ed32cb"/>
-        <sbol:location>
-          <sbol:GenericLocation rdf:about="http://www.async.ece.utah.edu/pIKERightCasette/annotation4/genericLocation">
-            <sbol:persistentIdentity rdf:resource="http://www.async.ece.utah.edu/pIKERightCasette/annotation4/genericLocation"/>
-            <sbol:displayId>genericLocation</sbol:displayId>
-            <sbol:Orientation rdf:resource="http://sbols.org/v2#inline"/>
-          </sbol:GenericLocation>
-        </sbol:location>
-        <sbol:component rdf:resource="http://www.async.ece.utah.edu/pIKERightCasette/component3"/>
-      </sbol:SequenceAnnotation>
-    </sbol:sequenceAnnotation>
-=======
->>>>>>> d81c6eac
     <sbol:sequenceConstraint>
       <sbol:SequenceConstraint rdf:about="http://www.async.ece.utah.edu/pIKERightCasette/sequenceConstraint2">
         <sbol:persistentIdentity rdf:resource="http://www.async.ece.utah.edu/pIKERightCasette/sequenceConstraint2"/>
@@ -320,43 +242,6 @@
       </sbol:SequenceConstraint>
     </sbol:sequenceConstraint>
   </sbol:ComponentDefinition>
-<<<<<<< HEAD
-  <sbol:ComponentDefinition rdf:about="http://www.async.ece.utah.edu/BBa_E0040">
-    <sbol:persistentIdentity rdf:resource="http://www.async.ece.utah.edu/BBa_E0040"/>
-    <sbol:displayId>BBa_E0040</sbol:displayId>
-    <prov:wasDerivedFrom rdf:resource="http://partsregistry.org/part/BBa_E0040"/>
-    <dcterms:title>GFP</dcterms:title>
-    <dcterms:description>green fluorescent protein derived from jellyfish Aequeora victoria wild-type GFP (SwissProt: P42212</dcterms:description>
-    <sbol:type rdf:resource="http://www.biopax.org/release/biopax-level3.owl#DnaRegion"/>
-    <sbol:role rdf:resource="http://identifiers.org/so/SO:0000104"/>
-    <sbol:sequence rdf:resource="http://www.async.ece.utah.edu/partseq_5309"/>
-  </sbol:ComponentDefinition>
-  <sbol:ComponentDefinition rdf:about="http://www.async.ece.utah.edu/BBa_C0040">
-    <sbol:persistentIdentity rdf:resource="http://www.async.ece.utah.edu/BBa_C0040"/>
-    <sbol:displayId>BBa_C0040</sbol:displayId>
-    <prov:wasDerivedFrom rdf:resource="http://partsregistry.org/part/BBa_C0040"/>
-    <dcterms:title>tetR</dcterms:title>
-    <dcterms:description>tetracycline repressor from transposon Tn10 (+LVA)</dcterms:description>
-    <sbol:type rdf:resource="http://www.biopax.org/release/biopax-level3.owl#DnaRegion"/>
-    <sbol:role rdf:resource="http://identifiers.org/so/SO:0000316"/>
-    <sbol:sequence rdf:resource="http://www.async.ece.utah.edu/partseq_154"/>
-  </sbol:ComponentDefinition>
-  <sbol:ComponentDefinition rdf:about="http://www.async.ece.utah.edu/RBS">
-    <sbol:persistentIdentity rdf:resource="http://www.async.ece.utah.edu/RBS"/>
-    <sbol:displayId>RBS</sbol:displayId>
-    <prov:wasDerivedFrom rdf:resource="urn:d544b3f6-0a37-45ac-83a9-5b7a6b0b19bd"/>
-    <sbol:type rdf:resource="http://www.biopax.org/release/biopax-level3.owl#DnaRegion"/>
-    <sbol:role rdf:resource="http://identifiers.org/so/SO:0000139"/>
-  </sbol:ComponentDefinition>
-  <sbol:ComponentDefinition rdf:about="http://www.async.ece.utah.edu/rbsB">
-    <sbol:persistentIdentity rdf:resource="http://www.async.ece.utah.edu/rbsB"/>
-    <sbol:displayId>rbsB</sbol:displayId>
-    <prov:wasDerivedFrom rdf:resource="urn:a8ebdf89-b8ad-48d5-a7e2-6cba33225e17"/>
-    <sbol:type rdf:resource="http://www.biopax.org/release/biopax-level3.owl#DnaRegion"/>
-    <sbol:role rdf:resource="http://identifiers.org/so/SO:0000139"/>
-  </sbol:ComponentDefinition>
-=======
->>>>>>> d81c6eac
   <sbol:ComponentDefinition rdf:about="http://www.async.ece.utah.edu/Repressor1">
     <sbol:persistentIdentity rdf:resource="http://www.async.ece.utah.edu/Repressor1"/>
     <sbol:displayId>Repressor1</sbol:displayId>
@@ -380,7 +265,21 @@
       </sbol:Component>
     </sbol:component>
     <sbol:sequenceAnnotation>
-<<<<<<< HEAD
+      <sbol:SequenceAnnotation rdf:about="http://www.async.ece.utah.edu/Repressor1/annotation2">
+        <sbol:persistentIdentity rdf:resource="http://www.async.ece.utah.edu/Repressor1/annotation2"/>
+        <sbol:displayId>annotation2</sbol:displayId>
+        <prov:wasDerivedFrom rdf:resource="urn:d1e2df30-12bf-499a-85d2-95736ec9a183"/>
+        <sbol:location>
+          <sbol:GenericLocation rdf:about="http://www.async.ece.utah.edu/Repressor1/annotation2/genericLocation">
+            <sbol:persistentIdentity rdf:resource="http://www.async.ece.utah.edu/Repressor1/annotation2/genericLocation"/>
+            <sbol:displayId>genericLocation</sbol:displayId>
+            <sbol:Orientation rdf:resource="http://sbols.org/v2#inline"/>
+          </sbol:GenericLocation>
+        </sbol:location>
+        <sbol:component rdf:resource="http://www.async.ece.utah.edu/Repressor1/component1"/>
+      </sbol:SequenceAnnotation>
+    </sbol:sequenceAnnotation>
+    <sbol:sequenceAnnotation>
       <sbol:SequenceAnnotation rdf:about="http://www.async.ece.utah.edu/Repressor1/annotation1">
         <sbol:persistentIdentity rdf:resource="http://www.async.ece.utah.edu/Repressor1/annotation1"/>
         <sbol:displayId>annotation1</sbol:displayId>
@@ -388,53 +287,11 @@
         <sbol:location>
           <sbol:GenericLocation rdf:about="http://www.async.ece.utah.edu/Repressor1/annotation1/genericLocation">
             <sbol:persistentIdentity rdf:resource="http://www.async.ece.utah.edu/Repressor1/annotation1/genericLocation"/>
-=======
-      <sbol:SequenceAnnotation rdf:about="http://www.async.ece.utah.edu/Repressor1/annotation2">
-        <sbol:persistentIdentity rdf:resource="http://www.async.ece.utah.edu/Repressor1/annotation2"/>
-        <sbol:displayId>annotation2</sbol:displayId>
-        <prov:wasDerivedFrom rdf:resource="urn:d1e2df30-12bf-499a-85d2-95736ec9a183"/>
-        <sbol:location>
-          <sbol:GenericLocation rdf:about="http://www.async.ece.utah.edu/Repressor1/annotation2/genericLocation">
-            <sbol:persistentIdentity rdf:resource="http://www.async.ece.utah.edu/Repressor1/annotation2/genericLocation"/>
->>>>>>> d81c6eac
-            <sbol:displayId>genericLocation</sbol:displayId>
-            <sbol:Orientation rdf:resource="http://sbols.org/v2#inline"/>
-          </sbol:GenericLocation>
-        </sbol:location>
-<<<<<<< HEAD
+            <sbol:displayId>genericLocation</sbol:displayId>
+            <sbol:Orientation rdf:resource="http://sbols.org/v2#inline"/>
+          </sbol:GenericLocation>
+        </sbol:location>
         <sbol:component rdf:resource="http://www.async.ece.utah.edu/Repressor1/component0"/>
-      </sbol:SequenceAnnotation>
-    </sbol:sequenceAnnotation>
-    <sbol:sequenceAnnotation>
-      <sbol:SequenceAnnotation rdf:about="http://www.async.ece.utah.edu/Repressor1/annotation2">
-        <sbol:persistentIdentity rdf:resource="http://www.async.ece.utah.edu/Repressor1/annotation2"/>
-        <sbol:displayId>annotation2</sbol:displayId>
-        <prov:wasDerivedFrom rdf:resource="urn:d1e2df30-12bf-499a-85d2-95736ec9a183"/>
-        <sbol:location>
-          <sbol:GenericLocation rdf:about="http://www.async.ece.utah.edu/Repressor1/annotation2/genericLocation">
-            <sbol:persistentIdentity rdf:resource="http://www.async.ece.utah.edu/Repressor1/annotation2/genericLocation"/>
-=======
-        <sbol:component rdf:resource="http://www.async.ece.utah.edu/Repressor1/component1"/>
-      </sbol:SequenceAnnotation>
-    </sbol:sequenceAnnotation>
-    <sbol:sequenceAnnotation>
-      <sbol:SequenceAnnotation rdf:about="http://www.async.ece.utah.edu/Repressor1/annotation1">
-        <sbol:persistentIdentity rdf:resource="http://www.async.ece.utah.edu/Repressor1/annotation1"/>
-        <sbol:displayId>annotation1</sbol:displayId>
-        <prov:wasDerivedFrom rdf:resource="urn:f864600d-52c9-459f-bc49-4b4133695b01"/>
-        <sbol:location>
-          <sbol:GenericLocation rdf:about="http://www.async.ece.utah.edu/Repressor1/annotation1/genericLocation">
-            <sbol:persistentIdentity rdf:resource="http://www.async.ece.utah.edu/Repressor1/annotation1/genericLocation"/>
->>>>>>> d81c6eac
-            <sbol:displayId>genericLocation</sbol:displayId>
-            <sbol:Orientation rdf:resource="http://sbols.org/v2#inline"/>
-          </sbol:GenericLocation>
-        </sbol:location>
-<<<<<<< HEAD
-        <sbol:component rdf:resource="http://www.async.ece.utah.edu/Repressor1/component1"/>
-=======
-        <sbol:component rdf:resource="http://www.async.ece.utah.edu/Repressor1/component0"/>
->>>>>>> d81c6eac
       </sbol:SequenceAnnotation>
     </sbol:sequenceAnnotation>
     <sbol:sequenceConstraint>
@@ -447,16 +304,6 @@
       </sbol:SequenceConstraint>
     </sbol:sequenceConstraint>
   </sbol:ComponentDefinition>
-<<<<<<< HEAD
-  <sbol:ComponentDefinition rdf:about="http://www.async.ece.utah.edu/Terminator">
-    <sbol:persistentIdentity rdf:resource="http://www.async.ece.utah.edu/Terminator"/>
-    <sbol:displayId>Terminator</sbol:displayId>
-    <prov:wasDerivedFrom rdf:resource="urn:22544a89-264a-4b59-b7a7-8137b262bbc2"/>
-    <sbol:type rdf:resource="http://www.biopax.org/release/biopax-level3.owl#DnaRegion"/>
-    <sbol:role rdf:resource="http://identifiers.org/so/SO:0000141"/>
-  </sbol:ComponentDefinition>
-=======
->>>>>>> d81c6eac
   <sbol:Sequence rdf:about="http://www.async.ece.utah.edu/partseq_185">
     <sbol:persistentIdentity rdf:resource="http://www.async.ece.utah.edu/partseq_185"/>
     <sbol:displayId>partseq_185</sbol:displayId>
